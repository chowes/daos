--- conflicted
+++ resolved
@@ -501,19 +501,6 @@
 	return ioh;
 }
 
-<<<<<<< HEAD
-static struct dcs_csum_info *
-vos_ioc2csum(struct vos_io_context *ioc)
-{
-	/** is enabled and has csums (might not for punch) */
-	if (ioc->ic_iod_csums != NULL &&
-	    ioc->ic_iod_csums[ioc->ic_sgl_at].ic_nr > 0)
-		return ioc->ic_iod_csums[ioc->ic_sgl_at].ic_data;
-	return NULL;
-}
-
-=======
->>>>>>> 1c2c6725
 static void
 iod_empty_sgl(struct vos_io_context *ioc, unsigned int sgl_at)
 {
@@ -1578,11 +1565,7 @@
 
 	tree_rec_bundle2iov(&rbund, &riov);
 
-<<<<<<< HEAD
-	value_csum = vos_ioc2csum(ioc);
-=======
-	struct dcs_csum_info *value_csum = vos_csum_at(ioc->iod_csums, ioc->ic_sgl_at);
->>>>>>> 1c2c6725
+	value_csum = vos_csum_at(ioc->ic_iod_csums, ioc->ic_sgl_at);
 
 	if (value_csum != NULL)
 		rbund.rb_csum	= value_csum;
@@ -1657,7 +1640,7 @@
 	struct vos_object	*obj = ioc->ic_obj;
 	struct vos_krec_df	*krec = NULL;
 	daos_iod_t		*iod = &ioc->ic_iods[ioc->ic_sgl_at];
-	struct dcs_csum_info	*iod_csums = vos_csum_at(ioc->iod_csums, ioc->ic_sgl_at);
+	struct dcs_csum_info	*iod_csums = vos_csum_at(ioc->ic_iod_csums, ioc->ic_sgl_at);
 	struct dcs_csum_info	*recx_csum;
 	uint32_t		 update_cond = 0;
 	bool			 is_array = (iod->iod_type == DAOS_IOD_ARRAY);
@@ -1979,7 +1962,7 @@
 	struct bio_iov		 biov;
 	uint64_t		 off = 0;
 	int			 rc;
-	struct dcs_csum_info	*value_csum = vos_csum_at(ioc->iod_csums, ioc->ic_sgl_at);
+	struct dcs_csum_info	*value_csum = vos_csum_at(ioc->ic_iod_csums, ioc->ic_sgl_at);
 
 	/*
 	 * TODO:
@@ -2087,7 +2070,7 @@
 static int
 akey_update_begin(struct vos_io_context *ioc)
 {
-	struct dcs_csum_info	*iod_csums = vos_csum_at(ioc->iod_csums, ioc->ic_sgl_at);
+	struct dcs_csum_info	*iod_csums = vos_csum_at(ioc->ic_iod_csums, ioc->ic_sgl_at);
 	struct dcs_csum_info	*recx_csum;
 	daos_iod_t *iod = &ioc->ic_iods[ioc->ic_sgl_at];
 	int i, rc;
