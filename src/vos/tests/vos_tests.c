/**
 * (C) Copyright 2016-2023 Intel Corporation.
 *
 * SPDX-License-Identifier: BSD-2-Clause-Patent
 */
/**
 * This file is part of vos
 * src/vos/tests/vos_tests.c
 * Launcher for all tests
 */
#define D_LOGFAC	DD_FAC(tests)

#include <unistd.h>
#include <stdlib.h>
#include <stdarg.h>
#include <stddef.h>
#include <setjmp.h>
#include <cmocka.h>
#include "vts_common.h"
#include <cmocka.h>
#include <getopt.h>
#include <daos_srv/vos.h>
#include <vos_internal.h>

#define		FORCE_CSUM 0x1001
#define		FORCE_NO_ZERO_COPY 0x1002

#define FOREACH_OTYPE(ACTION)                                                                      \
	ACTION(DAOS_OT_MULTI_HASHED)                                                               \
	ACTION(DAOS_OT_DKEY_UINT64)                                                                \
	ACTION(DAOS_OT_AKEY_UINT64)                                                                \
	ACTION(DAOS_OT_MULTI_UINT64)                                                               \
	ACTION(DAOS_OT_DKEY_LEXICAL)                                                               \
	ACTION(DAOS_OT_AKEY_LEXICAL)                                                               \
	ACTION(DAOS_OT_MULTI_LEXICAL)

#define OT_ENUM_VALUE(otype) otype,

static int type_list[] = {FOREACH_OTYPE(OT_ENUM_VALUE)};

#define OT_HELP_MESSAGE(otype) print_message("        %d: " #otype "\n", (otype));

static void
print_usage()
{
	print_message("Use one of these opt(s) for specific test\n");
	print_message("vos_tests -p|--pool\n");
	print_message("vos_tests -c|--container\n");
	print_message("vos_tests -i|--io <otype>\n");
	print_message("    otype:\n");
	FOREACH_OTYPE(OT_HELP_MESSAGE);
	print_message("vos_tests -d |--discard\n");
	print_message("vos_tests -a |--aggregate\n");
	print_message("vos_tests -X|--dtx\n");
	print_message("vos_tests -l|--ilog\n");
	print_message("vos_tests -z|--csum\n");
	print_message("vos_tests -A|--all <size>\n");
	print_message("vos_tests -m|--punch_model\n");
	print_message("vos_tests -C|--mvcc\n");
	print_message("vos_tests -w|--wal\n");
	print_message("vos_tests -r|--run_vos_cmd <command>\n");
	print_message("-S|--storage <storage path>\n");
	print_message("vos_tests -h|--help\n");
	print_message("Default <vos_tests> runs all tests\n");
	print_message("The following options can be used with any of the above:\n");
	print_message("  -f|--filter <filter>\n");
	print_message("  -e|--exclude <filter>\n");
	print_message("  --force_checksum\n");
	print_message("  --force_no_zero_copy\n");
}

static inline int
run_all_tests(int keys)
{
	char		 cfg_desc_io[DTS_CFG_MAX];
	int              failed = 0;

	dts_create_config(cfg_desc_io, "keys=%d", keys);

<<<<<<< HEAD
	if (nest_iterators == false) {
		failed += run_pm_tests(cfg_desc_io);
		failed += run_pool_test(cfg_desc_io);
		failed += run_co_test(cfg_desc_io);
		failed += run_discard_tests(cfg_desc_io);
		failed += run_aggregate_tests(false, cfg_desc_io);
		failed += run_gc_tests(cfg_desc_io);
		failed += run_dtx_tests(cfg_desc_io);
		failed += run_ilog_tests(cfg_desc_io);
		failed += run_csum_extent_tests(cfg_desc_io);
		failed += run_wal_tests(cfg_desc_io);
=======
	failed += run_ts_tests(cfg_desc_io);
	failed += run_mvcc_tests(cfg_desc_io);
	failed += run_pm_tests(cfg_desc_io);
	failed += run_pool_test(cfg_desc_io);
	failed += run_co_test(cfg_desc_io);
	failed += run_discard_tests(cfg_desc_io);
	failed += run_aggregate_tests(false, cfg_desc_io);
	failed += run_gc_tests(cfg_desc_io);
	failed += run_dtx_tests(cfg_desc_io);
	failed += run_ilog_tests(cfg_desc_io);
	failed += run_csum_extent_tests(cfg_desc_io);
>>>>>>> 69b9e3eb

	failed += run_io_test(&type_list[0], ARRAY_SIZE(type_list), keys, cfg_desc_io);

	return failed;
}

int
main(int argc, char **argv)
{
	int	rc = 0;
	int	nr_failed = 0;
	int	opt = 0;
	int	index = 0;
	int                  otype;
	int                  keys;
	const char          *vos_command    = NULL;
	const char          *short_options  = "apcdglzni:mXA:S:hf:e:tCwr:";
	static struct option long_options[] = {
	    {"all", required_argument, 0, 'A'},
	    {"pool", no_argument, 0, 'p'},
	    {"container", no_argument, 0, 'c'},
	    {"io", required_argument, 0, 'i'},
	    {"discard", no_argument, 0, 'd'},
	    {"aggregate", no_argument, 0, 'a'},
	    {"dtx", no_argument, 0, 'X'},
	    {"punch_model", no_argument, 0, 'm'},
	    {"garbage_collector", no_argument, 0, 'g'},
	    {"ilog", no_argument, 0, 'l'},
	    {"epoch_cache", no_argument, 0, 't'},
	    {"mvcc", no_argument, 0, 'C'},
	    {"wal", no_argument, 0, 'w'},
	    {"csum", no_argument, 0, 'z'},
	    {"run_vos_cmd", required_argument, 0, 'r'},
	    {"help", no_argument, 0, 'h'},
	    {"filter", required_argument, 0, 'f'},
	    {"exclude", required_argument, 0, 'e'},
	    {"storage", required_argument, 0, 'S'},
	    {"force_csum", no_argument, 0, FORCE_CSUM},
	    {"force_no_zero_copy", no_argument, 0, FORCE_NO_ZERO_COPY},
	    {NULL},
	};

	d_register_alt_assert(mock_assert);

	rc = daos_debug_init(DAOS_LOG_DEFAULT);
	if (rc) {
		print_error("Error initializing debug system\n");
		return rc;
	}

	gc = 0;
	bool test_run = false;

	while ((opt = getopt_long(argc, argv, short_options,
				  long_options, &index)) != -1) {
		switch (opt) {
		case 'S':
			if (strnlen(optarg, STORAGE_PATH_LEN) >= STORAGE_PATH_LEN) {
				print_error("%s is longer than STORAGE_PATH_LEN.\n", optarg);
				goto exit_0;
			}
			strncpy(vos_path, optarg, STORAGE_PATH_LEN);
			break;
		case 'h':
			print_usage();
			goto exit_0;

		case 'e':
#if CMOCKA_FILTER_SUPPORTED == 1 /** requires cmocka 1.1.5 */
			cmocka_set_skip_filter(optarg);
#else
			D_PRINT("filter not enabled");
#endif

			break;
		case 'f':
#if CMOCKA_FILTER_SUPPORTED == 1 /** requires cmocka 1.1.5 */
			{
				/** Add wildcards for easier filtering */
				char filter[sizeof(optarg) + 2];

				sprintf(filter, "*%s*", optarg);
				cmocka_set_test_filter(filter);
				printf("Test filter: %s\n", filter);
			}
#else
			D_PRINT("filter not enabled");
#endif
			break;
		case FORCE_CSUM:
			g_force_checksum = true;
			break;
		case FORCE_NO_ZERO_COPY:
			g_force_no_zero_copy = true;
			break;
		default:
			break;
		}
	}

	if (vos_path[0] == '\0') {
		strcpy(vos_path, "/mnt/daos");
	}

	rc = vos_self_init(vos_path, false, BIO_STANDALONE_TGT_ID);
	if (rc) {
		print_error("Error initializing VOS instance\n");
		goto exit_0;
	}

	index = 0;
	optind = 0;

	while ((opt = getopt_long(argc, argv, short_options,
				  long_options, &index)) != -1) {
		switch (opt) {
		case 'p':
			nr_failed += run_pool_test("");
			test_run = true;
			break;
		case 'c':
			nr_failed += run_co_test("");
			test_run = true;
			break;
		case 'r':
			if (vos_command != NULL)
				print_error("Only one -r option is supported\n");
			vos_command = optarg;
			test_run = true;
			break;
		case 'i':
			otype = strtol(optarg, NULL, 10);
			if (otype >= ARRAY_SIZE(type_list)) {
				print_error("otype %d must be in range [0, %ld)\n\n", otype,
					    ARRAY_SIZE(type_list));
				print_usage();
				goto exit_0;
			}
			nr_failed += run_io_test(&type_list[otype], 1, 0, "");
			test_run = true;
			break;
		case 'a':
			nr_failed += run_aggregate_tests(true, "");
			test_run = true;
			break;
		case 'd':
			nr_failed += run_discard_tests("");
			test_run = true;
			break;
		case 'g':
			nr_failed += run_gc_tests("");
			test_run = true;
			break;
		case 'X':
			nr_failed += run_dtx_tests("");
			test_run = true;
			break;
		case 'm':
			nr_failed += run_pm_tests("");
			test_run = true;
			break;
		case 'A':
			keys = atoi(optarg);
			nr_failed = run_all_tests(keys);
			test_run = true;
			break;
		case 'l':
			nr_failed += run_ilog_tests("");
			test_run = true;
			break;
		case 'z':
			nr_failed += run_csum_extent_tests("");
			test_run = true;
			break;
		case 't':
			nr_failed += run_ts_tests("");
			test_run = true;
			break;
		case 'C':
			nr_failed += run_mvcc_tests("");
			test_run = true;
			break;
		case 'w':
			nr_failed += run_wal_tests("");
			test_run = true;
			break;
		case 'S':
		case 'f':
		case 'e':
		case FORCE_CSUM:
		case FORCE_NO_ZERO_COPY:
			/** already handled */
			break;
		default:
			print_error("Unknown option\n");
			print_usage();
			goto exit_1;
		}
	}

	/** options didn't include specific tests, just run them all */
	if (!test_run)
		nr_failed = run_all_tests(0);

	if (vos_command != NULL)
		nr_failed += run_vos_command(argv[0], vos_command);

	if (nr_failed)
		print_error("ERROR, %i TEST(S) FAILED\n", nr_failed);
	else
		print_message("\nSUCCESS! NO TEST FAILURES\n");

exit_1:
	vos_self_fini();
exit_0:
	daos_debug_fini();
	return nr_failed;
}<|MERGE_RESOLUTION|>--- conflicted
+++ resolved
@@ -77,19 +77,6 @@
 
 	dts_create_config(cfg_desc_io, "keys=%d", keys);
 
-<<<<<<< HEAD
-	if (nest_iterators == false) {
-		failed += run_pm_tests(cfg_desc_io);
-		failed += run_pool_test(cfg_desc_io);
-		failed += run_co_test(cfg_desc_io);
-		failed += run_discard_tests(cfg_desc_io);
-		failed += run_aggregate_tests(false, cfg_desc_io);
-		failed += run_gc_tests(cfg_desc_io);
-		failed += run_dtx_tests(cfg_desc_io);
-		failed += run_ilog_tests(cfg_desc_io);
-		failed += run_csum_extent_tests(cfg_desc_io);
-		failed += run_wal_tests(cfg_desc_io);
-=======
 	failed += run_ts_tests(cfg_desc_io);
 	failed += run_mvcc_tests(cfg_desc_io);
 	failed += run_pm_tests(cfg_desc_io);
@@ -101,7 +88,6 @@
 	failed += run_dtx_tests(cfg_desc_io);
 	failed += run_ilog_tests(cfg_desc_io);
 	failed += run_csum_extent_tests(cfg_desc_io);
->>>>>>> 69b9e3eb
 
 	failed += run_io_test(&type_list[0], ARRAY_SIZE(type_list), keys, cfg_desc_io);
 
