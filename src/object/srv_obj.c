/**
 * (C) Copyright 2016-2023 Intel Corporation.
 *
 * SPDX-License-Identifier: BSD-2-Clause-Patent
 */
/**
 * object server operations
 *
 * This file contains the server API methods and the RPC handlers that are both
 * related to object.
 */
#define D_LOGFAC	DD_FAC(object)

#include <uuid/uuid.h>

#include <abt.h>
#include <daos/rpc.h>
#include <daos/cont_props.h>
#include <daos_srv/pool.h>
#include <daos_srv/rebuild.h>
#include <daos_srv/container.h>
#include <daos_srv/vos.h>
#include <daos_srv/bio.h>
#include <daos_srv/daos_engine.h>
#include <daos_srv/dtx_srv.h>
#include <daos_srv/security.h>
#include <daos/checksum.h>
#include "daos_srv/srv_csum.h"
#include "obj_rpc.h"
#include "srv_internal.h"

static int
obj_verify_bio_csum(daos_obj_id_t oid, daos_iod_t *iods,
		    struct dcs_iod_csums *iod_csums, struct bio_desc *biod,
		    struct daos_csummer *csummer, uint32_t iods_nr);

static int
obj_ioc2ec_cs(struct obj_io_context *ioc)
{
	return obj_ec_cell_rec_nr(&ioc->ioc_oca);
}

static int
obj_ioc2ec_ss(struct obj_io_context *ioc)
{
	return obj_ec_stripe_rec_nr(&ioc->ioc_oca);
}

/* For single RDG based DTX, parse DTX participants information
 * from the client given dispatch targets information that does
 * NOT contains the original leader information.
 */
static int
obj_gen_dtx_mbs(uint32_t flags, uint32_t *tgt_cnt, struct daos_shard_tgt **p_tgts,
		struct dtx_memberships **p_mbs)
{
	struct daos_shard_tgt	*tgts = *p_tgts;
	struct dtx_memberships	*mbs = NULL;
	size_t			 size;
	int			 i;
	int			 j;

	D_ASSERT(tgts != NULL);

	if (!(flags & ORF_CONTAIN_LEADER)) {
		D_ERROR("Miss DTX leader information, flags %x\n", flags);
		return -DER_PROTO;
	}

	if (*tgt_cnt == 1) {
		*tgt_cnt = 0;
		*p_tgts = NULL;
		goto out;
	}

	size = sizeof(struct dtx_daos_target) * *tgt_cnt;
	D_ALLOC(mbs, sizeof(*mbs) + size);
	if (mbs == NULL)
		return -DER_NOMEM;

	for (i = 0, j = 0; i < *tgt_cnt; i++) {
		if (tgts[i].st_rank == DAOS_TGT_IGNORE)
			continue;

		mbs->dm_tgts[j++].ddt_id = tgts[i].st_tgt_id;
	}

	D_ASSERT(j > 0);

	if (j == 1) {
		D_FREE(mbs);
		*tgt_cnt = 0;
		*p_tgts = NULL;
		goto out;
	}

	mbs->dm_tgt_cnt = j;
	mbs->dm_grp_cnt = 1;
	mbs->dm_data_size = size;
	mbs->dm_flags = DMF_CONTAIN_LEADER;

	--(*tgt_cnt);
	*p_tgts = ++tgts;

	if (!(flags & ORF_EC))
		mbs->dm_flags |= DMF_SRDG_REP;

out:
	*p_mbs = mbs;

	return 0;
}

/**
 * After bulk finish, let's send reply, then release the resource.
 */
static int
obj_rw_complete(crt_rpc_t *rpc, struct obj_io_context *ioc,
		daos_handle_t ioh, int status, struct dtx_handle *dth)
{
	struct obj_rw_in	*orwi = crt_req_get(rpc);
	int			rc;

	if (daos_handle_is_valid(ioh)) {
		bool update = obj_rpc_is_update(rpc);

		if (update) {
			uint64_t time;

			if (status == 0)
				status = dtx_sub_init(dth, &orwi->orw_oid,
						      orwi->orw_dkey_hash);
			time = daos_get_ntime();
			rc = vos_update_end(ioh, ioc->ioc_map_ver,
					    &orwi->orw_dkey, status,
					    &ioc->ioc_io_size, dth);
			if (rc == 0)
				obj_update_latency(ioc->ioc_opc, VOS_LATENCY,
						   daos_get_ntime() - time, ioc->ioc_io_size);
		} else {
			rc = vos_fetch_end(ioh, &ioc->ioc_io_size, status);
		}

		if (rc != 0) {
			D_CDEBUG(rc == -DER_REC2BIG || rc == -DER_INPROGRESS ||
				     rc == -DER_TX_RESTART || rc == -DER_EXIST ||
				     rc == -DER_NONEXIST || rc == -DER_ALREADY ||
				     rc == -DER_CHKPT_BUSY,
				 DLOG_DBG, DLOG_ERR, DF_UOID " %s end failed: " DF_RC "\n",
				 DP_UOID(orwi->orw_oid), update ? "Update" : "Fetch", DP_RC(rc));
			if (status == 0)
				status = rc;
		}
	}

	return status;
}

static void
obj_rw_reply(crt_rpc_t *rpc, int status, uint64_t epoch,
	     struct obj_io_context *ioc)
{
	struct obj_rw_out	*orwo = crt_reply_get(rpc);
	int			 rc;
	int			 i;

	obj_reply_set_status(rpc, status);
	obj_reply_map_version_set(rpc, ioc->ioc_map_ver);
	if (DAOS_FAIL_CHECK(DAOS_DTX_START_EPOCH)) {
		/* Return an stale epoch for test. */
		orwo->orw_epoch = dss_get_start_epoch() -
				  d_hlc_epsilon_get() * 3;
	} else {
		/* orwo->orw_epoch possibly updated in obj_ec_recov_need_try_again(), reply
		 * the max so client can fetch from that epoch.
		 */
		orwo->orw_epoch = max(epoch, orwo->orw_epoch);
	}

	D_DEBUG(DB_IO, "rpc %p opc %d send reply, pmv %d, epoch "DF_X64
		", status %d\n", rpc, opc_get(rpc->cr_opc),
		ioc->ioc_map_ver, orwo->orw_epoch, status);

	if (!ioc->ioc_lost_reply) {
		rc = crt_reply_send(rpc);
		if (rc != 0)
			D_ERROR("send reply failed: "DF_RC"\n", DP_RC(rc));
	} else {
		D_WARN("lost reply rpc %p\n", rpc);
	}

	if (obj_rpc_is_fetch(rpc)) {
		if (orwo->orw_iod_sizes.ca_arrays != NULL) {
			D_FREE(orwo->orw_iod_sizes.ca_arrays);
			orwo->orw_iod_sizes.ca_count = 0;
		}

		if (orwo->orw_nrs.ca_arrays != NULL) {
			D_FREE(orwo->orw_nrs.ca_arrays);
			orwo->orw_nrs.ca_count = 0;
		}

		if (orwo->orw_iod_csums.ca_arrays != NULL) {
			D_FREE(orwo->orw_iod_csums.ca_arrays);
			orwo->orw_iod_csums.ca_count = 0;
		}

		if (orwo->orw_maps.ca_arrays != NULL) {
			ds_iom_free(&orwo->orw_maps.ca_arrays, orwo->orw_maps.ca_count);
			orwo->orw_maps.ca_count = 0;
		}

		daos_recx_ep_list_free(orwo->orw_rels.ca_arrays,
				       orwo->orw_rels.ca_count);

		if (ioc->ioc_free_sgls) {
			struct obj_rw_in *orw = crt_req_get(rpc);
			d_sg_list_t *sgls = orwo->orw_sgls.ca_arrays;
			int j;

			for (i = 0; i < orw->orw_nr; i++)
				for (j = 0; j < sgls[i].sg_nr; j++)
					D_FREE(sgls[i].sg_iovs[j].iov_buf);
		}
	}
}

struct obj_bulk_args {
	ABT_eventual	eventual;
	uint64_t	bulk_size;
	int		bulks_inflight;
	int		result;
	bool		inited;
};

static int
obj_bulk_comp_cb(const struct crt_bulk_cb_info *cb_info)
{
	struct obj_bulk_args	*arg;
	struct crt_bulk_desc	*bulk_desc;
	crt_rpc_t		*rpc;

	if (cb_info->bci_rc != 0)
		D_ERROR("bulk transfer failed: %d\n", cb_info->bci_rc);

	bulk_desc = cb_info->bci_bulk_desc;
	rpc = bulk_desc->bd_rpc;
	arg = (struct obj_bulk_args *)cb_info->bci_arg;
	/**
	 * Note: only one thread will access arg.result, so
	 * it should be safe here.
	 **/
	if (arg->result == 0)
		arg->result = cb_info->bci_rc;

	D_ASSERT(arg->bulks_inflight > 0);
	arg->bulks_inflight--;
	if (arg->bulks_inflight == 0)
		ABT_eventual_set(arg->eventual, &arg->result,
				 sizeof(arg->result));

	crt_req_decref(rpc);
	return cb_info->bci_rc;
}

static inline int
bulk_cp(const struct crt_bulk_cb_info *cb_info)
{
	struct crt_bulk_desc	*bulk_desc;

	bulk_desc = cb_info->bci_bulk_desc;
	D_ASSERT(bulk_desc->bd_local_hdl != CRT_BULK_NULL);
	crt_bulk_free(bulk_desc->bd_local_hdl);
	bulk_desc->bd_local_hdl = CRT_BULK_NULL;

	return obj_bulk_comp_cb(cb_info);
}

static inline int
cached_bulk_cp(const struct crt_bulk_cb_info *cb_info)
{
	return obj_bulk_comp_cb(cb_info);
}

/**
 * Simulate bulk transfer by memcpy, all data are actually dropped.
 */
static void
obj_bulk_bypass(d_sg_list_t *sgl, crt_bulk_op_t bulk_op)
{
	static const int  dummy_buf_len = 4096;
	static char	 *dummy_buf;
	int		  i;

	if (!dummy_buf) {
		D_ALLOC(dummy_buf, dummy_buf_len);
		if (!dummy_buf)
			return; /* ignore error */
	}

	for (i = 0; i < sgl->sg_nr_out; i++) {
		char	*buf;
		int	 total, nob;

		if (sgl->sg_iovs[i].iov_buf == NULL ||
		    sgl->sg_iovs[i].iov_len == 0)
			continue;

		buf   = sgl->sg_iovs[i].iov_buf;
		total = sgl->sg_iovs[i].iov_len;
		while (total != 0) {
			nob = min(dummy_buf_len, total);
			if (bulk_op == CRT_BULK_PUT)
				memcpy(dummy_buf, buf, nob);
			else
				memcpy(buf, dummy_buf, nob);

			total -= nob;
			buf   += nob;
		}
	}
}

#define MAX_BULK_IOVS	1024

static int
bulk_transfer_sgl(daos_handle_t ioh, crt_rpc_t *rpc, crt_bulk_t remote_bulk,
		  off_t remote_off, crt_bulk_op_t bulk_op, bool bulk_bind,
		  d_sg_list_t *sgl, int sgl_idx, struct obj_bulk_args *p_arg)
{
	struct crt_bulk_desc	bulk_desc;
	crt_bulk_perm_t		bulk_perm;
	crt_bulk_opid_t		bulk_opid;
	crt_bulk_t		local_bulk;
	unsigned int		local_off;
	unsigned int		iov_idx = 0;
	size_t			remote_size;
	int			rc, bulk_iovs = 0;

	if (remote_bulk == NULL) {
		D_ERROR("Remote bulk is NULL\n");
		return -DER_INVAL;
	}

	rc = crt_bulk_get_len(remote_bulk, &remote_size);
	if (rc) {
		D_ERROR("Failed to get remote bulk size "DF_RC"\n", DP_RC(rc));
		return rc;
	}

	if (remote_off >= remote_size) {
		rc = -DER_OVERFLOW;
		D_ERROR("remote_bulk_off %zu >= remote_bulk_size %zu, "DF_RC"\n",
			remote_off, remote_size, DP_RC(rc));
		return rc;
	}

	if (daos_io_bypass & IOBP_SRV_BULK) {
		obj_bulk_bypass(sgl, bulk_op);
		return 0;
	}

	bulk_perm = bulk_op == CRT_BULK_PUT ? CRT_BULK_RO : CRT_BULK_RW;

	while (iov_idx < sgl->sg_nr_out) {
		d_sg_list_t	sgl_sent;
		size_t		length = 0;
		unsigned int	start;
		bool		cached_bulk = false;

		/*
		 * Skip bulk transfer over IOVs with NULL buffer address,
		 * these NULL IOVs are 'holes' or deduped records.
		 */
		while (iov_idx < sgl->sg_nr_out &&
		       sgl->sg_iovs[iov_idx].iov_buf == NULL) {
			remote_off += sgl->sg_iovs[iov_idx].iov_len;
			iov_idx++;
		}

		if (iov_idx == sgl->sg_nr_out)
			break;

		if (remote_off >= remote_size) {
			rc = -DER_OVERFLOW;
			D_ERROR("Remote bulk is used up. off:%zu, size:%zu, "DF_RC"\n",
				remote_off, remote_size, DP_RC(rc));
			break;
		}

		local_bulk = vos_iod_bulk_at(ioh, sgl_idx, iov_idx, &local_off);
		if (local_bulk != NULL) {
			unsigned int tmp_off;

			length = sgl->sg_iovs[iov_idx].iov_len;
			iov_idx++;
			cached_bulk = true;

			/* Check if following IOVs are contiguous and from same bulk handle */
			while (iov_idx < sgl->sg_nr_out &&
			       sgl->sg_iovs[iov_idx].iov_buf != NULL &&
			       vos_iod_bulk_at(ioh, sgl_idx, iov_idx, &tmp_off) == local_bulk &&
			       tmp_off == local_off) {
				length += sgl->sg_iovs[iov_idx].iov_len;
				iov_idx++;
			};
			bulk_iovs += 1;
		} else {
			start = iov_idx;
			sgl_sent.sg_iovs = &sgl->sg_iovs[start];

			/*
			 * For the IOVs not using cached bulk, creates bulk
			 * handle on-the-fly.
			 */
			while (iov_idx < sgl->sg_nr_out &&
			       sgl->sg_iovs[iov_idx].iov_buf != NULL &&
			       vos_iod_bulk_at(ioh, sgl_idx, iov_idx,
						&local_off) == NULL) {
				length += sgl->sg_iovs[iov_idx].iov_len;
				iov_idx++;

				/* Don't create bulk handle with too many IOVs */
				if ((iov_idx - start) >= MAX_BULK_IOVS)
					break;
			};
			D_ASSERT(iov_idx > start);

			local_off = 0;
			sgl_sent.sg_nr = sgl_sent.sg_nr_out = iov_idx - start;
			bulk_iovs += sgl_sent.sg_nr;

			rc = crt_bulk_create(rpc->cr_ctx, &sgl_sent, bulk_perm,
					     &local_bulk);
			if (rc != 0) {
				D_ERROR("crt_bulk_create %d error "DF_RC".\n",
					sgl_idx, DP_RC(rc));
				break;
			}
			D_ASSERT(local_bulk != NULL);
		}

		D_ASSERT(remote_size > remote_off);
		if (length > (remote_size - remote_off)) {
			rc = -DER_OVERFLOW;
			D_ERROR("Remote bulk isn't large enough. local_sz:%zu, remote_sz:%zu, "
				"remote_off:%zu, "DF_RC"\n", length, remote_size, remote_off,
				DP_RC(rc));
			break;
		}

		crt_req_addref(rpc);

		bulk_desc.bd_rpc	= rpc;
		bulk_desc.bd_bulk_op	= bulk_op;
		bulk_desc.bd_remote_hdl	= remote_bulk;
		bulk_desc.bd_local_hdl	= local_bulk;
		bulk_desc.bd_len	= length;
		bulk_desc.bd_remote_off	= remote_off;
		bulk_desc.bd_local_off	= local_off;

		p_arg->bulk_size += length;
		p_arg->bulks_inflight++;
		if (bulk_bind)
			rc = crt_bulk_bind_transfer(&bulk_desc,
				cached_bulk ? cached_bulk_cp : bulk_cp, p_arg,
				&bulk_opid);
		else
			rc = crt_bulk_transfer(&bulk_desc,
				cached_bulk ? cached_bulk_cp : bulk_cp, p_arg,
				&bulk_opid);
		if (rc < 0) {
			D_ERROR("crt_bulk_transfer %d error "DF_RC".\n",
				sgl_idx, DP_RC(rc));
			p_arg->bulks_inflight--;
			if (!cached_bulk)
				crt_bulk_free(local_bulk);
			crt_req_decref(rpc);
			break;
		}
		remote_off += length;

		/* Give cart progress a chance to complete some inflight bulk transfers */
		if (bulk_iovs >= MAX_BULK_IOVS) {
			bulk_iovs = 0;
			ABT_thread_yield();
		}
	}

	return rc;
}

static int
obj_bulk_transfer(crt_rpc_t *rpc, crt_bulk_op_t bulk_op, bool bulk_bind,
		  crt_bulk_t *remote_bulks, uint64_t *remote_offs,
		  daos_handle_t ioh, d_sg_list_t **sgls, int sgl_nr,
		  struct obj_bulk_args *p_arg, struct ds_cont_hdl *coh)
{
	struct obj_bulk_args	arg = { 0 };
	int			i, rc, *status, ret;
	bool			async = true;
	uint64_t		time = daos_get_ntime();

	if (remote_bulks == NULL) {
		D_ERROR("No remote bulks provided\n");
		return -DER_INVAL;
	}

	if (p_arg == NULL) {
		p_arg = &arg;
		async = false;
	}

	rc = ABT_eventual_create(sizeof(*status), &p_arg->eventual);
	if (rc != 0)
		return dss_abterr2der(rc);

	p_arg->inited = true;
	D_DEBUG(DB_IO, "bulk_op %d sgl_nr %d\n", bulk_op, sgl_nr);

	p_arg->bulks_inflight++;

	if (daos_handle_is_valid(ioh)) {
		rc = vos_dedup_verify_init(ioh, rpc->cr_ctx, CRT_BULK_RW);
		if (rc) {
			D_ERROR("Dedup verify prep failed. "DF_RC"\n",
				DP_RC(rc));
			goto done;
		}
	}

	for (i = 0; i < sgl_nr; i++) {
		d_sg_list_t	*sgl, tmp_sgl;

		if (remote_bulks[i] == NULL)
			continue;

		if (sgls != NULL) {
			sgl = sgls[i];
		} else {
			struct bio_sglist *bsgl;

			D_ASSERT(daos_handle_is_valid(ioh));
			bsgl = vos_iod_sgl_at(ioh, i);
			D_ASSERT(bsgl != NULL);

			sgl = &tmp_sgl;
			rc = bio_sgl_convert(bsgl, sgl);
			if (rc)
				break;
		}

		rc = bulk_transfer_sgl(ioh, rpc, remote_bulks[i],
				       remote_offs ? remote_offs[i] : 0,
				       bulk_op, bulk_bind, sgl, i, p_arg);
		if (sgls == NULL)
			d_sgl_fini(sgl, false);
		if (rc)
			break;
	}
done:
	if (--(p_arg->bulks_inflight) == 0)
		ABT_eventual_set(p_arg->eventual, &rc, sizeof(rc));

	if (async)
		return rc;

	ret = ABT_eventual_wait(p_arg->eventual, (void **)&status);
	if (rc == 0)
		rc = ret ? dss_abterr2der(ret) : *status;

	ABT_eventual_free(&p_arg->eventual);

	if (rc == 0)
		obj_update_latency(opc_get(rpc->cr_opc), BULK_LATENCY,
				   daos_get_ntime() - time, arg.bulk_size);
	if (rc == 0 && coh != NULL && unlikely(coh->sch_closed)) {
		D_ERROR("Cont hdl "DF_UUID" is closed/evicted unexpectedly\n",
			DP_UUID(coh->sch_uuid));
		rc = -DER_IO;
	}

	/* After RDMA is done, corrupt the server data */
	if (DAOS_FAIL_CHECK(DAOS_CSUM_CORRUPT_DISK)) {
		struct bio_sglist	*fbsgl;
		d_sg_list_t		 fsgl;
		int			*fbuffer;

		D_ERROR("csum: Corrupting data after RDMA\n");
		fbsgl = vos_iod_sgl_at(ioh, 0);
		bio_sgl_convert(fbsgl, &fsgl);
		fbuffer = (int *)fsgl.sg_iovs[0].iov_buf;
		*fbuffer += 0x2;
		d_sgl_fini(&fsgl, false);
	}
	return rc;
}

static int
obj_set_reply_sizes(crt_rpc_t *rpc, daos_iod_t *iods, int iod_nr)
{
	struct obj_rw_in	*orw = crt_req_get(rpc);
	struct obj_rw_out	*orwo = crt_reply_get(rpc);
	uint64_t		*sizes = NULL;
	int			i;

	D_ASSERT(obj_rpc_is_fetch(rpc));
	D_ASSERT(orwo != NULL);
	D_ASSERT(orw != NULL);

	if (orw->orw_flags & ORF_CHECK_EXISTENCE)
		goto out;

	if (iod_nr <= 0) {
		D_ERROR("rpc %p contains invalid sizes count %d for "
			DF_UOID" with epc "DF_X64".\n",
			rpc, iod_nr, DP_UOID(orw->orw_oid), orw->orw_epoch);
		return -DER_INVAL;
	}

	/* Re-entry case.*/
	if (orwo->orw_iod_sizes.ca_count != 0) {
		D_ASSERT(orwo->orw_iod_sizes.ca_count == iod_nr);
		D_ASSERT(orwo->orw_iod_sizes.ca_arrays != NULL);

		sizes = orwo->orw_iod_sizes.ca_arrays;
	} else {
		D_ALLOC_ARRAY(sizes, iod_nr);
		if (sizes == NULL)
			return -DER_NOMEM;
	}

	for (i = 0; i < orw->orw_iod_array.oia_iod_nr; i++) {
		sizes[i] = iods[i].iod_size;
		D_DEBUG(DB_IO, DF_UOID" %d:"DF_U64"\n", DP_UOID(orw->orw_oid),
			i, iods[i].iod_size);
	}

out:
	if (sizes == NULL)
		iod_nr = 0;
	orwo->orw_iod_sizes.ca_count = iod_nr;
	orwo->orw_iod_sizes.ca_arrays = sizes;

	D_DEBUG(DB_TRACE, "rpc %p set sizes count as %d for "
		DF_UOID" with epc "DF_X64".\n",
		rpc, iod_nr, DP_UOID(orw->orw_oid), orw->orw_epoch);

	return 0;
}

/**
 * Pack nrs in sgls inside the reply, so the client can update
 * sgls before it returns to application.
 * Pack sgl's data size in the reply, client fetch can based on
 * it to update sgl's iov_len.
 *
 * @echo_sgl is set only for echo_rw()
 *
 * Note: this is only needed for bulk transfer, for inline transfer,
 * it will pack the complete sgls inside the req/reply, see obj_shard_rw().
 */
static int
obj_set_reply_nrs(crt_rpc_t *rpc, daos_handle_t ioh, d_sg_list_t *echo_sgl)
{
	struct obj_rw_in	*orw = crt_req_get(rpc);
	struct obj_rw_out	*orwo = crt_reply_get(rpc);
	uint32_t		*nrs;
	daos_size_t		*data_sizes;
	uint32_t		 nrs_count = orw->orw_nr;
	int			 i, j;

	if (nrs_count == 0)
		return 0;

	/* Re-entry case. */
	if (orwo->orw_nrs.ca_count != 0) {
		D_ASSERT(orwo->orw_nrs.ca_count == nrs_count);
		return 0;
	}

	/* return sg_nr_out and data size for sgl */
	D_ALLOC(orwo->orw_nrs.ca_arrays,
		nrs_count * (sizeof(uint32_t) + sizeof(daos_size_t)));
	if (orwo->orw_nrs.ca_arrays == NULL)
		return -DER_NOMEM;

	orwo->orw_nrs.ca_count = nrs_count;
	orwo->orw_data_sizes.ca_count = nrs_count;
	orwo->orw_data_sizes.ca_arrays =
		(void *)((char *)orwo->orw_nrs.ca_arrays +
			nrs_count * (sizeof(uint32_t)));

	nrs = orwo->orw_nrs.ca_arrays;
	data_sizes = orwo->orw_data_sizes.ca_arrays;
	for (i = 0; i < nrs_count; i++) {
		if (echo_sgl != NULL) {
			nrs[i] = echo_sgl->sg_nr_out;
		} else {
			struct bio_sglist *bsgl;

			bsgl = vos_iod_sgl_at(ioh, i);
			D_ASSERT(bsgl != NULL);
			nrs[i] = bsgl->bs_nr_out;
			/* tail holes trimmed by ioc_trim_tail_holes() */
			for (j = 0; j < bsgl->bs_nr_out; j++)
				data_sizes[i] += bio_iov2req_len(
					&bsgl->bs_iovs[j]);
		}
	}

	return 0;
}

static void
obj_echo_rw(crt_rpc_t *rpc, daos_iod_t *iod, uint64_t *off)
{
	struct obj_rw_in	*orw = crt_req_get(rpc);
	struct obj_rw_out	*orwo = crt_reply_get(rpc);
	struct obj_tls		*tls;
	d_sg_list_t		*p_sgl;
	crt_bulk_op_t		bulk_op;
	bool			bulk_bind;
	int			i;
	int			rc = 0;

	D_DEBUG(DB_TRACE, "opc %d oid "DF_UOID" dkey "DF_KEY
		" tgt/xs %d/%d epc "DF_X64".\n",
		opc_get(rpc->cr_opc), DP_UOID(orw->orw_oid),
		DP_KEY(&orw->orw_dkey),
		dss_get_module_info()->dmi_tgt_id,
		dss_get_module_info()->dmi_xs_id,
		orw->orw_epoch);

	if (obj_rpc_is_fetch(rpc)) {
		rc = obj_set_reply_sizes(rpc, orw->orw_iod_array.oia_iods,
					 orw->orw_iod_array.oia_iod_nr);
		if (rc)
			D_GOTO(out, rc);
	}

	/* Inline fetch/update */
	if (orw->orw_bulks.ca_arrays == NULL && orw->orw_bulks.ca_count == 0) {
		if (obj_rpc_is_fetch(rpc)) {
			orwo->orw_sgls.ca_count = orw->orw_sgls.ca_count;
			orwo->orw_sgls.ca_arrays = orw->orw_sgls.ca_arrays;
		}
		D_GOTO(out, rc);
	}

	/* Only support 1 iod now */
	D_ASSERT(orw->orw_iod_array.oia_iod_nr == 1);

	tls = obj_tls_get();
	p_sgl = &tls->ot_echo_sgl;

	/* Let's check if tls already have enough buffer */
	if (p_sgl->sg_nr < iod->iod_nr) {
		d_sgl_fini(p_sgl, true);
		rc = d_sgl_init(p_sgl, iod->iod_nr);
		if (rc)
			D_GOTO(out, rc);

		p_sgl->sg_nr_out = p_sgl->sg_nr;
	}

	for (i = 0; i < iod->iod_nr; i++) {
		daos_size_t size = iod->iod_size;

		if (size == DAOS_REC_ANY)
			size = sizeof(uint64_t);

		if (iod->iod_type == DAOS_IOD_ARRAY) {
			D_ASSERT(iod->iod_recxs);
			size *= iod->iod_recxs[i].rx_nr;
		}

		/* Check each vector */
		if (p_sgl->sg_iovs[i].iov_buf_len < size) {
			D_FREE(p_sgl->sg_iovs[i].iov_buf);

			D_ALLOC(p_sgl->sg_iovs[i].iov_buf, size);
			/* obj_tls_fini() will free these buffer */
			if (p_sgl->sg_iovs[i].iov_buf == NULL)
				D_GOTO(out, rc = -DER_NOMEM);
			p_sgl->sg_iovs[i].iov_buf_len = size;
			p_sgl->sg_iovs[i].iov_len = size;
		}
	}

	orwo->orw_sgls.ca_count = 0;
	orwo->orw_sgls.ca_arrays = NULL;
	if (obj_rpc_is_fetch(rpc)) {
		rc = obj_set_reply_nrs(rpc, DAOS_HDL_INVAL, p_sgl);
		if (rc != 0)
			D_GOTO(out, rc);
		bulk_op = CRT_BULK_PUT;
	} else {
		bulk_op = CRT_BULK_GET;
	}

	/* Only support 1 iod now */
	bulk_bind = orw->orw_flags & ORF_BULK_BIND;
	rc = obj_bulk_transfer(rpc, bulk_op, bulk_bind,
			       orw->orw_bulks.ca_arrays, off,
			       DAOS_HDL_INVAL, &p_sgl, 1, NULL, NULL);
out:
	orwo->orw_ret = rc;
	orwo->orw_map_version = orw->orw_map_ver;
}

/** if checksums are enabled, fetch needs to allocate the memory that will be
 * used for the csum structures.
 */
static int
obj_fetch_csum_init(struct ds_cont_child *cont, struct obj_rw_in *orw,
		    struct obj_rw_out *orwo)
{
	int rc;

	/**
	 * Allocate memory for the csum structures.
	 * This memory and information will be used by VOS to put the checksums
	 * in as it fetches the data's metadata from the btree/evtree.
	 *
	 * The memory will be freed in obj_rw_reply
	 */
	rc = daos_csummer_alloc_iods_csums(cont->sc_csummer,
					   orw->orw_iod_array.oia_iods,
					   orw->orw_iod_array.oia_iod_nr,
					   false, NULL,
					   &orwo->orw_iod_csums.ca_arrays);

	if (rc >= 0) {
		orwo->orw_iod_csums.ca_count = (uint64_t)rc;
		rc = 0;
	}

	return rc;
}

static struct dcs_iod_csums *
get_iod_csum(struct dcs_iod_csums *iod_csums, int i)
{
	if (iod_csums == NULL)
		return NULL;
	return &iod_csums[i];
}

static int
csum_add2iods(daos_handle_t ioh, daos_iod_t *iods, uint32_t iods_nr,
	      struct daos_csummer *csummer,
	      struct dcs_iod_csums *iod_csums, daos_unit_oid_t oid,
	      daos_key_t *dkey)
{
	int	 rc = 0;
	uint32_t biov_csums_idx = 0;
	size_t	 biov_csums_used = 0;
	int	 i;

	struct bio_desc *biod = vos_ioh2desc(ioh);
	struct dcs_ci_list *csum_infos = vos_ioh2ci(ioh);
	uint32_t csum_info_nr = vos_ioh2ci_nr(ioh);

	for (i = 0; i < iods_nr; i++) {
		if (biov_csums_idx >= csum_info_nr)
			break; /** no more csums to add */
		csum_infos->dcl_csum_offset += biov_csums_used;
		rc = ds_csum_add2iod(
			&iods[i], csummer,
			bio_iod_sgl(biod, i), csum_infos,
			&biov_csums_used, get_iod_csum(iod_csums, i));

		if (rc != 0) {
			D_ERROR("Failed to add csum for iod\n");
			return rc;
		}
		biov_csums_idx += biov_csums_used;
	}

	return rc;
}

static int
csum_verify_keys(struct daos_csummer *csummer, daos_key_t *dkey,
		 struct dcs_csum_info *dkey_csum,
		 struct obj_iod_array *oia, daos_unit_oid_t *uoid)
{
	uint32_t	i;
	int		rc;

	if (!daos_csummer_initialized(csummer) || csummer->dcs_skip_key_verify)
		return 0;

	if (!DAOS_FAIL_CHECK(DAOS_VC_DIFF_DKEY)) {
		/**
		 * with DAOS_VC_DIFF_DKEY, the dkey will be corrupt on purpose
		 * for object verification tests. Don't reject the
		 * update in this case
		 */
		rc = daos_csummer_verify_key(csummer, dkey, dkey_csum);
		if (rc != 0) {
			D_ERROR("daos_csummer_verify_key error for dkey: "
				DF_RC"\n", DP_RC(rc));
			return rc;
		}
	}

	for (i = 0; i < oia->oia_iod_nr; i++) {
		daos_iod_t		*iod = &oia->oia_iods[i];
		struct dcs_iod_csums	*csum = &oia->oia_iod_csums[i];

		if (!csum_iod_is_supported(iod))
			continue;

		D_DEBUG(DB_CSUM, DF_C_UOID_DKEY"iod[%d]: "DF_C_IOD", csum_nr: %d\n",
			DP_C_UOID_DKEY(*uoid, dkey), i, DP_C_IOD(iod), csum->ic_nr);

		if (csum->ic_nr > 0)
			D_DEBUG(DB_CSUM, "first data csum: "DF_CI"\n", DP_CI(*csum->ic_data));

		rc = daos_csummer_verify_key(csummer,
					     &iod->iod_name,
					     &csum->ic_akey);
		if (rc != 0) {
			D_ERROR(DF_C_UOID_DKEY"iod[%d]: "DF_C_IOD" verify_key "
				"failed for akey: "DF_KEY", csum: "DF_CI", "
				"error: "DF_RC"\n",
				DP_C_UOID_DKEY(*uoid, dkey), i,
				DP_C_IOD(iod), DP_KEY(&iod->iod_name),
				DP_CI(csum->ic_akey), DP_RC(rc));
			return rc;
		}
	}

	return 0;
}

/** Add a recov record to the recov_lists (for singv degraded fetch) */
static int
obj_singv_ec_add_recov(uint32_t iod_nr, uint32_t iod_idx, uint64_t rec_size,
		       daos_epoch_t epoch,
		       struct daos_recx_ep_list **recov_lists_ptr)
{
	struct daos_recx_ep_list	*recov_lists = *recov_lists_ptr;
	struct daos_recx_ep_list	*recov_list;
	struct daos_recx_ep		 recx_ep;

	if (recov_lists == NULL) {
		D_ALLOC_ARRAY(recov_lists, iod_nr);
		if (recov_lists == NULL)
			return -DER_NOMEM;
		*recov_lists_ptr = recov_lists;
	}

	/* add one recx with any idx/nr to notify client this singv need to be
	 * recovered.
	 */
	recov_list = &recov_lists[iod_idx];
	recx_ep.re_recx.rx_idx = 0;
	recx_ep.re_recx.rx_nr = 1;
	recx_ep.re_ep = epoch;
	recx_ep.re_type = DRT_SHADOW;
	recx_ep.re_rec_size = rec_size;

	return daos_recx_ep_add(recov_list, &recx_ep);
}

/** Filter and prepare for the sing value EC update/fetch */
int
obj_singv_ec_rw_filter(daos_unit_oid_t oid, struct daos_oclass_attr *oca,
		       uint32_t tgt_off, daos_iod_t *iods, uint64_t *offs,
		       daos_epoch_t epoch, uint32_t flags, uint32_t nr,
		       bool for_update, bool deg_fetch,
		       struct daos_recx_ep_list **recov_lists_ptr)
{
	daos_iod_t			*iod;
	struct obj_ec_singv_local	 loc;
	uint32_t			 i;
	int				 rc = 0;
	bool				 reentry = false;

	if (!(flags & ORF_EC))
		return rc;

	for (i = 0; i < nr; i++) {
		uint64_t	gsize;

		iod = &iods[i];
		if (iod->iod_type != DAOS_IOD_SINGLE)
			continue;

		if (iod->iod_size == DAOS_REC_ANY) /* punch */
			continue;

		/* Use iod_recxs to pass ir_gsize:
		 * akey_update() => akey_update_single()
		 */
		if (for_update) {
			/* For singv EC, "iod_recxs != NULL" means re-entry. */
			if (iod->iod_recxs != NULL) {
				reentry = true;
			} else {
				D_ASSERT(!reentry);
				iod->iod_recxs = (void *)iod->iod_size;
			}
		} else {
			D_ASSERT(iod->iod_recxs == NULL);
		}

		if (reentry)
			gsize = (uintptr_t)iod->iod_recxs;
		else
			gsize = iod->iod_size;

		if (obj_ec_singv_one_tgt(gsize, NULL, oca))
			continue;

		obj_ec_singv_local_sz(gsize, oca, tgt_off, &loc, for_update);
		if (offs != NULL)
			offs[i] = loc.esl_off;

		if (for_update) {
			if (!reentry) {
				iod->iod_size = loc.esl_size;
				D_ASSERT(iod->iod_size != DAOS_REC_ANY);
			} else {
				D_ASSERT(iod->iod_size == loc.esl_size);
			}
		} else if (deg_fetch) {
			rc = obj_singv_ec_add_recov(nr, i, iod->iod_size,
						    epoch, recov_lists_ptr);
		}
	}

	return rc;
}

/* Call internal method to increment CSUM media error. */
static void
obj_log_csum_err(void)
{
	struct dss_module_info	*info = dss_get_module_info();
	struct bio_xs_context	*bxc;

	D_ASSERT(info != NULL);
	bxc = info->dmi_nvme_ctxt;

	if (bxc == NULL) {
		D_ERROR("BIO NVMe context not initialized for xs:%d, tgt:%d\n",
		info->dmi_xs_id, info->dmi_tgt_id);
		return;
	}

	bio_log_data_csum_err(bxc);
}

/**
 * Create maps for actually written to extents.
 * Memory allocated here will be freed in obj_rw_reply.
 */

/** create maps for actually written to extents. */
static int
obj_fetch_create_maps(crt_rpc_t *rpc, struct bio_desc *biod, daos_iod_t *iods)
{
	struct obj_rw_in	*orw = crt_req_get(rpc);
	struct obj_rw_out	*orwo = crt_reply_get(rpc);
	daos_iom_t		*maps;
	uint32_t		 flags = orw->orw_flags;
	uint32_t		 iods_nr;
	int rc;

	/**
	 * Allocate memory for the maps. There will be 1 per iod
	 * Will be freed in obj_rw_reply
	 */
	iods_nr = orw->orw_iod_array.oia_iod_nr;

	/* Re-entry case. */
	if (orwo->orw_maps.ca_count != 0) {
		D_ASSERT(orwo->orw_maps.ca_count == iods_nr);
		return 0;
	}

	rc = ds_iom_create(biod, iods, iods_nr, flags, &maps);
	if (rc != 0)
		return rc;

	orwo->orw_maps.ca_count = iods_nr;
	orwo->orw_maps.ca_arrays = maps;

	return 0;
}

static int
obj_fetch_shadow(struct obj_io_context *ioc, daos_unit_oid_t oid,
		 daos_epoch_t epoch, uint64_t cond_flags, daos_key_t *dkey,
		 uint64_t dkey_hash, unsigned int iod_nr, daos_iod_t *iods,
		 uint32_t tgt_idx, struct dtx_handle *dth,
		 struct daos_recx_ep_list **pshadows)
{
	daos_handle_t			 ioh = DAOS_HDL_INVAL;
	int				 rc;

	obj_iod_idx_vos2parity(iod_nr, iods);
	rc = vos_fetch_begin(ioc->ioc_vos_coh, oid, epoch, dkey, iod_nr, iods,
			     cond_flags | VOS_OF_FETCH_RECX_LIST, NULL, &ioh,
			     dth);
	if (rc) {
		D_ERROR(DF_UOID" Fetch begin failed: "DF_RC"\n",
			DP_UOID(oid), DP_RC(rc));
		goto out;
	}

	*pshadows = vos_ioh2recx_list(ioh);
	vos_fetch_end(ioh, NULL, 0);

out:
	obj_iod_idx_parity2vos(iod_nr, iods);
	if (rc == 0) {
		uint32_t tgt_off;

		tgt_off = obj_ec_shard_off_by_layout_ver(ioc->ioc_layout_ver, dkey_hash,
							 &ioc->ioc_oca, tgt_idx);
		obj_shadow_list_vos2daos(iod_nr, *pshadows, &ioc->ioc_oca);
		rc = obj_iod_recx_vos2daos(iod_nr, iods, tgt_off, &ioc->ioc_oca);
	}
	return rc;
}

int
obj_prep_fetch_sgls(crt_rpc_t *rpc, struct obj_io_context *ioc)
{
	struct obj_rw_in	*orw = crt_req_get(rpc);
	struct obj_rw_out	*orwo = crt_reply_get(rpc);
	d_sg_list_t		*sgls = orw->orw_sgls.ca_arrays;
	int			nr = orw->orw_sgls.ca_count;
	bool			need_alloc = false;
	int			i;
	int			j;
	int			rc = 0;

	for (i = 0; i < nr; i++) {
		for (j = 0; j < sgls[i].sg_nr; j++) {
			d_iov_t *iov = &sgls[i].sg_iovs[j];

			if (iov->iov_len < iov->iov_buf_len) {
				need_alloc = true;
				break;
			}
		}
	}

	/* reuse input sgls */
	orwo->orw_sgls.ca_count = orw->orw_sgls.ca_count;
	orwo->orw_sgls.ca_arrays = orw->orw_sgls.ca_arrays;
	if (!need_alloc)
		return 0;

	/* Reset the iov first, easier for error cleanup */
	for (i = 0; i < nr; i++) {
		for (j = 0; j < sgls[i].sg_nr; j++)
			sgls[i].sg_iovs[j].iov_buf = NULL;
	}

	sgls = orwo->orw_sgls.ca_arrays;
	for (i = 0; i < nr; i++) {
		for (j = 0; j < sgls[i].sg_nr; j++) {
			d_iov_t *iov = &sgls[i].sg_iovs[j];

			D_ALLOC(iov->iov_buf, iov->iov_buf_len);
			if (iov->iov_buf == NULL)
				D_GOTO(out, rc = -DER_NOMEM);
		}
	}
	ioc->ioc_free_sgls = 1;
out:
	if (rc) {
		for (i = 0; i < nr; i++) {
			for (i = 0; j < sgls[i].sg_nr; j++)
				D_FREE(sgls[i].sg_iovs[j].iov_buf);
		}
	}

	return rc;
}

static void
daos_iod_recx_free(daos_iod_t *iods, uint32_t iod_nr)
{
	uint32_t	i;

	if (iods != NULL) {
		for (i = 0; i < iod_nr; i++)
			D_FREE(iods[i].iod_recxs);
		D_FREE(iods);
	}
}

/** Duplicate iod and recx, reuse original iod's dkey/akey, reallocate recxs. */
static int
daos_iod_recx_dup(daos_iod_t *iods, uint32_t iod_nr, daos_iod_t **iods_dup_ptr)
{
	daos_iod_t	*iods_dup;
	daos_iod_t	*src, *dst;
	uint32_t	 i;

	D_ALLOC_ARRAY(iods_dup, iod_nr);
	if (iods_dup == NULL)
		return -DER_NOMEM;

	for (i = 0; i < iod_nr; i++) {
		src = &iods[i];
		dst = &iods_dup[i];
		*dst = *src;
		if (src->iod_nr == 0 || src->iod_recxs == NULL)
			continue;

		D_ALLOC_ARRAY(dst->iod_recxs, dst->iod_nr);
		if (dst->iod_recxs == NULL) {
			daos_iod_recx_free(iods_dup, iod_nr);
			return -DER_NOMEM;
		}

		memcpy(dst->iod_recxs, src->iod_recxs,
		       sizeof(*dst->iod_recxs) * dst->iod_nr);
	}

	*iods_dup_ptr = iods_dup;

	return 0;
}

static bool
obj_ec_recov_need_try_again(struct obj_rw_in *orw, struct obj_rw_out *orwo,
			    struct obj_io_context *ioc)
{
	D_ASSERT(orw->orw_flags & ORF_EC_RECOV);

	if (DAOS_FAIL_CHECK(DAOS_FAIL_AGG_BOUNDRY_MOVED))
		return true;

	/* agg_eph_boundry advanced, possibly cause epoch of EC data recovery
	 * cannot get corresponding parity/data exts, need to retry the degraded
	 * fetch from beginning. For ORF_EC_RECOV_SNAP case, need not retry as
	 * that flag was only set when (snapshot_epoch < sc_ec_agg_eph_boundry).
	 */
	if ((orw->orw_flags & ORF_EC_RECOV_SNAP) == 0 &&
	    (orw->orw_flags & ORF_FOR_MIGRATION) == 0 &&
	    orw->orw_epoch < ioc->ioc_coc->sc_ec_agg_eph_boundry) {
		orwo->orw_epoch = ioc->ioc_coc->sc_ec_agg_eph_boundry;
		return true;
	}

	return false;
}

static int
obj_local_rw_internal(crt_rpc_t *rpc, struct obj_io_context *ioc,
		      daos_iod_t *iods, struct dcs_iod_csums *iod_csums,
		      uint64_t *offs, uint32_t iods_nr, struct dtx_handle *dth)
{
	struct obj_rw_in		*orw = crt_req_get(rpc);
	struct obj_rw_out		*orwo = crt_reply_get(rpc);
	uint32_t			tag = dss_get_module_info()->dmi_tgt_id;
	daos_handle_t			ioh = DAOS_HDL_INVAL;
	struct bio_desc			*biod;
	daos_key_t			*dkey;
	crt_bulk_op_t			bulk_op;
	bool				rma;
	bool				bulk_bind;
	bool				create_map;
	bool				spec_fetch = false;
	bool				iod_converted = false;
	struct daos_recx_ep_list	*recov_lists = NULL;
	uint64_t			 cond_flags;
	uint64_t			 sched_seq = sched_cur_seq();
	daos_iod_t			*iods_dup = NULL; /* for EC deg fetch */
	bool				 get_parity_list = false;
	struct daos_recx_ep_list	*parity_list = NULL;
	uint64_t			time;
	uint64_t			bio_pre_latency = 0;
	uint64_t			bio_post_latency = 0;
	uint32_t			tgt_off = 0;
	int				rc = 0;

	create_map = orw->orw_flags & ORF_CREATE_MAP;
	if (daos_obj_is_echo(orw->orw_oid.id_pub) ||
	    (daos_io_bypass & IOBP_TARGET)) {
		obj_echo_rw(rpc, iods, offs);
		D_GOTO(out, rc = 0);
	}

	rc = csum_verify_keys(ioc->ioc_coc->sc_csummer, &orw->orw_dkey,
			      orw->orw_dkey_csum, &orw->orw_iod_array,
			      &orw->orw_oid);
	if (rc != 0) {
		D_ERROR(DF_C_UOID_DKEY"verify_keys error: "DF_RC"\n",
			DP_C_UOID_DKEY(orw->orw_oid, &orw->orw_dkey),
			DP_RC(rc));
		if (rc == -DER_CSUM)
			obj_log_csum_err();
		return rc;
	}

	dkey = (daos_key_t *)&orw->orw_dkey;
	D_DEBUG(DB_IO,
		"opc %d oid "DF_UOID" dkey "DF_KEY" tag %d epc "DF_X64" flags %x.\n",
		opc_get(rpc->cr_opc), DP_UOID(orw->orw_oid), DP_KEY(dkey),
		tag, orw->orw_epoch, orw->orw_flags);

	rma = (orw->orw_bulks.ca_arrays != NULL ||
	       orw->orw_bulks.ca_count != 0);
	cond_flags = orw->orw_api_flags;
	if (daos_oclass_is_ec(&ioc->ioc_oca))
		tgt_off = obj_ec_shard_off_by_layout_ver(ioc->ioc_layout_ver, orw->orw_dkey_hash,
							 &ioc->ioc_oca, orw->orw_oid.id_shard);
	/* Prepare IO descriptor */
	if (obj_rpc_is_update(rpc)) {
		obj_singv_ec_rw_filter(orw->orw_oid, &ioc->ioc_oca, tgt_off,
				       iods, offs, orw->orw_epoch, orw->orw_flags,
				       iods_nr, true, false, NULL);
		bulk_op = CRT_BULK_GET;

		/** Fault injection - corrupt data from network */
		if (DAOS_FAIL_CHECK(DAOS_CSUM_CORRUPT_UPDATE)  && !rma) {
			D_ERROR("csum: Corrupting data (network)\n");
			dcf_corrupt(orw->orw_sgls.ca_arrays,
				    orw->orw_sgls.ca_count);
		}

		if (rma && ioc->ioc_coc->sc_props.dcp_dedup_enabled) {
			cond_flags |= VOS_OF_DEDUP;
			if (ioc->ioc_coc->sc_props.dcp_dedup_verify)
				cond_flags |= VOS_OF_DEDUP_VERIFY;
		}

		if (orw->orw_flags & ORF_EC)
			cond_flags |= VOS_OF_EC;

		rc = vos_update_begin(ioc->ioc_vos_coh, orw->orw_oid,
			      orw->orw_epoch, cond_flags, dkey,
			      iods_nr, iods, iod_csums,
			      ioc->ioc_coc->sc_props.dcp_dedup_size,
			      &ioh, dth);
		if (rc) {
			D_ERROR(DF_UOID" Update begin failed: "DF_RC"\n",
				DP_UOID(orw->orw_oid), DP_RC(rc));
			goto out;
		}
	} else {
		uint32_t			fetch_flags = 0;
		bool				ec_deg_fetch;
		bool				ec_recov;
		bool				is_parity_shard;
		struct daos_recx_ep_list	*shadows = NULL;

		bulk_op = CRT_BULK_PUT;
		if (!rma && orw->orw_sgls.ca_arrays == NULL) {
			spec_fetch = true;
			if (orw->orw_flags & ORF_CHECK_EXISTENCE)
				fetch_flags = VOS_OF_FETCH_CHECK_EXISTENCE;
			else
				fetch_flags = VOS_OF_FETCH_SIZE_ONLY;
		}

		ec_deg_fetch = orw->orw_flags & ORF_EC_DEGRADED;
		ec_recov = orw->orw_flags & ORF_EC_RECOV;
		D_ASSERTF(ec_recov == false || ec_deg_fetch == false,
			  "ec_recov %d, ec_deg_fetch %d.\n",
			  ec_recov, ec_deg_fetch);
		if (ec_recov) {
			D_ASSERT(obj_ec_tgt_nr(&ioc->ioc_oca) > 0);
			is_parity_shard = is_ec_parity_shard_by_tgt_off(tgt_off, &ioc->ioc_oca);
			get_parity_list = ec_recov && is_parity_shard &&
					  ((orw->orw_flags & ORF_EC_RECOV_SNAP) == 0);
		}
		if (get_parity_list) {
			D_ASSERT(!ec_deg_fetch);
			fetch_flags |= VOS_OF_FETCH_RECX_LIST;
		}
		if (unlikely(ec_recov &&
			     obj_ec_recov_need_try_again(orw, orwo, ioc))) {
			rc = -DER_FETCH_AGAIN;
			D_DEBUG(DB_IO, DF_UOID" "DF_X64"<"DF_X64
				" ec_recov needs redo, "DF_RC".\n",
				DP_UOID(orw->orw_oid), orw->orw_epoch,
				ioc->ioc_coc->sc_ec_agg_eph_boundry,
				DP_RC(rc));
			goto out;
		}
		if (ec_deg_fetch && !spec_fetch) {
			if (orwo->orw_rels.ca_arrays != NULL) {
				/* Re-entry case */
				daos_recx_ep_list_free(orwo->orw_rels.ca_arrays,
						       orwo->orw_rels.ca_count);
				orwo->orw_rels.ca_arrays = NULL;
				orwo->orw_rels.ca_count = 0;
			}

			/* Copy the iods to make it reentrant, as the
			 * obj_fetch_shadow() possibly change the iod.
			 */
			rc = daos_iod_recx_dup(iods, iods_nr, &iods_dup);
			if (rc != 0) {
				D_ERROR(DF_UOID ": iod_recx_dup failed: " DF_RC "\n",
					DP_UOID(orw->orw_oid), DP_RC(rc));
				goto out;
			}

			D_ASSERT(iods_dup != NULL);
			iods = iods_dup;

			rc = obj_fetch_shadow(ioc, orw->orw_oid, orw->orw_epoch, cond_flags, dkey,
					      orw->orw_dkey_hash, iods_nr, iods,
					      orw->orw_tgt_idx, dth, &shadows);
			if (rc) {
				D_ERROR(DF_UOID" Fetch shadow failed: "DF_RC
					"\n", DP_UOID(orw->orw_oid), DP_RC(rc));
				goto out;
			}
			iod_converted = true;

			if (orw->orw_flags & ORF_EC_RECOV_FROM_PARITY) {
				if (shadows == NULL) {
					rc = -DER_IO;
					D_ERROR(DF_UOID" ORF_EC_RECOV_FROM_PARITY should not with "
						"NULL shadows, "DF_RC"\n", DP_UOID(orw->orw_oid),
						DP_RC(rc));
					goto out;
				}
				fetch_flags |= VOS_OF_SKIP_FETCH;
			}
		}

		time = daos_get_ntime();
		rc = vos_fetch_begin(ioc->ioc_vos_coh, orw->orw_oid,
				     orw->orw_epoch, dkey, iods_nr, iods,
				     cond_flags | fetch_flags, shadows, &ioh, dth);
		daos_recx_ep_list_free(shadows, iods_nr);
		if (rc) {
			D_CDEBUG(rc == -DER_INPROGRESS || rc == -DER_NONEXIST ||
				 rc == -DER_TX_RESTART, DB_IO, DLOG_ERR,
				 "Fetch begin for "DF_UOID" failed: "DF_RC"\n",
				 DP_UOID(orw->orw_oid), DP_RC(rc));
			goto out;
		}

		obj_update_latency(ioc->ioc_opc, VOS_LATENCY, daos_get_ntime() - time,
				   vos_get_io_size(ioh));

		if (get_parity_list) {
			parity_list = vos_ioh2recx_list(ioh);
			if (parity_list != NULL) {
				daos_recx_ep_list_set(parity_list, iods_nr,
						      ioc->ioc_coc->sc_ec_agg_eph_boundry, 0);
				daos_recx_ep_list_merge(parity_list, iods_nr);
				orwo->orw_rels.ca_arrays = parity_list;
				orwo->orw_rels.ca_count = iods_nr;
			}
		}

		rc = obj_set_reply_sizes(rpc, iods, iods_nr);
		if (rc != 0)
			goto out;

		if (rma) {
			orwo->orw_sgls.ca_count = 0;
			orwo->orw_sgls.ca_arrays = NULL;

			rc = obj_set_reply_nrs(rpc, ioh, NULL);
			if (rc != 0)
				goto out;
		} else {
			rc = obj_prep_fetch_sgls(rpc, ioc);
			if (rc)
				goto out;
		}

		if (ec_deg_fetch) {
			D_ASSERT(!get_parity_list);
			recov_lists = vos_ioh2recx_list(ioh);
		}

		rc = obj_singv_ec_rw_filter(orw->orw_oid, &ioc->ioc_oca, tgt_off,
					    iods, offs, orw->orw_epoch, orw->orw_flags,
					    iods_nr, false, ec_deg_fetch, &recov_lists);
		if (rc != 0) {
			D_ERROR(DF_UOID" obj_singv_ec_rw_filter failed: "
				DF_RC".\n", DP_UOID(orw->orw_oid), DP_RC(rc));
			goto out;
		}
		if (recov_lists != NULL) {
			daos_epoch_t	vos_agg_epoch;
			daos_epoch_t	recov_epoch = 0;
			bool		recov_snap = false;

			/* If fetch from snapshot, and snapshot epoch lower than
			 * vos agg epoch boundary, recovery from snapshot epoch.
			 * Or, will recovery from max{parity_epoch, vos_epoch_
			 * boundary}.
			 */
			vos_agg_epoch = ioc->ioc_coc->sc_ec_agg_eph_boundry;
			if (ioc->ioc_fetch_snap &&
			    orw->orw_epoch < vos_agg_epoch) {
				recov_epoch = orw->orw_epoch;
				recov_snap =  true;
			} else {
				recov_epoch = vos_agg_epoch;
			}
			daos_recx_ep_list_set(recov_lists, iods_nr,
					      recov_epoch, recov_snap);
			daos_recx_ep_list_merge(recov_lists, iods_nr);
			orwo->orw_rels.ca_arrays = recov_lists;
			orwo->orw_rels.ca_count = iods_nr;
		}
	}

	if (orw->orw_flags & ORF_CHECK_EXISTENCE)
		goto out;

	time = daos_get_ntime();
	biod = vos_ioh2desc(ioh);
	rc = bio_iod_prep(biod, BIO_CHK_TYPE_IO, rma ? rpc->cr_ctx : NULL,
			  CRT_BULK_RW);
	if (rc) {
		D_ERROR(DF_UOID" bio_iod_prep failed: "DF_RC".\n",
			DP_UOID(orw->orw_oid), DP_RC(rc));
		goto out;
	}

	if (obj_rpc_is_fetch(rpc) && !spec_fetch &&
	    daos_csummer_initialized(ioc->ioc_coc->sc_csummer)) {
		rc = obj_fetch_csum_init(ioc->ioc_coc, orw, orwo);
		if (rc) {
			D_ERROR(DF_UOID" fetch csum init failed: %d.\n",
				DP_UOID(orw->orw_oid), rc);
			goto post;
		}

		if (ioc->ioc_coc->sc_props.dcp_csum_enabled) {
			rc = csum_add2iods(ioh,
					   orw->orw_iod_array.oia_iods,
					   orw->orw_iod_array.oia_iod_nr,
					   ioc->ioc_coc->sc_csummer,
					   orwo->orw_iod_csums.ca_arrays,
					   orw->orw_oid, &orw->orw_dkey);
			if (rc) {
				D_ERROR(DF_UOID" fetch verify failed: %d.\n",
					DP_UOID(orw->orw_oid), rc);
				goto post;
			}
		}
	}
	bio_pre_latency = daos_get_ntime() - time;

	if (rma) {
		bulk_bind = orw->orw_flags & ORF_BULK_BIND;
		rc = obj_bulk_transfer(rpc, bulk_op, bulk_bind,
				       orw->orw_bulks.ca_arrays, offs,
				       ioh, NULL, iods_nr, NULL, ioc->ioc_coh);
		if (rc == 0) {
			bio_iod_flush(biod);

			/* Timeout for the update RPC from client to server is
			 * 3 seconds. Here, make the server to sleep more than
			 * 3 seconds (3.1) to simulate the case of server being
			 * blocked during bulk data transfer, then client will
			 * get RPC timeout and trigger resend.
			 */
			if (obj_rpc_is_update(rpc) &&
			    !(orw->orw_flags & ORF_RESEND) &&
			    DAOS_FAIL_CHECK(DAOS_DTX_RESEND_DELAY1))
				rc = dss_sleep(3100);
		}
	} else if (orw->orw_sgls.ca_arrays != NULL) {
		rc = bio_iod_copy(biod, orw->orw_sgls.ca_arrays, iods_nr);
	}

	if (rc) {
		if (rc == -DER_OVERFLOW)
			rc = -DER_REC2BIG;

		D_CDEBUG(rc == -DER_REC2BIG, DLOG_DBG, DLOG_ERR,
			 DF_UOID" data transfer failed, dma %d rc "DF_RC"",
			 DP_UOID(orw->orw_oid), rma, DP_RC(rc));
		D_GOTO(post, rc);
	}

	if (obj_rpc_is_update(rpc)) {
		rc = vos_dedup_verify(ioh);
		if (rc)
			goto post;

		rc = obj_verify_bio_csum(orw->orw_oid.id_pub, iods, iod_csums,
					 biod, ioc->ioc_coc->sc_csummer,
					 orw->orw_iod_array.oia_iod_nr);
		if (rc != 0)
			D_ERROR(DF_C_UOID_DKEY " verify_bio_csum failed: "
				DF_RC"\n",
				DP_C_UOID_DKEY(orw->orw_oid, dkey),
				DP_RC(rc));
		/** CSUM Verified on update, now corrupt to fake corruption
		 * on disk
		 */
		if (DAOS_FAIL_CHECK(DAOS_CSUM_CORRUPT_DISK) && !rma) {
			D_ERROR("csum: Corrupting data (DISK)\n");
			dcf_corrupt(orw->orw_sgls.ca_arrays,
				    orw->orw_sgls.ca_count);
		}
	}
	if (obj_rpc_is_fetch(rpc) && create_map) {
		/* EC degraded fetch converted original iod to replica daos ext,
		 * need to convert back to vos ext before creating iom, or the
		 * client-side dc_rw_cb_csum_verify() may not work.
		 */
		if (iod_converted)
			obj_iod_recx_daos2vos(iods_nr, iods, &ioc->ioc_oca);

		rc = obj_fetch_create_maps(rpc, biod, iods);
	}

	if (rc == -DER_CSUM)
		obj_log_csum_err();
post:
<<<<<<< HEAD
	rc = bio_iod_post_async(biod, rc);
=======
	time = daos_get_ntime();
	rc = bio_iod_post(biod, rc);
	bio_post_latency = daos_get_ntime() - time;
>>>>>>> 2df58d1e
out:
	/* The DTX has been aborted during long time bulk data transfer. */
	if (unlikely(dth->dth_aborted))
		rc = -DER_CANCELED;

	/* There is CPU yield after DTX start, and the resent RPC may be handled during that.
	 * Let's check resent again before further process.
	 */
	if (rc == 0 && obj_rpc_is_update(rpc) && dth->dth_need_validation &&
	    sched_cur_seq() != sched_seq) {
		daos_epoch_t	epoch = 0;
		int		rc1;

		rc1 = dtx_handle_resend(ioc->ioc_vos_coh, &orw->orw_dti, &epoch, NULL);
		switch (rc1) {
		case 0:
			orw->orw_epoch = epoch;
			/* Fall through */
		case -DER_ALREADY:
			rc = -DER_ALREADY;
			break;
		case -DER_NONEXIST:
		case -DER_EP_OLD:
			break;
		default:
			rc = rc1;
			break;
		}
	}

	rc = obj_rw_complete(rpc, ioc, ioh, rc, dth);
	if (rc == 0) {
		/* Update latency after getting fetch/update IO size by obj_rw_complete */
		if (obj_rpc_is_update(rpc))
			obj_update_latency(ioc->ioc_opc, BIO_LATENCY, bio_post_latency,
					   ioc->ioc_io_size);
		else
			obj_update_latency(ioc->ioc_opc, BIO_LATENCY, bio_pre_latency,
					   ioc->ioc_io_size);
	}
	if (iods_dup != NULL)
		daos_iod_recx_free(iods_dup, iods_nr);
	return unlikely(rc == -DER_ALREADY) ? 0 : rc;
}

/* Extract local iods/offs/csums by orw_oid.id_shard from @orw */
static int
obj_get_iods_offs_by_oid(daos_unit_oid_t uoid, struct obj_iod_array *iod_array,
			 struct daos_oclass_attr *oca, uint64_t dkey_hash,
			 uint32_t layout_ver, daos_iod_t **iods,
			 uint64_t **offs, struct dcs_iod_csums **csums, uint32_t *nr)
{
	struct obj_shard_iod	*siod;
	uint32_t		local_tgt;
	uint32_t		oiod_nr;
	int			i;
	int 			idx = 0;
	int			rc = 0;

	oiod_nr = iod_array->oia_oiod_nr;
	D_ASSERT(oiod_nr > 0);
	if (oiod_nr > 1 || *iods == NULL) {
		D_ALLOC_ARRAY(*iods, oiod_nr);
		if (*iods == NULL)
			D_GOTO(out, rc = -DER_NOMEM);

		D_ALLOC_ARRAY(*offs, oiod_nr);
		if (*offs == NULL)
			D_GOTO(out, rc = -DER_NOMEM);

		if (csums != NULL) {
			D_ALLOC_ARRAY(*csums, oiod_nr);
			if (*csums == NULL)
				D_GOTO(out, rc = -DER_NOMEM);
			for (i = 0; i < oiod_nr &&
			     iod_array->oia_iods[i].iod_type == DAOS_IOD_SINGLE; i++) {
				D_ALLOC_PTR((*csums)[i].ic_data);
				if ((*csums)[i].ic_data == NULL)
					D_GOTO(out, rc = -DER_NOMEM);
			}
		}
	}

	local_tgt = uoid.id_shard % obj_ec_tgt_nr(oca);
	for (i = 0; i < oiod_nr; i++) {
		daos_iod_t		*iod_parent;
		struct dcs_iod_csums	*iod_pcsum = NULL;
		struct obj_io_desc	*oiod;

		iod_parent = &iod_array->oia_iods[i];
		oiod = &iod_array->oia_oiods[i];
		if (iod_parent->iod_type == DAOS_IOD_ARRAY) {
			siod = obj_shard_iod_get(oiod, local_tgt);
			if (siod == NULL)
				continue;
		}

		memcpy(&(*iods)[idx], iod_parent, sizeof(daos_iod_t));
		if (csums != NULL) {
			iod_pcsum = &iod_array->oia_iod_csums[i];
			memcpy(&(*csums)[idx].ic_akey, &iod_pcsum->ic_akey,
			       sizeof(struct dcs_csum_info));
			(*csums)[idx].ic_nr = iod_pcsum->ic_nr;
		}

		if ((*iods)[idx].iod_type == DAOS_IOD_ARRAY) {
			siod = obj_shard_iod_get(oiod, local_tgt);
			D_ASSERTF(siod != NULL, "local_tgt %u\n", local_tgt);
			(*offs)[idx] = siod->siod_off;
			(*iods)[idx].iod_recxs = &iod_parent->iod_recxs[siod->siod_idx];
			(*iods)[idx].iod_nr = siod->siod_nr;
			if (csums != NULL) {
				(*csums)[i].ic_data = &iod_pcsum->ic_data[siod->siod_idx];
				(*csums)[i].ic_nr = siod->siod_nr;
			}
		} else {
			if (iod_parent->iod_recxs != NULL)
				(*iods)[idx].iod_recxs = &iod_parent->iod_recxs[0];
			else
				(*iods)[idx].iod_recxs = NULL;
			(*iods)[idx].iod_nr = 1;
			if (csums != NULL) {
				struct dcs_csum_info	*ci, *split_ci;

				D_ASSERT(iod_pcsum->ic_nr == 1);
				ci = &iod_pcsum->ic_data[0];
				split_ci = (*csums)[idx].ic_data;
				*split_ci = *ci;
				if (ci->cs_nr > 1) {
					/* evenly distributed singv */
					split_ci->cs_nr = 1;
					split_ci->cs_csum +=
					obj_ec_shard_off_by_layout_ver(layout_ver, dkey_hash,
								       oca, local_tgt) * ci->cs_len;
					split_ci->cs_buf_len = ci->cs_len;
				}
			}
		}
		idx++;
	}
	if (nr)
		*nr = idx;
out:
	return rc;
}

static int
obj_get_iods_offs(daos_unit_oid_t uoid, struct obj_iod_array *iod_array,
		  struct daos_oclass_attr *oca, uint64_t dkey_hash,
		  uint32_t layout_ver, daos_iod_t **iods,
		  uint64_t **offs, struct dcs_iod_csums **p_csums,
		  struct dcs_csum_info *csum_info, uint32_t *nr)
{
	int rc;

	if (iod_array->oia_oiods == NULL) {
		*iods = iod_array->oia_iods;
		*offs = iod_array->oia_offs;
		*p_csums = iod_array->oia_iod_csums;
		if (nr)
			*nr = iod_array->oia_iod_nr;
		return 0;
	}

	if (iod_array->oia_iod_csums != NULL)
		(*p_csums)->ic_data = csum_info;
	else
		*p_csums = NULL;

	rc = obj_get_iods_offs_by_oid(uoid, iod_array, oca, dkey_hash, layout_ver, iods, offs,
				      iod_array->oia_iod_csums == NULL ? NULL : p_csums, nr);

	return rc;
}

static int
obj_local_rw(crt_rpc_t *rpc, struct obj_io_context *ioc, struct dtx_handle *dth)
{
	struct obj_rw_in	*orw = crt_req_get(rpc);
	daos_iod_t		iod = { 0 };
	daos_iod_t		*iods = &iod;
	struct dcs_iod_csums	csum = { 0 };
	struct dcs_csum_info	csum_info = { 0 };
	struct dcs_iod_csums	*csums = &csum;
	uint64_t		off = 0;
	uint64_t		*offs = &off;
	uint32_t		nr = 0;
	int			rc;
	int			count = 0;

	rc = obj_get_iods_offs(orw->orw_oid, &orw->orw_iod_array, &ioc->ioc_oca,
			       orw->orw_dkey_hash, ioc->ioc_layout_ver, &iods,
			       &offs, &csums, &csum_info, &nr);
	if (rc != 0)
		D_GOTO(out, rc);
again:
	rc = obj_local_rw_internal(rpc, ioc, iods, csums, offs, nr, dth);
	if (dth != NULL && obj_dtx_need_refresh(dth, rc)) {
		if (unlikely(++count % 10 == 3)) {
			struct dtx_share_peer	*dsp;

			dsp = d_list_entry(dth->dth_share_tbd_list.next, struct dtx_share_peer,
					   dsp_link);
			D_WARN("DTX refresh for "DF_DTI" because of "DF_DTI" (%d) for %d times, "
			       "maybe dead loop\n", DP_DTI(&dth->dth_xid), DP_DTI(&dsp->dsp_xid),
			       dth->dth_share_tbd_count, count);
		}

		rc = dtx_refresh(dth, ioc->ioc_coc);
		if (rc == -DER_AGAIN)
			goto again;
	}

out:
	if (iods != NULL && iods != &iod && iods != orw->orw_iod_array.oia_iods)
		D_FREE(iods);
	if (offs != NULL && offs != &off && offs != orw->orw_iod_array.oia_offs)
		D_FREE(offs);
	if (csums != NULL && csums != &csum && csums != orw->orw_iod_array.oia_iod_csums) {
		int i;

		for (i = 0; i < orw->orw_iod_array.oia_oiod_nr &&
		     orw->orw_iod_array.oia_iods[i].iod_type == DAOS_IOD_SINGLE; i++) {
			if (csums[i].ic_data != NULL)
				D_FREE(csums[i].ic_data);
		}
		D_FREE(csums);
	}

	return rc;
}

static int
obj_capa_check(struct ds_cont_hdl *coh, bool is_write, bool is_agg_migrate)
{
	if (!is_write && !ds_sec_cont_can_read_data(coh->sch_sec_capas)) {
		D_ERROR("cont hdl "DF_UUID" sec_capas "DF_U64", "
			"NO_PERM to read.\n",
			DP_UUID(coh->sch_uuid), coh->sch_sec_capas);
		return -DER_NO_PERM;
	}

	if (is_write && !ds_sec_cont_can_write_data(coh->sch_sec_capas)) {
		D_ERROR("cont hdl "DF_UUID" sec_capas "DF_U64", "
			"NO_PERM to update.\n",
			DP_UUID(coh->sch_uuid), coh->sch_sec_capas);
		return -DER_NO_PERM;
	}

	if (!is_agg_migrate && coh->sch_cont && coh->sch_cont->sc_rw_disabled) {
		D_ERROR("cont hdl "DF_UUID" exceeds rf\n", DP_UUID(coh->sch_uuid));
		return -DER_RF;
	}

	return 0;
}

/**
 * Lookup and return the container handle, if it is a rebuild handle, which
 * will never associate a particular container, then the container structure
 * will be returned to \a ioc::ioc_coc.
 */
static int
obj_ioc_init(uuid_t pool_uuid, uuid_t coh_uuid, uuid_t cont_uuid, crt_rpc_t *rpc,
	     struct obj_io_context *ioc)
{
	struct ds_cont_hdl   *coh;
	struct ds_cont_child *coc = NULL;
	int		      rc;

	D_ASSERT(ioc != NULL);
	memset(ioc, 0, sizeof(*ioc));
	ioc->ioc_rpc = rpc;
	ioc->ioc_opc = opc_get(rpc->cr_opc);
	rc = ds_cont_find_hdl(pool_uuid, coh_uuid, &coh);
	if (rc) {
		if (rc == -DER_NONEXIST)
			rc = -DER_NO_HDL;
		return rc;
	}

	/* normal container open handle with ds_cont_child attached */
	if (coh->sch_cont != NULL) {
		ds_cont_child_get(coh->sch_cont);
		coc = coh->sch_cont;
		if (uuid_compare(cont_uuid, coc->sc_uuid) == 0)
			D_GOTO(out, rc = 0);

		D_ERROR("Stale container handle "DF_UUID" != "DF_UUID"\n",
			DP_UUID(cont_uuid), DP_UUID(coh->sch_uuid));
		D_GOTO(failed, rc = -DER_NONEXIST);
	} else {
		/**
		 * The server handle is a dummy and never attached by
		 * a real container
		 */
		D_DEBUG(DB_TRACE, DF_UUID"/%p is server cont hdl\n",
			DP_UUID(coh_uuid), coh);
	}

	if (DAOS_FAIL_CHECK(DAOS_REBUILD_NO_HDL))
		D_GOTO(failed, rc = -DER_NO_HDL);

	if (DAOS_FAIL_CHECK(DAOS_REBUILD_STALE_POOL))
		D_GOTO(failed, rc = -DER_STALE);

	/* load VOS container on demand for rebuild */
	rc = ds_cont_child_lookup(pool_uuid, cont_uuid, &coc);
	if (rc) {
		D_ERROR("Can not find the container "DF_UUID"/"DF_UUID"\n",
			DP_UUID(pool_uuid), DP_UUID(cont_uuid));
		D_GOTO(failed, rc);
	}

	/* load csummer on demand for rebuild if not already loaded */
	rc = ds_cont_csummer_init(coc);
	if (rc)
		D_GOTO(failed, rc);
out:
	D_ASSERT(coc->sc_pool != NULL);
	ioc->ioc_map_ver = coc->sc_pool->spc_map_version;
	ioc->ioc_vos_coh = coc->sc_hdl;
	ioc->ioc_coc	 = coc;
	ioc->ioc_coh	 = coh;
	ioc->ioc_layout_ver = coc->sc_props.dcp_obj_version;
	return 0;
failed:
	if (coc != NULL)
		ds_cont_child_put(coc);
	ds_cont_hdl_put(coh);
	return rc;
}

static void
obj_ioc_fini(struct obj_io_context *ioc, int err)
{
	if (ioc->ioc_coh != NULL) {
		ds_cont_hdl_put(ioc->ioc_coh);
		ioc->ioc_coh = NULL;
	}

	if (ioc->ioc_coc != NULL) {
		if (obj_is_modification_opc(ioc->ioc_opc) && err == 0 &&
		    daos_oclass_is_ec(&ioc->ioc_oca))
			ds_cont_ec_timestamp_update(ioc->ioc_coc);
		ds_cont_child_put(ioc->ioc_coc);
		ioc->ioc_coc = NULL;
	}
}

/* Setup lite IO context, it is only for compound RPC so far:
 * - no associated object yet
 * - no permission check (not sure it's read/write)
 */
static int
obj_ioc_begin_lite(uint32_t rpc_map_ver, uuid_t pool_uuid,
		   uuid_t coh_uuid, uuid_t cont_uuid,
		   crt_rpc_t *rpc, struct obj_io_context *ioc)
{
	struct obj_tls		*tls;
	struct ds_pool_child	*poc;
	int			rc;

	rc = obj_ioc_init(pool_uuid, coh_uuid, cont_uuid, rpc, ioc);
	if (rc)
		return rc;

	poc = ioc->ioc_coc->sc_pool;
	D_ASSERT(poc != NULL);

	if (unlikely(poc->spc_pool->sp_map == NULL ||
		     DAOS_FAIL_CHECK(DAOS_FORCE_REFRESH_POOL_MAP))) {
		/* XXX: Client (or leader replica) has newer pool map than
		 *	current replica. Two possible cases:
		 *
		 *	1. The current replica was the old leader if with
		 *	   the old pool map version. According to current
		 *	   leader election algorithm, it is still the new
		 *	   leader with the new pool map version. Since no
		 *	   leader switch, the unmatched pool version will
		 *	   not affect DTX related availability check.
		 *
		 *	2. The current replica was NOT the old leader if
		 *	   with the old pool map version. But it becomes
		 *	   the new leader with the new pool map version.
		 *	   In the subsequent modificaiton, it may hit
		 *	   some 'prepared' DTX when make availability
		 *	   check, it will return -DER_INPROGRESS that
		 *	   will cause client to retry. It is possible
		 *	   that the pool map version event arrives at
		 *	   this server during the client retry. It is
		 *	   inefficient, but harmless.
		 */
		D_DEBUG(DB_IO, "stale server map_version %d req %d\n",
			ioc->ioc_map_ver, rpc_map_ver);
		rc = ds_pool_child_map_refresh_async(poc);
		if (rc == 0) {
			ioc->ioc_map_ver = poc->spc_map_version;
			rc = -DER_STALE;
		}

		D_GOTO(out, rc);
	} else if (unlikely(rpc_map_ver < ioc->ioc_map_ver)) {
		D_DEBUG(DB_IO, "stale version req %d map_version %d\n",
			rpc_map_ver, ioc->ioc_map_ver);

		/* For distributed transaction, restart the DTX if using
		 * stale pool map.
		 */
		if (opc_get(rpc->cr_opc) == DAOS_OBJ_RPC_CPD)
			D_GOTO(out, rc = -DER_TX_RESTART);

		D_GOTO(out, rc = -DER_STALE);
	} else if (DAOS_FAIL_CHECK(DAOS_DTX_STALE_PM)) {
		D_GOTO(out, rc = -DER_STALE);
	}

out:
	dss_rpc_cntr_enter(DSS_RC_OBJ);
	/** increment active request counter and start the chrono */
	tls = obj_tls_get();
	d_tm_inc_gauge(tls->ot_op_active[opc_get(rpc->cr_opc)], 1);
	ioc->ioc_start_time = daos_get_ntime();
	ioc->ioc_began = 1;
	return rc;
}

static inline void
obj_update_sensors(struct obj_io_context *ioc, int err)
{
	struct obj_tls		*tls = obj_tls_get();
	struct obj_pool_metrics	*opm;
	struct obj_rw_in	*orw;
	struct d_tm_node_t	*lat;
	uint32_t		opc = ioc->ioc_opc;
	uint64_t		time;

	opm = ioc->ioc_coc->sc_pool->spc_metrics[DAOS_OBJ_MODULE];

	d_tm_dec_gauge(tls->ot_op_active[opc], 1);
	d_tm_inc_counter(opm->opm_total[opc], 1);

	if (unlikely(err != 0))
		return;

	/**
	 * Measure latency of successful I/O only.
	 * Use bit shift for performance and tolerate some inaccuracy.
	 */
	time = daos_get_ntime() - ioc->ioc_start_time;
	time >>= 10;

	switch (opc) {
	case DAOS_OBJ_RPC_UPDATE:
		d_tm_inc_counter(opm->opm_update_bytes, ioc->ioc_io_size);
		lat = tls->ot_update_lat[lat_bucket(ioc->ioc_io_size)];
		orw = crt_req_get(ioc->ioc_rpc);
		if (orw->orw_iod_array.oia_iods != NULL)
			obj_ec_metrics_process(&orw->orw_iod_array, ioc);

		break;
	case DAOS_OBJ_RPC_TGT_UPDATE:
		d_tm_inc_counter(opm->opm_update_bytes, ioc->ioc_io_size);
		lat = tls->ot_tgt_update_lat[lat_bucket(ioc->ioc_io_size)];
		break;
	case DAOS_OBJ_RPC_FETCH:
		d_tm_inc_counter(opm->opm_fetch_bytes, ioc->ioc_io_size);
		lat = tls->ot_fetch_lat[lat_bucket(ioc->ioc_io_size)];
		break;
	default:
		lat = tls->ot_op_lat[opc];
	}
	d_tm_set_gauge(lat, time);
}

static void
obj_ioc_end(struct obj_io_context *ioc, int err)
{
	if (likely(ioc->ioc_began)) {
		dss_rpc_cntr_exit(DSS_RC_OBJ, !!err);
		ioc->ioc_began = 0;

		/** Update sensors */
		obj_update_sensors(ioc, err);
	}
	obj_ioc_fini(ioc, err);
}

static int
obj_ioc_init_oca(struct obj_io_context *ioc, daos_obj_id_t oid)
{
	struct daos_oclass_attr *oca;
	uint32_t                 nr_grps;

	oca = daos_oclass_attr_find(oid, &nr_grps);
	if (!oca)
		return -DER_INVAL;

	ioc->ioc_oca = *oca;
	ioc->ioc_oca.ca_grp_nr = nr_grps;
	D_ASSERT(ioc->ioc_coc != NULL);
	if (daos_oclass_is_ec(oca)) {
		ioc->ioc_oca.u.ec.e_len = ioc->ioc_coc->sc_props.dcp_ec_cell_sz;
		D_ASSERT(ioc->ioc_oca.u.ec.e_len != 0);
	}

	return 0;
}

static int
obj_inflight_io_check(struct ds_cont_child *child, uint32_t opc, uint32_t flags)
{
	if (!obj_is_modification_opc(opc))
		return 0;

	/* If the incoming I/O is during integration, then it needs to wait the
	 * vos discard to finish, which otherwise might discard these new inflight
	 * I/O update.
	 */
	if ((flags & ORF_REINTEGRATING_IO) &&
	    (child->sc_pool->spc_pool->sp_need_discard &&
	     child->sc_pool->spc_discard_done == 0)) {
		D_ERROR("reintegrating "DF_UUID" retry.\n", DP_UUID(child->sc_pool->spc_uuid));
		return -DER_UPDATE_AGAIN;
	}

	/* All I/O during rebuilding, needs to wait for the rebuild fence to
	 * be generated (see rebuild_prepare_one()), which will create a boundary
	 * for rebuild, so the data after boundary(epoch) should not be rebuilt,
	 * which otherwise might be written duplicately, which might cause
	 * the failure in VOS.
	 */
	if ((flags & ORF_REBUILDING_IO) &&
	    (!child->sc_pool->spc_pool->sp_disable_rebuild &&
	      child->sc_pool->spc_rebuild_fence == 0)) {
		D_ERROR("rebuilding "DF_UUID" retry.\n", DP_UUID(child->sc_pool->spc_uuid));
		return -DER_UPDATE_AGAIN;
	}

	return 0;
}

/* Various check before access VOS */
static int
obj_ioc_begin(daos_obj_id_t oid, uint32_t rpc_map_ver, uuid_t pool_uuid,
	      uuid_t coh_uuid, uuid_t cont_uuid, crt_rpc_t *rpc, uint32_t flags,
	      struct obj_io_context *ioc)
{
	uint32_t	opc = opc_get(rpc->cr_opc);
	int		rc;

	rc = obj_ioc_begin_lite(rpc_map_ver, pool_uuid, coh_uuid, cont_uuid,
				rpc, ioc);
	if (rc != 0)
		return rc;

	rc = obj_inflight_io_check(ioc->ioc_coc, opc, flags);
	if (rc != 0)
		goto failed;

	rc = obj_capa_check(ioc->ioc_coh, obj_is_modification_opc(opc),
			    obj_is_ec_agg_opc(opc) ||
			    (flags & ORF_FOR_MIGRATION) ||
			    (flags & ORF_FOR_EC_AGG));
	if (rc != 0)
		goto failed;

	rc = obj_ioc_init_oca(ioc, oid);
	if (rc != 0)
		goto failed;
	return 0;
failed:
	obj_ioc_end(ioc, rc);
	return rc;
}

static uint64_t
orf_to_dtx_epoch_flags(enum obj_rpc_flags orf_flags)
{
	uint64_t flags = 0;

	if (orf_flags & ORF_EPOCH_UNCERTAIN)
		flags |= DTX_EPOCH_UNCERTAIN;
	return flags;
}

void
ds_obj_ec_rep_handler(crt_rpc_t *rpc)
{
	struct obj_ec_rep_in	*oer = crt_req_get(rpc);
	struct obj_ec_rep_out	*oero = crt_reply_get(rpc);
	daos_key_t		*dkey;
	daos_iod_t		*iod;
	struct dcs_iod_csums	*iod_csums;
	struct bio_desc		*biod;
	daos_recx_t		 recx = { 0 };
	struct obj_io_context	 ioc;
	daos_handle_t		 ioh = DAOS_HDL_INVAL;
	int			 rc;

	D_ASSERT(oer != NULL);
	D_ASSERT(oero != NULL);

	rc = obj_ioc_begin(oer->er_oid.id_pub, oer->er_map_ver,
			   oer->er_pool_uuid, oer->er_coh_uuid,
			   oer->er_cont_uuid, rpc, 0, &ioc);
	if (rc)	{
		D_ERROR("ioc_begin failed: "DF_RC"\n", DP_RC(rc));
		goto out;
	}

	if (!daos_oclass_is_ec(&ioc.ioc_oca)) {
		rc = -DER_PROTO;
		goto out;
	}

	D_ASSERT(ioc.ioc_coc != NULL);
	dkey = (daos_key_t *)&oer->er_dkey;
	iod = (daos_iod_t *)&oer->er_iod;
	iod_csums = oer->er_iod_csums.ca_arrays;
	rc = vos_update_begin(ioc.ioc_coc->sc_hdl, oer->er_oid, oer->er_epoch_range.epr_hi, 0,
			      dkey, 1, iod, iod_csums, 0, &ioh, NULL);
	if (rc) {
		D_ERROR(DF_UOID" Update begin failed: "DF_RC"\n",
			DP_UOID(oer->er_oid), DP_RC(rc));
		goto out;
	}
	biod = vos_ioh2desc(ioh);
	rc = bio_iod_prep(biod, BIO_CHK_TYPE_IO, rpc->cr_ctx, CRT_BULK_RW);
	if (rc) {
		D_ERROR(DF_UOID" bio_iod_prep failed: "DF_RC".\n",
			DP_UOID(oer->er_oid), DP_RC(rc));
		goto end;
	}
	rc = obj_bulk_transfer(rpc, CRT_BULK_PUT, false, &oer->er_bulk, NULL,
			       ioh, NULL, 1, NULL, ioc.ioc_coh);
	if (rc)
		D_ERROR(DF_UOID" bulk transfer failed: "DF_RC".\n",
			DP_UOID(oer->er_oid), DP_RC(rc));

	rc = bio_iod_post(biod, rc);
	if (rc)
		D_ERROR(DF_UOID" bio_iod_post failed: "DF_RC".\n",
			DP_UOID(oer->er_oid), DP_RC(rc));
end:
	rc = vos_update_end(ioh, ioc.ioc_map_ver, dkey, rc,
			    &ioc.ioc_io_size, NULL);
	if (rc) {
		D_ERROR(DF_UOID" vos_update_end failed: "DF_RC".\n",
			DP_UOID(oer->er_oid), DP_RC(rc));
		goto out;
	}
	recx.rx_nr = obj_ioc2ec_cs(&ioc);
	recx.rx_idx = (oer->er_stripenum * recx.rx_nr) | PARITY_INDICATOR;
	rc = vos_obj_array_remove(ioc.ioc_coc->sc_hdl, oer->er_oid, &oer->er_epoch_range, dkey,
				  &iod->iod_name, &recx);
out:
	obj_rw_reply(rpc, rc, 0, &ioc);
	obj_ioc_end(&ioc, rc);
}

void
ds_obj_ec_agg_handler(crt_rpc_t *rpc)
{
	struct obj_ec_agg_in	*oea = crt_req_get(rpc);
	struct obj_ec_agg_out	*oeao = crt_reply_get(rpc);
	daos_key_t		*dkey;
	struct bio_desc		*biod;
	daos_iod_t		*iod = &oea->ea_iod;
	struct dcs_iod_csums	*iod_csums = oea->ea_iod_csums.ca_arrays;

	crt_bulk_t		 parity_bulk = oea->ea_bulk;
	daos_recx_t		 recx = { 0 };
	struct obj_io_context	 ioc;
	daos_handle_t		 ioh = DAOS_HDL_INVAL;
	int			 rc;
	int			 rc1;

	D_ASSERT(oea != NULL);
	D_ASSERT(oeao != NULL);

	rc = obj_ioc_begin(oea->ea_oid.id_pub, oea->ea_map_ver,
			   oea->ea_pool_uuid, oea->ea_coh_uuid,
			   oea->ea_cont_uuid, rpc, 0, &ioc);

	if (rc)	{
		D_ERROR("ioc_begin failed: "DF_RC"\n", DP_RC(rc));
		goto out;
	}
	if (!daos_oclass_is_ec(&ioc.ioc_oca)) {
		rc = -DER_PROTO;
		goto out;
	}

	D_ASSERT(ioc.ioc_coc != NULL);
	dkey = (daos_key_t *)&oea->ea_dkey;
	if (parity_bulk != CRT_BULK_NULL) {
		rc = vos_update_begin(ioc.ioc_coc->sc_hdl, oea->ea_oid,
				      oea->ea_epoch_range.epr_hi, 0, dkey, 1,
				      iod, iod_csums, 0, &ioh, NULL);
		if (rc) {
			D_ERROR(DF_UOID" Update begin failed: "DF_RC"\n",
				DP_UOID(oea->ea_oid), DP_RC(rc));
			goto out;
		}
		biod = vos_ioh2desc(ioh);
		rc = bio_iod_prep(biod, BIO_CHK_TYPE_IO, rpc->cr_ctx,
				  CRT_BULK_RW);
		if (rc) {
			D_ERROR(DF_UOID" bio_iod_prep failed: "DF_RC".\n",
				DP_UOID(oea->ea_oid), DP_RC(rc));
			goto end;
		}
		rc = obj_bulk_transfer(rpc, CRT_BULK_GET, false, &oea->ea_bulk,
				       NULL, ioh, NULL, 1, NULL, ioc.ioc_coh);
		if (rc)
			D_ERROR(DF_UOID" bulk transfer failed: "DF_RC".\n",
				DP_UOID(oea->ea_oid), DP_RC(rc));

		rc = bio_iod_post(biod, rc);
		if (rc)
			D_ERROR(DF_UOID" bio_iod_post failed: "DF_RC".\n",
				DP_UOID(oea->ea_oid), DP_RC(rc));
end:
		rc = vos_update_end(ioh, ioc.ioc_map_ver, dkey, rc,
				    &ioc.ioc_io_size, NULL);
		if (rc) {
			if (rc == -DER_NO_PERM) {
				/* Parity already exists, May need a
				 * different error code.
				 */
				D_DEBUG(DB_EPC, DF_UOID" parity already"
					" exists\n", DP_UOID(oea->ea_oid));
				rc = 0;
			} else {
				D_ERROR(DF_UOID" vos_update_end failed: "
					DF_RC".\n", DP_UOID(oea->ea_oid),
					DP_RC(rc));
				D_GOTO(out, rc);
			}
		}
	}

	/* Since parity update has succeed, so let's ignore the failure
	 * of replica remove, otherwise it will cause the leader not
	 * updating its parity, then the parity will not be consistent.
	 */
	recx.rx_idx = oea->ea_stripenum * obj_ioc2ec_ss(&ioc);
	recx.rx_nr = obj_ioc2ec_ss(&ioc);
	rc1 = vos_obj_array_remove(ioc.ioc_coc->sc_hdl, oea->ea_oid,
				  &oea->ea_epoch_range, dkey,
				  &iod->iod_name, &recx);
	if (rc1)
		D_ERROR(DF_UOID ": array_remove failed: " DF_RC "\n", DP_UOID(oea->ea_oid),
			DP_RC(rc1));
out:
	obj_rw_reply(rpc, rc, 0, &ioc);
	obj_ioc_end(&ioc, rc);
}

void
ds_obj_tgt_update_handler(crt_rpc_t *rpc)
{
	struct obj_rw_in		*orw = crt_req_get(rpc);
	struct obj_rw_out		*orwo = crt_reply_get(rpc);
	daos_key_t			*dkey = &orw->orw_dkey;
	struct obj_io_context		 ioc;
	struct dtx_handle               *dth = NULL;
	struct dtx_memberships		*mbs = NULL;
	struct daos_shard_tgt		*tgts = NULL;
	uint32_t			 tgt_cnt;
	uint32_t			 opc = opc_get(rpc->cr_opc);
	uint32_t			 dtx_flags = 0;
	struct dtx_epoch		 epoch;
	int				 rc;

	D_ASSERT(orw != NULL);
	D_ASSERT(orwo != NULL);

	rc = obj_ioc_begin(orw->orw_oid.id_pub, orw->orw_map_ver,
			   orw->orw_pool_uuid, orw->orw_co_hdl,
			   orw->orw_co_uuid, rpc, orw->orw_flags, &ioc);
	if (rc)
		goto out;

	if (DAOS_FAIL_CHECK(DAOS_VC_DIFF_DKEY)) {
		unsigned char	*buf = dkey->iov_buf;

		buf[0] += orw->orw_oid.id_shard + 1;
		orw->orw_dkey_hash = obj_dkey2hash(orw->orw_oid.id_pub, dkey);
	}

	D_DEBUG(DB_IO,
		"rpc %p opc %d oid "DF_UOID" dkey "DF_KEY" tag/xs %d/%d epc "
		DF_X64", pmv %u/%u dti "DF_DTI".\n",
		rpc, opc, DP_UOID(orw->orw_oid), DP_KEY(dkey),
		dss_get_module_info()->dmi_tgt_id,
		dss_get_module_info()->dmi_xs_id, orw->orw_epoch,
		orw->orw_map_ver, ioc.ioc_map_ver, DP_DTI(&orw->orw_dti));

	/* Handle resend. */
	if (orw->orw_flags & ORF_RESEND) {
		daos_epoch_t	e = orw->orw_epoch;

		rc = dtx_handle_resend(ioc.ioc_vos_coh, &orw->orw_dti, &e, NULL);
		/* Do nothing if 'prepared' or 'committed'. */
		if (rc == -DER_ALREADY || rc == 0)
			D_GOTO(out, rc = 0);

		/* Abort it firstly if exist but with different epoch,
		 * then re-execute with new epoch.
		 */
		if (rc == -DER_MISMATCH)
			/* Abort it by force with MAX epoch to guarantee
			 * that it can be aborted.
			 */
			rc = vos_dtx_abort(ioc.ioc_vos_coh, &orw->orw_dti, e);

		if (rc < 0 && rc != -DER_NONEXIST)
			D_GOTO(out, rc);

		dtx_flags |= DTX_RESEND;
	}

	/* Inject failure for test to simulate the case of lost some
	 * record/akey/dkey on some non-leader.
	 */
	if (DAOS_FAIL_CHECK(DAOS_VC_LOST_DATA)) {
		if (orw->orw_dti_cos.ca_count > 0) {
			rc = vos_dtx_commit(ioc.ioc_vos_coh,
					    orw->orw_dti_cos.ca_arrays,
					    orw->orw_dti_cos.ca_count, NULL);
			if (rc < 0) {
				D_WARN(DF_UOID": Failed to DTX CoS commit "DF_RC".\n",
				       DP_UOID(orw->orw_oid), DP_RC(rc));
			} else if (rc < orw->orw_dti_cos.ca_count) {
				D_WARN(DF_UOID": Incomplete DTX CoS commit rc = %d expected "
				       "%" PRIu64 ".\n", DP_UOID(orw->orw_oid),
				       rc, orw->orw_dti_cos.ca_count);
			}
		}
		D_GOTO(out, rc = 0);
	}

	tgts = orw->orw_shard_tgts.ca_arrays;
	tgt_cnt = orw->orw_shard_tgts.ca_count;

	if (!daos_is_zero_dti(&orw->orw_dti) && tgt_cnt != 0) {
		rc = obj_gen_dtx_mbs(orw->orw_flags, &tgt_cnt, &tgts, &mbs);
		if (rc != 0)
			D_GOTO(out, rc);
	}

	epoch.oe_value = orw->orw_epoch;
	epoch.oe_first = orw->orw_epoch_first;
	epoch.oe_flags = orf_to_dtx_epoch_flags(orw->orw_flags);

	if (orw->orw_flags & ORF_DTX_SYNC)
		dtx_flags |= DTX_SYNC;

	rc = dtx_begin(ioc.ioc_vos_coh, &orw->orw_dti, &epoch, 1,
		       orw->orw_map_ver, &orw->orw_oid,
		       orw->orw_dti_cos.ca_arrays,
		       orw->orw_dti_cos.ca_count, dtx_flags, mbs, &dth);
	if (rc != 0) {
		D_ERROR(DF_UOID": Failed to start DTX for update "DF_RC".\n",
			DP_UOID(orw->orw_oid), DP_RC(rc));
		D_GOTO(out, rc);
	}

	if (DAOS_FAIL_CHECK(DAOS_DTX_NONLEADER_ERROR))
		D_GOTO(out, rc = -DER_IO);

	/* RPC may be resent during current update bulk data transfer.
	 * Pre-allocate DTX entry for handling resend under such case.
	 */
	rc = obj_local_rw(rpc, &ioc, dth);
	if (rc != 0)
		D_CDEBUG(rc == -DER_INPROGRESS || rc == -DER_TX_RESTART ||
			 (rc == -DER_EXIST &&
			  (orw->orw_api_flags & (DAOS_COND_DKEY_INSERT | DAOS_COND_AKEY_INSERT))) ||
			 (rc == -DER_NONEXIST &&
			  (orw->orw_api_flags & (DAOS_COND_DKEY_UPDATE | DAOS_COND_AKEY_UPDATE))),
			 DB_IO, DLOG_ERR,
			 DF_UOID": error="DF_RC".\n", DP_UOID(orw->orw_oid), DP_RC(rc));

out:
	if (dth != NULL)
		rc = dtx_end(dth, ioc.ioc_coc, rc);
	obj_rw_reply(rpc, rc, 0, &ioc);
	D_FREE(mbs);
	obj_ioc_end(&ioc, rc);
}

static int
obj_tgt_update(struct dtx_leader_handle *dlh, void *arg, int idx,
	       dtx_sub_comp_cb_t comp_cb)
{
	struct ds_obj_exec_arg	*exec_arg = arg;

	/* handle local operation */
	if (idx == -1) {
		struct obj_rw_in	*orw = crt_req_get(exec_arg->rpc);
		int			 rc = 0;

		if (DAOS_FAIL_CHECK(DAOS_DTX_LEADER_ERROR))
			D_GOTO(comp, rc = -DER_IO);

		/* No need re-exec local update */
		if (dlh->dlh_handle.dth_prepared)
			goto comp;

		/* XXX: For non-solo DTX, leader and non-leader will make each
		 *	own local modification in parallel. If non-leader goes
		 *	so fast as to non-leader may has already moved to handle
		 *	next RPC but the leader has not really started current
		 *	modification yet, such as being blocked at bulk data
		 *	transfer phase. Under such case, it is possible that
		 *	when the non-leader handles next request, it hits the
		 *	DTX that is just prepared locally, then non-leader will
		 *	check such DTX status with leader. But at that time,
		 *	the DTX entry on the leader does not exist, that will
		 *	misguide the non-leader as missed to abort such DTX.
		 *	To avoid such bad case, the leader need to build its
		 *	DTX entry in DRAM before dispatch current request to
		 *	non-leader.
		 *
		 *	On the other hand, even if for solo DTX, the PRC may
		 *	be delay processed because of server side heavy load.
		 *	If it is a update RPC with large data transfer, then
		 *	it is possible that client regard the update RPC is
		 *	timeout and resend the RPC during the original RPC bulk
		 *	data transfer that will yield CPU, and then the resend
		 *	logic on server will not find related DTX entry since
		 *	the DTX for original RPC is not 'prepared' yet. Under
		 *	such case, the update request will be double executed
		 *	on the server. That should be avoided. So pre-allocating
		 *	DTX entry before bulk data transfer is necessary.
		 */
		rc = obj_local_rw(exec_arg->rpc, exec_arg->ioc, &dlh->dlh_handle);
		if (rc != 0)
			D_CDEBUG(rc == -DER_INPROGRESS || rc == -DER_TX_RESTART ||
				 (rc == -DER_EXIST && (orw->orw_api_flags &
				  (DAOS_COND_DKEY_INSERT | DAOS_COND_AKEY_INSERT))) ||
				 (rc == -DER_NONEXIST && (orw->orw_api_flags &
				  (DAOS_COND_DKEY_UPDATE | DAOS_COND_AKEY_UPDATE))),
				 DB_IO, DLOG_ERR,
				 DF_UOID": error="DF_RC".\n", DP_UOID(orw->orw_oid), DP_RC(rc));

comp:
		if (comp_cb != NULL)
			comp_cb(dlh, idx, rc);
		return rc;
	}

	/* Handle the object remotely */
	return ds_obj_remote_update(dlh, arg, idx, comp_cb);
}

/* Nonnegative return codes of process_epoch */
enum process_epoch_rc {
	PE_OK_REMOTE,	/* OK and epoch chosen remotely */
	PE_OK_LOCAL	/* OK and epoch chosen locally */
};

/*
 * Process the epoch state of an incoming operation. Once this function
 * returns, the epoch state shall contain a chosen epoch. Additionally, if
 * the return value is PE_OK_LOCAL, the epoch can be used for local-RDG
 * operations without uncertainty.
 */
static int
process_epoch(uint64_t *epoch, uint64_t *epoch_first, uint32_t *flags)
{
	if (*epoch == 0 || *epoch == DAOS_EPOCH_MAX)
		/*
		 * *epoch is not a chosen TX epoch. Choose the current HLC
		 * reading as the TX epoch.
		 */
		*epoch = d_hlc_get();
	else
		/* *epoch is already a chosen TX epoch. */
		return PE_OK_REMOTE;

	/* If this is the first epoch chosen, assign it to *epoch_first. */
	if (epoch_first != NULL && *epoch_first == 0)
		*epoch_first = *epoch;

	D_DEBUG(DB_IO, "overwrite epoch "DF_X64"\n", *epoch);
	return PE_OK_LOCAL;
}

void
ds_obj_rw_handler(crt_rpc_t *rpc)
{
	struct obj_rw_in		*orw = crt_req_get(rpc);
	struct obj_rw_out		*orwo = crt_reply_get(rpc);
	struct dtx_leader_handle	*dlh = NULL;
	struct ds_obj_exec_arg		exec_arg = { 0 };
	struct obj_io_context		ioc = { 0 };
	uint32_t			flags = 0;
	uint32_t			dtx_flags = 0;
	uint32_t			opc = opc_get(rpc->cr_opc);
	struct dtx_memberships		*mbs = NULL;
	struct daos_shard_tgt		*tgts = NULL;
	struct dtx_id			*dti_cos = NULL;
	struct obj_pool_metrics		*opm;
	int				dti_cos_cnt;
	uint32_t			tgt_cnt;
	uint32_t			version = 0;
	struct dtx_epoch		epoch = {0};
	int				rc;
	bool				need_abort = false;

	D_ASSERT(orw != NULL);
	D_ASSERT(orwo != NULL);

	rc = obj_ioc_begin(orw->orw_oid.id_pub, orw->orw_map_ver,
			   orw->orw_pool_uuid, orw->orw_co_hdl,
			   orw->orw_co_uuid, rpc, orw->orw_flags, &ioc);
	if (rc != 0) {
		D_ASSERTF(rc < 0, "unexpected error# "DF_RC"\n", DP_RC(rc));
		goto out;
	}

	D_DEBUG(DB_IO,
		"rpc %p opc %d oid "DF_UOID" dkey "DF_KEY" tag/xs %d/%d epc "
		DF_X64", pmv %u/%u dti "DF_DTI" layout %u.\n",
		rpc, opc, DP_UOID(orw->orw_oid), DP_KEY(&orw->orw_dkey),
		dss_get_module_info()->dmi_tgt_id,
		dss_get_module_info()->dmi_xs_id, orw->orw_epoch,
		orw->orw_map_ver, ioc.ioc_map_ver, DP_DTI(&orw->orw_dti), ioc.ioc_layout_ver);

	if (obj_rpc_is_fetch(rpc) && !(orw->orw_flags & ORF_EC_RECOV) &&
	    (orw->orw_epoch != 0 && orw->orw_epoch != DAOS_EPOCH_MAX))
		ioc.ioc_fetch_snap = 1;

	rc = process_epoch(&orw->orw_epoch, &orw->orw_epoch_first,
			   &orw->orw_flags);
	if (rc == PE_OK_LOCAL)
		orw->orw_flags &= ~ORF_EPOCH_UNCERTAIN;

	if (obj_rpc_is_fetch(rpc)) {
		struct dtx_handle	*dth;

		if (orw->orw_flags & ORF_CSUM_REPORT) {
			obj_log_csum_err();
			D_GOTO(out, rc = 0);
		}

		if (DAOS_FAIL_CHECK(DAOS_OBJ_FETCH_DATA_LOST))
			D_GOTO(out, rc = -DER_DATA_LOSS);

		epoch.oe_value = orw->orw_epoch;
		epoch.oe_first = orw->orw_epoch_first;
		epoch.oe_flags = orf_to_dtx_epoch_flags(orw->orw_flags);

		if (orw->orw_flags & ORF_FOR_MIGRATION)
			dtx_flags = DTX_FOR_MIGRATION;

		rc = dtx_begin(ioc.ioc_vos_coh, &orw->orw_dti, &epoch, 0, orw->orw_map_ver,
			       &orw->orw_oid, NULL, 0, dtx_flags, NULL, &dth);
		if (rc == 0) {
			rc = obj_local_rw(rpc, &ioc, dth);
			rc = dtx_end(dth, ioc.ioc_coc, rc);
		}

		D_GOTO(out, rc);
	}

	tgts = orw->orw_shard_tgts.ca_arrays;
	tgt_cnt = orw->orw_shard_tgts.ca_count;

	if (!daos_is_zero_dti(&orw->orw_dti) && tgt_cnt != 0) {
		rc = obj_gen_dtx_mbs(orw->orw_flags, &tgt_cnt, &tgts, &mbs);
		if (rc != 0)
			D_GOTO(out, rc);
	}

	version = orw->orw_map_ver;

	if (tgt_cnt == 0) {
		if (!(orw->orw_api_flags & DAOS_COND_MASK))
			dtx_flags |= DTX_DROP_CMT;
		dtx_flags |= DTX_SOLO;
	}

	if (orw->orw_flags & ORF_DTX_SYNC)
		dtx_flags |= DTX_SYNC;

	opm = ioc.ioc_coc->sc_pool->spc_metrics[DAOS_OBJ_MODULE];

	/* Handle resend. */
	if (orw->orw_flags & ORF_RESEND) {
		daos_epoch_t		 e;

		dtx_flags |= DTX_RESEND;
		d_tm_inc_counter(opm->opm_update_resent, 1);

again1:
		e = 0;
		rc = dtx_handle_resend(ioc.ioc_vos_coh, &orw->orw_dti,
				       &e, &version);
		switch (rc) {
		case -DER_ALREADY:
			D_GOTO(out, rc = 0);
		case 0:
			flags |= ORF_RESEND;
			orw->orw_epoch = e;
			/* TODO: Also recover the epoch uncertainty. */
			break;
		case -DER_NONEXIST:
			rc = 0;
			break;
		default:
			D_GOTO(out, rc);
		}
	} else if (DAOS_FAIL_CHECK(DAOS_DTX_LOST_RPC_REQUEST)) {
		ioc.ioc_lost_reply = 1;
		D_GOTO(out, rc);
	}

again2:
	/* For leader case, we need to find out the potential conflict
	 * (or share the same non-committed object/dkey) DTX(s) in the
	 * CoS (committable) cache, piggyback them via the dispdatched
	 * RPC to non-leaders. Then the non-leader replicas can commit
	 * them before real modifications to avoid availability issues.
	 */
	D_FREE(dti_cos);
	dti_cos_cnt = dtx_list_cos(ioc.ioc_coc, &orw->orw_oid,
				   orw->orw_dkey_hash, DTX_THRESHOLD_COUNT,
				   &dti_cos);
	if (dti_cos_cnt < 0)
		D_GOTO(out, rc = dti_cos_cnt);

	epoch.oe_value = orw->orw_epoch;
	epoch.oe_first = orw->orw_epoch_first;
	epoch.oe_flags = orf_to_dtx_epoch_flags(orw->orw_flags);

	/* Since we do not know if other replicas execute the
	 * operation, so even the operation has been execute
	 * locally, we will start dtx and forward requests to
	 * all replicas.
	 *
	 * For new leader, even though the local replica
	 * has ever been modified before, but it doesn't
	 * know whether other replicas have also done the
	 * modification or not, so still need to dispatch
	 * the RPC to other replicas.
	 */

	if (flags & ORF_RESEND)
		dtx_flags |= DTX_PREPARED;
	else
		dtx_flags &= ~DTX_PREPARED;

	rc = dtx_leader_begin(ioc.ioc_vos_coh, &orw->orw_dti, &epoch, 1,
			      version, &orw->orw_oid, dti_cos, dti_cos_cnt,
			      tgts, tgt_cnt, dtx_flags, mbs, &dlh);
	if (rc != 0) {
		D_ERROR(DF_UOID": Failed to start DTX for update "DF_RC".\n",
			DP_UOID(orw->orw_oid), DP_RC(rc));
		D_GOTO(out, rc);
	}

	exec_arg.rpc = rpc;
	exec_arg.ioc = &ioc;
	exec_arg.flags = flags;
	exec_arg.start = orw->orw_start_shard;

	/* Execute the operation on all targets */
	rc = dtx_leader_exec_ops(dlh, obj_tgt_update, NULL, 0, &exec_arg);

	/* Stop the distributed transaction */
	rc = dtx_leader_end(dlh, ioc.ioc_coh, rc);
	switch (rc) {
	case -DER_TX_RESTART:
		/*
		 * If this is a standalone operation, we can restart the
		 * internal transaction right here. Otherwise, we have to defer
		 * the restart to the RPC client.
		 */
		if (opc == DAOS_OBJ_RPC_UPDATE) {
			/*
			 * Only standalone updates use this RPC. Retry with
			 * newer epoch.
			 */
			orw->orw_epoch = d_hlc_get();
			orw->orw_flags &= ~ORF_RESEND;
			flags = 0;
			d_tm_inc_counter(opm->opm_update_restart, 1);
			goto again2;
		}

		/* Standalone fetches do not get -DER_TX_RESTART. */
		D_ASSERT(!daos_is_zero_dti(&orw->orw_dti));

		break;
	case -DER_AGAIN:
		orw->orw_flags |= ORF_RESEND;
		need_abort = true;
		d_tm_inc_counter(opm->opm_update_retry, 1);
		goto again1;
	default:
		break;
	}

	if (opc == DAOS_OBJ_RPC_UPDATE && !(orw->orw_flags & ORF_RESEND) &&
	    DAOS_FAIL_CHECK(DAOS_DTX_LOST_RPC_REPLY))
		ioc.ioc_lost_reply = 1;
out:
	if (unlikely(rc != 0 && need_abort)) {
		struct dtx_entry	 dte;
		int			 rc1;

		dte.dte_xid = orw->orw_dti;
		dte.dte_ver = version;
		dte.dte_refs = 1;
		dte.dte_mbs = mbs;
		rc1 = dtx_abort(ioc.ioc_coc, &dte, orw->orw_epoch);
		if (rc1 != 0 && rc1 != -DER_NONEXIST)
			D_WARN("Failed to abort DTX "DF_DTI": "DF_RC"\n",
			       DP_DTI(&orw->orw_dti), DP_RC(rc1));
	}

	obj_rw_reply(rpc, rc, epoch.oe_value, &ioc);
	D_FREE(mbs);
	D_FREE(dti_cos);
	obj_ioc_end(&ioc, rc);
}

static void
obj_enum_complete(crt_rpc_t *rpc, int status, int map_version,
		  daos_epoch_t epoch)
{
	struct obj_key_enum_out	*oeo;
	int			 rc;

	oeo = crt_reply_get(rpc);
	D_ASSERT(oeo != NULL);

	obj_reply_set_status(rpc, status);
	obj_reply_map_version_set(rpc, map_version);
	oeo->oeo_epoch = epoch;

	rc = crt_reply_send(rpc);
	if (rc != 0)
		D_ERROR("send reply failed: "DF_RC"\n", DP_RC(rc));

	d_sgl_fini(&oeo->oeo_sgl, true);
	D_FREE(oeo->oeo_kds.ca_arrays);
	D_FREE(oeo->oeo_eprs.ca_arrays);
	D_FREE(oeo->oeo_recxs.ca_arrays);
	D_FREE(oeo->oeo_csum_iov.iov_buf);
}

static int
obj_restore_enum_args(crt_rpc_t *rpc, struct ds_obj_enum_arg *des,
		      struct ds_obj_enum_arg *src)
{
	struct obj_key_enum_out	*oeo = crt_reply_get(rpc);
	struct obj_key_enum_in	*oei = crt_req_get(rpc);
	int			 rc;

	if (!des->fill_recxs && des->csum_iov.iov_buf != NULL)
		daos_iov_free(&des->csum_iov);

	*des = *src;

	if (des->fill_recxs)
		return 0;

	if (des->kds != NULL)
		memset(des->kds, 0, des->kds_cap * sizeof(daos_key_desc_t));

	if (oeo->oeo_sgl.sg_iovs == NULL)
		return 0;

	d_sgl_fini(&oeo->oeo_sgl, true);
	rc = daos_sgls_alloc(&oeo->oeo_sgl, &oei->oei_sgl, 1);
	if (rc != 0)
		return rc;

	des->sgl = &oeo->oeo_sgl;
	return 0;
}

static int
obj_local_enum(struct obj_io_context *ioc, crt_rpc_t *rpc,
	       struct vos_iter_anchors *anchors, struct ds_obj_enum_arg *enum_arg,
	       daos_epoch_t *e_out)
{
	vos_iter_param_t	param = { 0 };
	struct ds_obj_enum_arg	saved_arg;
	struct obj_key_enum_in	*oei = crt_req_get(rpc);
	struct dtx_handle	*dth = NULL;
	uint32_t		flags = 0;
	int			opc = opc_get(rpc->cr_opc);
	int			type;
	int			rc;
	int			rc_tmp;
	bool			recursive = false;
	struct dtx_epoch	epoch = {0};

	if (oei->oei_flags & ORF_ENUM_WITHOUT_EPR) {
		rc = process_epoch(&oei->oei_epr.epr_hi, &oei->oei_epr.epr_lo,
				   &oei->oei_flags);
		if (rc == PE_OK_LOCAL)
			oei->oei_flags &= ~ORF_EPOCH_UNCERTAIN;
	}

	enum_arg->csummer = ioc->ioc_coc->sc_csummer;
	/* prepare enumeration parameters */
	param.ip_hdl = ioc->ioc_vos_coh;
	param.ip_oid = oei->oei_oid;
	if (oei->oei_dkey.iov_len > 0)
		param.ip_dkey = oei->oei_dkey;
	if (oei->oei_akey.iov_len > 0)
		param.ip_akey = oei->oei_akey;

	/*
	 * Note that oei_epr may be reused for "epoch_first" and "epoch. See
	 * dc_obj_shard_list.
	 */
	if (oei->oei_flags & ORF_ENUM_WITHOUT_EPR)
		param.ip_epr.epr_lo = 0;
	else
		param.ip_epr.epr_lo = oei->oei_epr.epr_lo;
	param.ip_epr.epr_hi = oei->oei_epr.epr_hi;
	param.ip_epc_expr = VOS_IT_EPC_LE;

	if (opc == DAOS_OBJ_RECX_RPC_ENUMERATE) {
		if (oei->oei_dkey.iov_len == 0 ||
		    oei->oei_akey.iov_len == 0)
			D_GOTO(failed, rc = -DER_PROTO);

		if (oei->oei_rec_type == DAOS_IOD_ARRAY)
			type = VOS_ITER_RECX;
		else
			type = VOS_ITER_SINGLE;

		param.ip_epc_expr = VOS_IT_EPC_RE;
		/** Only show visible records and skip punches */
		param.ip_flags = VOS_IT_RECX_VISIBLE | VOS_IT_RECX_SKIP_HOLES;
		if (oei->oei_flags & ORF_DESCENDING_ORDER)
			param.ip_flags |= VOS_IT_RECX_REVERSE;
		enum_arg->fill_recxs = true;
	} else if (opc == DAOS_OBJ_DKEY_RPC_ENUMERATE) {
		type = VOS_ITER_DKEY;
	} else if (opc == DAOS_OBJ_AKEY_RPC_ENUMERATE) {
		type = VOS_ITER_AKEY;
	} else {
		/* object iteration for rebuild or consistency verification. */
		D_ASSERT(opc == DAOS_OBJ_RPC_ENUMERATE);
		type = VOS_ITER_DKEY;
		param.ip_flags |= VOS_IT_RECX_VISIBLE;
		if (daos_anchor_get_flags(&anchors[0].ia_dkey) &
		      DIOF_WITH_SPEC_EPOCH) {
			/* For obj verification case. */
			param.ip_epc_expr = VOS_IT_EPC_RR;
		} else {
			param.ip_epc_expr = VOS_IT_EPC_RE;
		}
		recursive = true;

		if (daos_oclass_is_ec(&ioc->ioc_oca))
			enum_arg->ec_cell_sz = ioc->ioc_oca.u.ec.e_len;
		enum_arg->chk_key2big = 1;
		enum_arg->need_punch = 1;
		enum_arg->copy_data_cb = vos_iter_copy;
		fill_oid(oei->oei_oid, enum_arg);
	}

	/*
	 * FIXME: enumeration RPC uses one anchor for both SV and EV,
	 * that won't be able to support recursive iteration in our
	 * current data model (one akey can have both SV tree and EV
	 * tree).
	 *
	 * Need to use separate anchors for SV and EV, or return a
	 * 'type' to indicate the anchor is on SV tree or EV tree.
	 */
	if (type == VOS_ITER_SINGLE)
		anchors[0].ia_sv = anchors[0].ia_ev;
	else if (oei->oei_oid.id_shard % 3 == 1 &&
		 DAOS_FAIL_CHECK(DAOS_VC_LOST_REPLICA))
		D_GOTO(failed, rc = -DER_NONEXIST);

	if (oei->oei_flags & ORF_ENUM_WITHOUT_EPR) {
		epoch.oe_value = oei->oei_epr.epr_hi;
		epoch.oe_first = oei->oei_epr.epr_lo;
		epoch.oe_flags = orf_to_dtx_epoch_flags(oei->oei_flags);
	} else if (!daos_is_zero_dti(&oei->oei_dti)) {
		D_ERROR(DF_UOID": mutually exclusive transaction ID and epoch "
			"range specified\n", DP_UOID(oei->oei_oid));
		rc = -DER_PROTO;
		goto failed;
	}

	anchors[1] = anchors[0];
	saved_arg = *enum_arg;

	if (oei->oei_flags & ORF_FOR_MIGRATION)
		flags = DTX_FOR_MIGRATION;

	rc = dtx_begin(ioc->ioc_vos_coh, &oei->oei_dti, &epoch, 0,
		       oei->oei_map_ver, &oei->oei_oid, NULL, 0, flags,
		       NULL, &dth);
	if (rc != 0)
		goto failed;

re_pack:
	rc = ds_obj_enum_pack(&param, type, recursive, &anchors[0], enum_arg, vos_iterate, dth);
	if (obj_dtx_need_refresh(dth, rc)) {
		rc = dtx_refresh(dth, ioc->ioc_coc);
		if (rc == -DER_AGAIN) {
			anchors[0] = anchors[1];
			obj_restore_enum_args(rpc, enum_arg, &saved_arg);

			goto re_pack;
		}
	}

	if ((rc == -DER_KEY2BIG) && opc == DAOS_OBJ_RPC_ENUMERATE &&
	    enum_arg->kds_len < 4) {
		/* let's query the total size for one update (oid/dkey/akey/rec)
		 * to make sure the migration/enumeration can go ahead.
		 */
		enum_arg->size_query = 1;
		enum_arg->kds_len = 0;
		enum_arg->kds[0].kd_key_len = 0;
		enum_arg->kds_cap = 4;
		fill_oid(oei->oei_oid, enum_arg);
		goto re_pack;
	} else if (enum_arg->size_query) {
		D_DEBUG(DB_IO, DF_UOID "query size by kds %d total %zd\n",
			DP_UOID(oei->oei_oid), enum_arg->kds_len, enum_arg->kds[0].kd_key_len);
		rc = -DER_KEY2BIG;
	}

	/* ds_obj_enum_pack may return 1. */
	rc_tmp = dtx_end(dth, ioc->ioc_coc, rc > 0 ? 0 : rc);
	if (rc_tmp != 0)
		rc = rc_tmp;

	if (type == VOS_ITER_SINGLE)
		anchors[0].ia_ev = anchors[0].ia_sv;

	D_DEBUG(DB_IO, ""DF_UOID" iterate "DF_X64"-"DF_X64" type %d tag %d"
		" rc %d\n", DP_UOID(oei->oei_oid), param.ip_epr.epr_lo,
		param.ip_epr.epr_hi, type, dss_get_module_info()->dmi_tgt_id,
		rc);
failed:
	*e_out = epoch.oe_value;
	return rc;
}

static int
obj_enum_reply_bulk(crt_rpc_t *rpc)
{
	d_sg_list_t	*sgls[2] = { 0 };
	d_sg_list_t	tmp_sgl;
	crt_bulk_t	bulks[2] = { 0 };
	struct obj_key_enum_in	*oei;
	struct obj_key_enum_out	*oeo;
	int		idx = 0;
	d_iov_t		tmp_iov;
	int		rc;

	oei = crt_req_get(rpc);
	oeo = crt_reply_get(rpc);
	if (oei->oei_kds_bulk && oeo->oeo_kds.ca_count > 0) {
		tmp_iov.iov_buf = oeo->oeo_kds.ca_arrays;
		tmp_iov.iov_buf_len = oeo->oeo_kds.ca_count *
				      sizeof(daos_key_desc_t);
		tmp_iov.iov_len = oeo->oeo_kds.ca_count *
				      sizeof(daos_key_desc_t);
		tmp_sgl.sg_nr = 1;
		tmp_sgl.sg_nr_out = 1;
		tmp_sgl.sg_iovs = &tmp_iov;
		sgls[idx] = &tmp_sgl;
		bulks[idx] = oei->oei_kds_bulk;
		idx++;
		D_DEBUG(DB_IO, "reply kds bulk %zd\n", tmp_iov.iov_len);
	}

	if (oei->oei_bulk) {
		D_DEBUG(DB_IO, "reply bulk %zd nr %d nr_out %d\n",
			oeo->oeo_sgl.sg_iovs[0].iov_len,
			oeo->oeo_sgl.sg_nr, oeo->oeo_sgl.sg_nr_out);
		sgls[idx] = &oeo->oeo_sgl;
		bulks[idx] = oei->oei_bulk;
		idx++;
	}

	/* No need reply bulk */
	if (idx == 0)
		return 0;

	rc = obj_bulk_transfer(rpc, CRT_BULK_PUT, false, bulks, NULL,
			       DAOS_HDL_INVAL, sgls, idx, NULL, NULL);
	if (oei->oei_kds_bulk) {
		D_FREE(oeo->oeo_kds.ca_arrays);
		oeo->oeo_kds.ca_count = 0;
	}

	/* Free oeo_sgl here to avoid rpc reply the data inline */
	if (oei->oei_bulk)
		d_sgl_fini(&oeo->oeo_sgl, true);

	return rc;
}

void
ds_obj_enum_handler(crt_rpc_t *rpc)
{
	struct ds_obj_enum_arg	enum_arg = { 0 };
	struct vos_iter_anchors	*anchors = NULL;
	struct obj_key_enum_in	*oei;
	struct obj_key_enum_out	*oeo;
	struct obj_io_context	ioc;
	daos_epoch_t		epoch = 0;
	int			opc = opc_get(rpc->cr_opc);
	int			rc = 0;

	oei = crt_req_get(rpc);
	D_ASSERT(oei != NULL);
	oeo = crt_reply_get(rpc);
	D_ASSERT(oeo != NULL);
	/* prepare buffer for enumerate */

	rc = obj_ioc_begin(oei->oei_oid.id_pub, oei->oei_map_ver,
			   oei->oei_pool_uuid, oei->oei_co_hdl,
			   oei->oei_co_uuid, rpc, oei->oei_flags, &ioc);
	if (rc)
		D_GOTO(out, rc);

	D_DEBUG(DB_IO, "rpc %p opc %d oid "DF_UOID" tag/xs %d/%d pmv %u/%u\n",
		rpc, opc, DP_UOID(oei->oei_oid),
		dss_get_module_info()->dmi_tgt_id,
		dss_get_module_info()->dmi_xs_id,
		oei->oei_map_ver, ioc.ioc_map_ver);

	D_ALLOC_ARRAY(anchors, 2);
	if (anchors == NULL)
		D_GOTO(out, rc = -DER_NOMEM);

	anchors[0].ia_dkey = oei->oei_dkey_anchor;
	anchors[0].ia_akey = oei->oei_akey_anchor;
	anchors[0].ia_ev = oei->oei_anchor;

	/* TODO: Transfer the inline_thres from enumerate RPC */
	enum_arg.inline_thres = 32;

	if (opc == DAOS_OBJ_RECX_RPC_ENUMERATE) {
		oeo->oeo_eprs.ca_count = 0;
		D_ALLOC(oeo->oeo_eprs.ca_arrays,
			oei->oei_nr * sizeof(daos_epoch_range_t));
		if (oeo->oeo_eprs.ca_arrays == NULL)
			D_GOTO(out, rc = -DER_NOMEM);
		enum_arg.eprs = oeo->oeo_eprs.ca_arrays;
		enum_arg.eprs_cap = oei->oei_nr;
		enum_arg.eprs_len = 0;

		oeo->oeo_recxs.ca_count = 0;
		D_ALLOC(oeo->oeo_recxs.ca_arrays,
			oei->oei_nr * sizeof(daos_recx_t));
		if (oeo->oeo_recxs.ca_arrays == NULL)
			D_GOTO(out, rc = -DER_NOMEM);
		enum_arg.recxs = oeo->oeo_recxs.ca_arrays;
		enum_arg.recxs_cap = oei->oei_nr;
		enum_arg.recxs_len = 0;
	} else {
		rc = daos_sgls_alloc(&oeo->oeo_sgl, &oei->oei_sgl, 1);
		if (rc != 0)
			D_GOTO(out, rc);
		enum_arg.sgl = &oeo->oeo_sgl;
		enum_arg.sgl_idx = 0;

		/* Prepare key descriptor buffer */
		oeo->oeo_kds.ca_count = 0;
		D_ALLOC(oeo->oeo_kds.ca_arrays,
			oei->oei_nr * sizeof(daos_key_desc_t));
		if (oeo->oeo_kds.ca_arrays == NULL)
			D_GOTO(out, rc = -DER_NOMEM);
		enum_arg.kds = oeo->oeo_kds.ca_arrays;
		enum_arg.kds_cap = oei->oei_nr;
		enum_arg.kds_len = 0;
	}

	/* keep trying until the key_buffer is fully filled or reaching the
	 * end of the stream.
	 */
	rc = obj_local_enum(&ioc, rpc, anchors, &enum_arg, &epoch);
	if (rc == 1) /* If the buffer is full, exit and reset failure. */
		rc = 0;

	if (rc)
		D_GOTO(out, rc);

	oeo->oeo_dkey_anchor = anchors[0].ia_dkey;
	oeo->oeo_akey_anchor = anchors[0].ia_akey;
	oeo->oeo_anchor = anchors[0].ia_ev;

	if (enum_arg.eprs)
		oeo->oeo_eprs.ca_count = enum_arg.eprs_len;

	if (opc == DAOS_OBJ_RECX_RPC_ENUMERATE) {
		oeo->oeo_recxs.ca_count = enum_arg.recxs_len;
		oeo->oeo_num = enum_arg.rnum;
		oeo->oeo_size = enum_arg.rsize;
	} else {
		D_ASSERT(enum_arg.eprs_len == 0 ||
			 enum_arg.eprs_len == enum_arg.kds_len);
		oeo->oeo_kds.ca_count = enum_arg.kds_len;
		oeo->oeo_num = enum_arg.kds_len;
		oeo->oeo_size = oeo->oeo_sgl.sg_iovs[0].iov_len;
		oeo->oeo_csum_iov = enum_arg.csum_iov;
	}

	rc = obj_enum_reply_bulk(rpc);
out:
	/* for KEY2BIG case, just reuse the oeo_size to reply the key len */
	if (rc == -DER_KEY2BIG) {
		D_ASSERT(enum_arg.kds != NULL);
		oeo->oeo_size = enum_arg.kds[0].kd_key_len;
	}
	obj_enum_complete(rpc, rc, ioc.ioc_map_ver, epoch);
	obj_ioc_end(&ioc, rc);
	D_FREE(anchors);
}

static void
obj_punch_complete(crt_rpc_t *rpc, int status, uint32_t map_version)
{
	int rc;

	obj_reply_set_status(rpc, status);
	obj_reply_map_version_set(rpc, map_version);

	rc = crt_reply_send(rpc);
	if (rc != 0)
		D_ERROR("send reply failed: "DF_RC"\n", DP_RC(rc));
}

static int
obj_local_punch(struct obj_punch_in *opi, crt_opcode_t opc,
		struct obj_io_context *ioc, struct dtx_handle *dth)
{
	struct ds_cont_child *cont = ioc->ioc_coc;
	int	rc = 0;

	if (daos_is_zero_dti(&opi->opi_dti)) {
		D_DEBUG(DB_TRACE, "disable dtx\n");
		dth = NULL;
	}

again:
	rc = dtx_sub_init(dth, &opi->opi_oid, opi->opi_dkey_hash);
	if (rc != 0)
		goto out;

	switch (opc) {
	case DAOS_OBJ_RPC_PUNCH:
	case DAOS_OBJ_RPC_TGT_PUNCH:
		rc = vos_obj_punch(cont->sc_hdl, opi->opi_oid,
				   opi->opi_epoch, opi->opi_map_ver,
				   0, NULL, 0, NULL, dth);
		break;
	case DAOS_OBJ_RPC_PUNCH_DKEYS:
	case DAOS_OBJ_RPC_PUNCH_AKEYS:
	case DAOS_OBJ_RPC_TGT_PUNCH_DKEYS:
	case DAOS_OBJ_RPC_TGT_PUNCH_AKEYS: {
		daos_key_t *dkey;

		D_ASSERTF(opi->opi_dkeys.ca_count == 1,
			  "NOT punch multiple (%llu) dkeys via one RPC\n",
			  (unsigned long long)opi->opi_dkeys.ca_count);

		dkey = &((daos_key_t *)opi->opi_dkeys.ca_arrays)[0];
		rc = vos_obj_punch(cont->sc_hdl, opi->opi_oid,
				   opi->opi_epoch, opi->opi_map_ver,
				   opi->opi_api_flags,
				   dkey, opi->opi_akeys.ca_count,
				   opi->opi_akeys.ca_arrays, dth);
		break;
	}
	default:
		D_ERROR("opc %#x not supported\n", opc);
		D_GOTO(out, rc = -DER_NOSYS);
	}

	if (dth != NULL && obj_dtx_need_refresh(dth, rc)) {
		rc = dtx_refresh(dth, ioc->ioc_coc);
		if (rc == -DER_AGAIN)
			goto again;
	}

out:
	return rc;
}

/* Handle the punch requests on non-leader */
void
ds_obj_tgt_punch_handler(crt_rpc_t *rpc)
{
	struct dtx_handle		*dth = NULL;
	struct obj_io_context		 ioc;
	struct obj_punch_in		*opi;
	struct dtx_memberships		*mbs = NULL;
	struct daos_shard_tgt		*tgts = NULL;
	uint32_t			 dtx_flags = 0;
	uint32_t			 tgt_cnt;
	struct dtx_epoch		 epoch;
	int				 rc;

	opi = crt_req_get(rpc);
	D_ASSERT(opi != NULL);
	rc = obj_ioc_begin(opi->opi_oid.id_pub, opi->opi_map_ver,
			   opi->opi_pool_uuid, opi->opi_co_hdl,
			   opi->opi_co_uuid, rpc, opi->opi_flags, &ioc);
	if (rc)
		goto out;

	/* Handle resend. */
	if (opi->opi_flags & ORF_RESEND) {
		daos_epoch_t	e = opi->opi_epoch;

		rc = dtx_handle_resend(ioc.ioc_vos_coh, &opi->opi_dti, &e, NULL);
		/* Do nothing if 'prepared' or 'committed'. */
		if (rc == -DER_ALREADY || rc == 0)
			D_GOTO(out, rc = 0);

		/* Abort it firstly if exist but with different epoch,
		 * then re-execute with new epoch.
		 */
		if (rc == -DER_MISMATCH)
			/* Abort it by force with MAX epoch to guarantee
			 * that it can be aborted.
			 */
			rc = vos_dtx_abort(ioc.ioc_vos_coh, &opi->opi_dti, e);

		if (rc < 0 && rc != -DER_NONEXIST)
			D_GOTO(out, rc);

		dtx_flags |= DTX_RESEND;
	}

	tgts = opi->opi_shard_tgts.ca_arrays;
	tgt_cnt = opi->opi_shard_tgts.ca_count;

	if (!daos_is_zero_dti(&opi->opi_dti) && tgt_cnt != 0) {
		rc = obj_gen_dtx_mbs(opi->opi_flags, &tgt_cnt, &tgts, &mbs);
		if (rc != 0)
			D_GOTO(out, rc);
	}

	epoch.oe_value = opi->opi_epoch;
	epoch.oe_first = epoch.oe_value; /* unused for TGT_PUNCH */
	epoch.oe_flags = orf_to_dtx_epoch_flags(opi->opi_flags);

	if (opi->opi_flags & ORF_DTX_SYNC)
		dtx_flags |= DTX_SYNC;

	/* Start the local transaction */
	rc = dtx_begin(ioc.ioc_vos_coh, &opi->opi_dti, &epoch, 1,
		       opi->opi_map_ver, &opi->opi_oid,
		       opi->opi_dti_cos.ca_arrays,
		       opi->opi_dti_cos.ca_count, dtx_flags, mbs, &dth);
	if (rc != 0) {
		D_ERROR(DF_UOID": Failed to start DTX for punch "DF_RC".\n",
			DP_UOID(opi->opi_oid), DP_RC(rc));
		D_GOTO(out, rc);
	}

	if (DAOS_FAIL_CHECK(DAOS_DTX_NONLEADER_ERROR))
		D_GOTO(out, rc = -DER_IO);

	rc = obj_local_punch(opi, opc_get(rpc->cr_opc), &ioc, dth);
	if (rc != 0)
		D_CDEBUG(rc == -DER_INPROGRESS || rc == -DER_TX_RESTART ||
			 (rc == -DER_NONEXIST && (opi->opi_api_flags & DAOS_COND_PUNCH)),
			 DB_IO, DLOG_ERR,
			 DF_UOID": error="DF_RC".\n", DP_UOID(opi->opi_oid), DP_RC(rc));

out:
	/* Stop the local transaction */
	if (dth != NULL)
		rc = dtx_end(dth, ioc.ioc_coc, rc);
	obj_punch_complete(rpc, rc, ioc.ioc_map_ver);
	D_FREE(mbs);
	obj_ioc_end(&ioc, rc);
}

static int
obj_punch_agg_cb(struct dtx_leader_handle *dlh, int allow_failure)
{
	struct dtx_sub_status	*sub;
	uint32_t		 sub_cnt = dlh->dlh_normal_sub_cnt + dlh->dlh_delay_sub_cnt;
	int			 allow_failure_cnt = 0;
	int			 succeeds = 0;
	int			 result = 0;
	int			 i;

	/*
	 * For conditional punch, let's ignore DER_NONEXIST if some shard succeed,
	 * since the object may not exist on some shards due to EC partial update.
	 */
	if (allow_failure != 0)
		D_ASSERTF(allow_failure == -DER_NONEXIST,
			  "Unexpected allow failure %d\n", allow_failure);

	for (i = 0; i < sub_cnt; i++) {
		sub = &dlh->dlh_subs[i];
		if (sub->dss_tgt.st_rank != DAOS_TGT_IGNORE && sub->dss_comp) {
			if (sub->dss_result == 0)
				succeeds++;
			else if (sub->dss_result == allow_failure)
				allow_failure_cnt++;
			else if (result == -DER_INPROGRESS || result == 0)
				/* Ignore INPROGRESS if there is other failure. */
				result = sub->dss_result;
		}
	}

	D_DEBUG(DB_IO, DF_DTI" sub_requests %d/%d, allow_failure %d, result %d\n",
		DP_DTI(&dlh->dlh_handle.dth_xid),
		allow_failure_cnt, succeeds, allow_failure, result);

	if (allow_failure != 0 && allow_failure_cnt > 0 && result == 0 && succeeds == 0)
		result = allow_failure;

	return result;
}

static int
obj_tgt_punch(struct dtx_leader_handle *dlh, void *arg, int idx,
	      dtx_sub_comp_cb_t comp_cb)
{
	struct ds_obj_exec_arg	*exec_arg = arg;

	/* handle local operation */
	if (idx == -1) {
		crt_rpc_t		*rpc = exec_arg->rpc;
		struct obj_punch_in	*opi = crt_req_get(rpc);
		int			rc = 0;

		if (DAOS_FAIL_CHECK(DAOS_DTX_LEADER_ERROR))
			D_GOTO(comp, rc = -DER_IO);

		if (dlh->dlh_handle.dth_prepared)
			goto comp;

		rc = obj_local_punch(opi, opc_get(rpc->cr_opc), exec_arg->ioc, &dlh->dlh_handle);
		if (rc != 0)
			D_CDEBUG(rc == -DER_INPROGRESS || rc == -DER_TX_RESTART ||
				 (rc == -DER_NONEXIST && (opi->opi_api_flags & DAOS_COND_PUNCH)),
				 DB_IO, DLOG_ERR,
				 DF_UOID": error="DF_RC".\n", DP_UOID(opi->opi_oid), DP_RC(rc));

comp:
		if (comp_cb != NULL)
			comp_cb(dlh, idx, rc);

		return rc;
	}

	/* Handle the object remotely */
	return ds_obj_remote_punch(dlh, arg, idx, comp_cb);
}

/* Handle the punch requests on the leader */
void
ds_obj_punch_handler(crt_rpc_t *rpc)
{
	struct dtx_leader_handle	*dlh = NULL;
	struct obj_punch_in		*opi;
	struct ds_obj_exec_arg		exec_arg = { 0 };
	struct obj_io_context		ioc = { 0 };
	struct dtx_memberships		*mbs = NULL;
	struct daos_shard_tgt		*tgts = NULL;
	struct dtx_id			*dti_cos = NULL;
	int				dti_cos_cnt;
	uint32_t			tgt_cnt;
	uint32_t			flags = 0;
	uint32_t			dtx_flags = 0;
	uint32_t			version = 0;
	struct dtx_epoch		epoch;
	int				rc;
	bool				need_abort = false;

	opi = crt_req_get(rpc);
	D_ASSERT(opi != NULL);
	rc = obj_ioc_begin(opi->opi_oid.id_pub, opi->opi_map_ver,
			   opi->opi_pool_uuid, opi->opi_co_hdl,
			   opi->opi_co_uuid, rpc, opi->opi_flags, &ioc);
	if (rc)
		goto out;

	if (opi->opi_dkeys.ca_count == 0)
		D_DEBUG(DB_TRACE,
			"punch obj %p oid "DF_UOID" tag/xs %d/%d epc "
			DF_X64", pmv %u/%u dti "DF_DTI".\n",
			rpc, DP_UOID(opi->opi_oid),
			dss_get_module_info()->dmi_tgt_id,
			dss_get_module_info()->dmi_xs_id, opi->opi_epoch,
			opi->opi_map_ver, ioc.ioc_map_ver,
			DP_DTI(&opi->opi_dti));
	else
		D_DEBUG(DB_TRACE,
			"punch key %p oid "DF_UOID" dkey "
			DF_KEY" tag/xs %d/%d epc "
			DF_X64", pmv %u/%u dti "DF_DTI".\n",
			rpc, DP_UOID(opi->opi_oid),
			DP_KEY(&opi->opi_dkeys.ca_arrays[0]),
			dss_get_module_info()->dmi_tgt_id,
			dss_get_module_info()->dmi_xs_id, opi->opi_epoch,
			opi->opi_map_ver, ioc.ioc_map_ver,
			DP_DTI(&opi->opi_dti));

	rc = process_epoch(&opi->opi_epoch, NULL /* epoch_first */,
			   &opi->opi_flags);
	if (rc == PE_OK_LOCAL)
		opi->opi_flags &= ~ORF_EPOCH_UNCERTAIN;

	version = opi->opi_map_ver;
	tgts = opi->opi_shard_tgts.ca_arrays;
	tgt_cnt = opi->opi_shard_tgts.ca_count;

	if (!daos_is_zero_dti(&opi->opi_dti) && tgt_cnt != 0) {
		rc = obj_gen_dtx_mbs(opi->opi_flags, &tgt_cnt, &tgts, &mbs);
		if (rc != 0)
			D_GOTO(out, rc);
	}

	if (tgt_cnt == 0) {
		if (!(opi->opi_api_flags & DAOS_COND_MASK))
			dtx_flags |= DTX_DROP_CMT;
		dtx_flags |= DTX_SOLO;
	}
	if (opi->opi_flags & ORF_DTX_SYNC)
		dtx_flags |= DTX_SYNC;

	/* Handle resend. */
	if (opi->opi_flags & ORF_RESEND) {
		daos_epoch_t	e;

		dtx_flags |= DTX_RESEND;

again1:
		e = 0;
		rc = dtx_handle_resend(ioc.ioc_vos_coh, &opi->opi_dti,
				       &e, &version);
		switch (rc) {
		case -DER_ALREADY:
			D_GOTO(out, rc = 0);
		case 0:
			opi->opi_epoch = e;
			flags |= ORF_RESEND;
			/* TODO: Also recovery the epoch uncertainty. */
			break;
		case -DER_NONEXIST:
			rc = 0;
			break;
		default:
			D_GOTO(out, rc);
		}
	} else if (DAOS_FAIL_CHECK(DAOS_DTX_LOST_RPC_REQUEST) ||
		   DAOS_FAIL_CHECK(DAOS_DTX_LONG_TIME_RESEND)) {
		goto cleanup;
	}

again2:
	/* For leader case, we need to find out the potential conflict
	 * (or share the same non-committed object/dkey) DTX(s) in the
	 * CoS (committable) cache, piggyback them via the dispdatched
	 * RPC to non-leaders. Then the non-leader replicas can commit
	 * them before real modifications to avoid availability issues.
	 */
	D_FREE(dti_cos);
	dti_cos_cnt = dtx_list_cos(ioc.ioc_coc, &opi->opi_oid,
				   opi->opi_dkey_hash, DTX_THRESHOLD_COUNT,
				   &dti_cos);
	if (dti_cos_cnt < 0)
		D_GOTO(out, rc = dti_cos_cnt);

	epoch.oe_value = opi->opi_epoch;
	epoch.oe_first = epoch.oe_value; /* unused for PUNCH */
	epoch.oe_flags = orf_to_dtx_epoch_flags(opi->opi_flags);

	/* Since we do not know if other replicas execute the
	 * operation, so even the operation has been execute
	 * locally, we will start dtx and forward requests to
	 * all replicas.
	 *
	 * For new leader, even though the local replica
	 * has ever been modified before, but it doesn't
	 * know whether other replicas have also done the
	 * modification or not, so still need to dispatch
	 * the RPC to other replicas.
	 */

	if (flags & ORF_RESEND)
		dtx_flags |= DTX_PREPARED;
	else
		dtx_flags &= ~DTX_PREPARED;

	rc = dtx_leader_begin(ioc.ioc_vos_coh, &opi->opi_dti, &epoch, 1,
			      version, &opi->opi_oid, dti_cos, dti_cos_cnt,
			      tgts, tgt_cnt, dtx_flags, mbs, &dlh);
	if (rc != 0) {
		D_ERROR(DF_UOID": Failed to start DTX for punch "DF_RC".\n",
			DP_UOID(opi->opi_oid), DP_RC(rc));
		D_GOTO(out, rc);
	}

	exec_arg.rpc = rpc;
	exec_arg.ioc = &ioc;
	exec_arg.flags = flags;

	/* Execute the operation on all shards */
	rc = dtx_leader_exec_ops(dlh, obj_tgt_punch, obj_punch_agg_cb,
				 (opi->opi_api_flags & DAOS_COND_PUNCH) ? -DER_NONEXIST : 0,
				 &exec_arg);

	/* Stop the distribute transaction */
	rc = dtx_leader_end(dlh, ioc.ioc_coh, rc);
	switch (rc) {
	case -DER_TX_RESTART:
		/*
		 * Only standalone punches use this RPC. Retry with newer
		 * epoch.
		 */
		opi->opi_epoch = d_hlc_get();
		opi->opi_flags &= ~ORF_RESEND;
		flags = 0;
		goto again2;
	case -DER_AGAIN:
		opi->opi_flags |= ORF_RESEND;
		need_abort = true;
		goto again1;
	default:
		break;
	}

	if (!(opi->opi_flags & ORF_RESEND) &&
	    DAOS_FAIL_CHECK(DAOS_DTX_LOST_RPC_REPLY))
		goto cleanup;

out:
	if (rc != 0 && need_abort) {
		struct dtx_entry	 dte;
		int			 rc1;

		dte.dte_xid = opi->opi_dti;
		dte.dte_ver = version;
		dte.dte_refs = 1;
		dte.dte_mbs = mbs;
		rc1 = dtx_abort(ioc.ioc_coc, &dte, opi->opi_epoch);
		if (rc1 != 0 && rc1 != -DER_NONEXIST)
			D_WARN("Failed to abort DTX "DF_DTI": "DF_RC"\n",
			       DP_DTI(&opi->opi_dti), DP_RC(rc1));
	}

	obj_punch_complete(rpc, rc, ioc.ioc_map_ver);

cleanup:
	D_FREE(mbs);
	D_FREE(dti_cos);
	obj_ioc_end(&ioc, rc);
}

static void
ds_obj_query_key_handler(crt_rpc_t *rpc, bool return_epoch)
{
	struct obj_query_key_1_in	*okqi;
	struct obj_query_key_1_out	*okqo;
	daos_key_t			*dkey;
	daos_key_t			*akey;
	struct dtx_handle		*dth = NULL;
	struct obj_io_context		 ioc;
	struct dtx_epoch		 epoch = {0};
	uint32_t			 query_flags;
	unsigned int			 cell_size = 0;
	uint64_t			 stripe_size = 0;
	int				 rc;

	okqi = crt_req_get(rpc);
	D_ASSERT(okqi != NULL);
	okqo = crt_reply_get(rpc);
	D_ASSERT(okqo != NULL);

	D_DEBUG(DB_IO, "flags = "DF_U64"\n", okqi->okqi_api_flags);

	rc = obj_ioc_begin(okqi->okqi_oid.id_pub, okqi->okqi_map_ver,
			   okqi->okqi_pool_uuid, okqi->okqi_co_hdl,
			   okqi->okqi_co_uuid, rpc, okqi->okqi_flags, &ioc);
	if (rc)
		D_GOTO(failed, rc);

	rc = process_epoch(&okqi->okqi_epoch, &okqi->okqi_epoch_first,
			   &okqi->okqi_flags);
	if (rc == PE_OK_LOCAL)
		okqi->okqi_flags &= ~ORF_EPOCH_UNCERTAIN;

	dkey = &okqi->okqi_dkey;
	akey = &okqi->okqi_akey;
	d_iov_set(&okqo->okqo_akey, NULL, 0);
	d_iov_set(&okqo->okqo_dkey, NULL, 0);
	if (okqi->okqi_api_flags & DAOS_GET_DKEY)
		dkey = &okqo->okqo_dkey;
	if (okqi->okqi_api_flags & DAOS_GET_AKEY)
		akey = &okqo->okqo_akey;

	epoch.oe_value = okqi->okqi_epoch;
	epoch.oe_first = okqi->okqi_epoch_first;
	epoch.oe_flags = orf_to_dtx_epoch_flags(okqi->okqi_flags);

	rc = dtx_begin(ioc.ioc_vos_coh, &okqi->okqi_dti, &epoch, 0,
		       okqi->okqi_map_ver, &okqi->okqi_oid, NULL, 0, 0, NULL,
		       &dth);
	if (rc != 0)
		goto failed;

	query_flags = okqi->okqi_api_flags;
	if ((okqi->okqi_flags & ORF_EC) && (okqi->okqi_api_flags & DAOS_GET_RECX)) {
		query_flags |= VOS_GET_RECX_EC;
		cell_size = obj_ec_cell_rec_nr(&ioc.ioc_oca);
		stripe_size = obj_ec_stripe_rec_nr(&ioc.ioc_oca);
	}

re_query:
	rc = vos_obj_query_key(ioc.ioc_vos_coh, okqi->okqi_oid, query_flags,
			       okqi->okqi_epoch, dkey, akey, &okqo->okqo_recx,
			       return_epoch ? &okqo->okqo_max_epoch : NULL,
			       cell_size, stripe_size, dth);
	if (obj_dtx_need_refresh(dth, rc)) {
		rc = dtx_refresh(dth, ioc.ioc_coc);
		if (rc == -DER_AGAIN)
			goto re_query;
	}

	rc = dtx_end(dth, ioc.ioc_coc, rc);

failed:
	obj_reply_set_status(rpc, rc);
	obj_reply_map_version_set(rpc, ioc.ioc_map_ver);
	okqo->okqo_epoch = epoch.oe_value;
	obj_ioc_end(&ioc, rc);

	rc = crt_reply_send(rpc);
	if (rc != 0)
		D_ERROR("send reply failed: "DF_RC"\n", DP_RC(rc));
}

void
ds_obj_query_key_handler_0(crt_rpc_t *rpc)
{
	ds_obj_query_key_handler(rpc, false);
}

void
ds_obj_query_key_handler_1(crt_rpc_t *rpc)
{
	ds_obj_query_key_handler(rpc, true);
}

void
ds_obj_sync_handler(crt_rpc_t *rpc)
{
	struct obj_sync_in	*osi;
	struct obj_sync_out	*oso;
	struct obj_io_context	 ioc;
	daos_epoch_t		 epoch = d_hlc_get();
	int			 rc;

	osi = crt_req_get(rpc);
	D_ASSERT(osi != NULL);

	oso = crt_reply_get(rpc);
	D_ASSERT(oso != NULL);

	if (osi->osi_epoch == 0)
		oso->oso_epoch = epoch;
	else
		oso->oso_epoch = min(epoch, osi->osi_epoch);

	D_DEBUG(DB_IO, "obj_sync start: "DF_UOID", epc "DF_X64"\n",
		DP_UOID(osi->osi_oid), oso->oso_epoch);

	rc = obj_ioc_begin(osi->osi_oid.id_pub, osi->osi_map_ver,
			   osi->osi_pool_uuid, osi->osi_co_hdl,
			   osi->osi_co_uuid, rpc, 0, &ioc);
	if (rc != 0)
		D_GOTO(out, rc);

	rc = dtx_obj_sync(ioc.ioc_coc, &osi->osi_oid, oso->oso_epoch);

out:
	obj_reply_map_version_set(rpc, ioc.ioc_map_ver);
	obj_reply_set_status(rpc, rc);
	obj_ioc_end(&ioc, rc);

	D_DEBUG(DB_IO, "obj_sync stop: "DF_UOID", epc "DF_X64", rd = %d\n",
		DP_UOID(osi->osi_oid), oso->oso_epoch, rc);

	rc = crt_reply_send(rpc);
	if (rc != 0)
		D_ERROR("send reply failed: "DF_RC"\n", DP_RC(rc));
}

static int
obj_verify_bio_csum(daos_obj_id_t oid, daos_iod_t *iods,
		    struct dcs_iod_csums *iod_csums, struct bio_desc *biod,
		    struct daos_csummer *csummer, uint32_t iods_nr)
{
	unsigned int	i;
	int		rc = 0;

	if (!daos_csummer_initialized(csummer) ||
	    csummer->dcs_skip_data_verify ||
	    !csummer->dcs_srv_verify)
		return 0;

	for (i = 0; i < iods_nr; i++) {
		daos_iod_t		*iod = &iods[i];
		struct bio_sglist	*bsgl = bio_iod_sgl(biod, i);
		d_sg_list_t		 sgl;

		if (!csum_iod_is_supported(iod))
			continue;

		if (!ci_is_valid(iod_csums[i].ic_data)) {
			D_ERROR("Checksums is enabled but the csum info is "
				"invalid for iod_csums %d/%d. ic_nr: %d, "
				"iod: "DF_C_IOD"\n",
				i, iods_nr, iod_csums[i].ic_nr, DP_C_IOD(iod));
			return -DER_CSUM;
		}

		rc = bio_sgl_convert(bsgl, &sgl);

		if (rc == 0)
			rc = daos_csummer_verify_iod(csummer, iod, &sgl,
						     &iod_csums[i], NULL, 0,
						     NULL);

		d_sgl_fini(&sgl, false);

		if (rc != 0) {
			if (iod->iod_type == DAOS_IOD_SINGLE) {
				D_ERROR("Data Verification failed (object: "
					DF_OID"): %d\n",
					DP_OID(oid), rc);
			} else if (iod->iod_type == DAOS_IOD_ARRAY) {
				D_ERROR("Data Verification failed (object: "
					DF_OID", extent: "DF_RECX"): %d\n",
					DP_OID(oid), DP_RECX(iod->iod_recxs[i]), rc);
			}
			break;
		}
	}

	return rc;
}

static inline void
ds_obj_cpd_set_sub_result(struct obj_cpd_out *oco, int idx,
			  int result, daos_epoch_t epoch)
{
	uint64_t	*p_epoch;
	int		*p_ret;

	p_epoch = (uint64_t *)oco->oco_sub_epochs.ca_arrays + idx;
	*p_epoch = epoch;

	p_ret = (int *)oco->oco_sub_rets.ca_arrays + idx;
	*p_ret = result;
}

static void
obj_cpd_reply(crt_rpc_t *rpc, int status, uint32_t map_version)
{
	struct obj_cpd_in	*oci = crt_req_get(rpc);
	struct obj_cpd_out	*oco = crt_reply_get(rpc);
	int			 rc;

	if (!(oci->oci_flags & ORF_RESEND) &&
	    (DAOS_FAIL_CHECK(DAOS_DTX_LOST_RPC_REQUEST) ||
	     DAOS_FAIL_CHECK(DAOS_DTX_LOST_RPC_REPLY)))
		goto cleanup;

	obj_reply_set_status(rpc, status);
	obj_reply_map_version_set(rpc, map_version);

	D_DEBUG(DB_TRACE, "CPD rpc %p send reply, pmv %d, status %d.\n",
		rpc, map_version, status);

	rc = crt_reply_send(rpc);
	if (rc != 0)
		D_ERROR("Send CPD reply failed: "DF_RC"\n", DP_RC(rc));

cleanup:
	D_FREE(oco->oco_sub_rets.ca_arrays);
	oco->oco_sub_rets.ca_count = 0;

	D_FREE(oco->oco_sub_epochs.ca_arrays);
	oco->oco_sub_epochs.ca_count = 0;
}

/* Locally process the operations belong to one DTX.
 * Common logic, shared by both leader and non-leader.
 */
#define LOCAL_STACK_NUM		2
static int
ds_cpd_handle_one(crt_rpc_t *rpc, struct daos_cpd_sub_head *dcsh,
		  struct daos_cpd_disp_ent *dcde,
		  struct daos_cpd_sub_req *dcsrs,
		  struct obj_io_context *ioc, struct dtx_handle *dth)
{
	struct daos_cpd_req_idx		 *dcri = dcde->dcde_reqs;
	struct daos_cpd_sub_req		 *dcsr;
	struct daos_cpd_update		 *dcu;
	daos_handle_t			 *iohs = NULL;
	struct bio_desc			**biods = NULL;
	struct obj_bulk_args		 *bulks = NULL;
	daos_iod_t			local_iods[LOCAL_STACK_NUM] = { {0} };
	struct dcs_iod_csums		local_csums[LOCAL_STACK_NUM] = { {0} };
	struct dcs_csum_info		local_csum_info[LOCAL_STACK_NUM] = { 0 };
	uint64_t			local_offs[LOCAL_STACK_NUM] = { 0 };
	daos_iod_t			*local_p_iods[LOCAL_STACK_NUM] = { 0 };
	struct dcs_iod_csums		*local_p_csums[LOCAL_STACK_NUM] = { 0 };
	uint64_t			*local_p_offs[LOCAL_STACK_NUM] = { 0 };
	daos_iod_t			**piods = NULL;
	struct dcs_iod_csums		**pcsums = NULL;
	uint64_t			**poffs = NULL;
	struct dcs_csum_info		*pcsum_info = NULL;
	int				  rma = 0;
	int				  rma_idx = 0;
	int				  rc = 0;
	int				  i;
	uint64_t			  update_flags;
	uint64_t			  sched_seq = sched_cur_seq();

	if (dth->dth_flags & DTE_LEADER &&
	    DAOS_FAIL_CHECK(DAOS_DTX_RESTART))
		D_GOTO(out, rc = -DER_TX_RESTART);

	/* P1: Spread read TS. */
	for (i = 0; i < dcde->dcde_read_cnt; i++) {
		daos_handle_t	ioh;

		dcsr = &dcsrs[dcri[i].dcri_req_idx];
		if (dcsr->dcsr_opc != DCSO_READ) {
			D_ERROR(DF_DTI" expected sub read, but got opc %u\n",
				DP_DTI(&dcsh->dcsh_xid), dcsr->dcsr_opc);

			D_GOTO(out, rc = -DER_PROTO);
		}

		dcsr->dcsr_oid.id_shard = dcri[i].dcri_shard_id;
		rc = vos_fetch_begin(ioc->ioc_vos_coh, dcsr->dcsr_oid,
				     dcsh->dcsh_epoch.oe_value,
				     &dcsr->dcsr_dkey, dcsr->dcsr_nr,
				     dcsr->dcsr_read.dcr_iods,
				     VOS_OF_FETCH_SET_TS_ONLY, NULL, &ioh, dth);
		if (rc == 0)
			rc = vos_fetch_end(ioh, NULL, 0);
		else if (rc == -DER_NONEXIST)
			rc = 0;

		if (rc != 0) {
			D_CDEBUG(rc != -DER_INPROGRESS && rc != -DER_TX_RESTART,
				 DLOG_ERR, DB_IO, "Failed to set read TS for obj "
				 DF_UOID", DTX "DF_DTI": "DF_RC"\n", DP_UOID(dcsr->dcsr_oid),
				 DP_DTI(&dcsh->dcsh_xid), DP_RC(rc));
			goto out;
		}
	}

	dcri += dcde->dcde_read_cnt;
	if (dcde->dcde_write_cnt > LOCAL_STACK_NUM) {
		D_ALLOC_ARRAY(piods, dcde->dcde_write_cnt);
		D_ALLOC_ARRAY(pcsums, dcde->dcde_write_cnt);
		D_ALLOC_ARRAY(poffs, dcde->dcde_write_cnt);
		D_ALLOC_ARRAY(pcsum_info, dcde->dcde_write_cnt);
		if (piods == NULL || pcsums == NULL || poffs == NULL || pcsum_info == NULL)
			D_GOTO(out, rc = -DER_NOMEM);
	} else {
		piods = local_p_iods;
		pcsums = local_p_csums;
		poffs = local_p_offs;
		pcsum_info = local_csum_info;
		for (i = 0; i < dcde->dcde_write_cnt; i++) {
			piods[i] = &local_iods[i];
			pcsums[i] = &local_csums[i];
			poffs[i] = &local_offs[i];
		}
	}

	/* P2: vos_update_begin. */
	for (i = 0; i < dcde->dcde_write_cnt; i++) {
		dcsr = &dcsrs[dcri[i].dcri_req_idx];
		dcsr->dcsr_oid.id_shard = dcri[i].dcri_shard_id;

		if (dcsr->dcsr_opc != DCSO_UPDATE)
			continue;

		dcu = &dcsr->dcsr_update;
		if (dcsr->dcsr_nr != dcu->dcu_iod_array.oia_iod_nr) {
			D_ERROR("Unmatched iod NR %u vs %u for obj "DF_UOID
				", DTX "DF_DTI"\n", dcsr->dcsr_nr,
				dcu->dcu_iod_array.oia_iod_nr,
				DP_UOID(dcsr->dcsr_oid),
				DP_DTI(&dcsh->dcsh_xid));

			D_GOTO(out, rc = -DER_INVAL);
		}

		/* There is no object associated with this ioc while
		 * initializing, we have to do it at here.
		 */
		rc = obj_ioc_init_oca(ioc, dcsr->dcsr_oid.id_pub);
		if (rc)
			D_GOTO(out, rc);

		rc = obj_get_iods_offs(dcsr->dcsr_oid, &dcu->dcu_iod_array,
				       &ioc->ioc_oca, dcsr->dcsr_dkey_hash,
				       ioc->ioc_layout_ver, &piods[i],
				       &poffs[i], &pcsums[i], &pcsum_info[i], NULL);
		if (rc != 0)
			D_GOTO(out, rc);

		rc = csum_verify_keys(ioc->ioc_coc->sc_csummer,
				      &dcsr->dcsr_dkey, dcu->dcu_dkey_csum,
				      &dcu->dcu_iod_array, &dcsr->dcsr_oid);
		if (rc != 0) {
			if (rc == -DER_CSUM)
				obj_log_csum_err();

			goto out;
		}

		if (iohs == NULL) {
			D_ALLOC_ARRAY(iohs, dcde->dcde_write_cnt);
			if (iohs == NULL)
				D_GOTO(out, rc = -DER_NOMEM);

			D_ALLOC_ARRAY(biods, dcde->dcde_write_cnt);
			if (biods == NULL)
				D_GOTO(out, rc = -DER_NOMEM);
		}

		if (dcu->dcu_flags & ORF_EC) {
			uint32_t tgt_off;

			tgt_off = obj_ec_shard_off_by_layout_ver(ioc->ioc_layout_ver,
								 dcsr->dcsr_dkey_hash,
								 &ioc->ioc_oca,
								 dcsr->dcsr_oid.id_shard);
			obj_singv_ec_rw_filter(dcsr->dcsr_oid, &ioc->ioc_oca, tgt_off,
					       piods[i], poffs[i], dcsh->dcsh_epoch.oe_value,
					       dcu->dcu_flags, dcsr->dcsr_nr, true, false, NULL);
		} else {
			piods[i] = dcu->dcu_iod_array.oia_iods;
			pcsums[i] = dcu->dcu_iod_array.oia_iod_csums;
		}

		update_flags = dcsr->dcsr_api_flags;
		if (dcu->dcu_flags & ORF_CPD_BULK &&
		    ioc->ioc_coc->sc_props.dcp_dedup_enabled) {
			update_flags |= VOS_OF_DEDUP;
			if (ioc->ioc_coc->sc_props.dcp_dedup_verify)
				update_flags |= VOS_OF_DEDUP_VERIFY;
		}
		if (dcu->dcu_flags & ORF_EC)
			update_flags |= VOS_OF_EC;

		rc = vos_update_begin(ioc->ioc_vos_coh,
				dcsr->dcsr_oid, dcsh->dcsh_epoch.oe_value,
				update_flags, &dcsr->dcsr_dkey,
				dcsr->dcsr_nr, piods[i], pcsums[i],
				ioc->ioc_coc->sc_props.dcp_dedup_size,
				&iohs[i], dth);
		if (rc != 0)
			goto out;

		biods[i] = vos_ioh2desc(iohs[i]);
		rc = bio_iod_prep(biods[i], BIO_CHK_TYPE_IO,
				  dcu->dcu_flags & ORF_CPD_BULK ?
					rpc->cr_ctx : NULL, CRT_BULK_RW);
		if (rc != 0) {
			D_ERROR("bio_iod_prep failed for obj "DF_UOID
				", DTX "DF_DTI": "DF_RC"\n",
				DP_UOID(dcsr->dcsr_oid),
				DP_DTI(&dcsh->dcsh_xid), DP_RC(rc));
			goto out;
		}

		if (dcu->dcu_flags & ORF_CPD_BULK) {
			if (bulks == NULL) {
				D_ALLOC_ARRAY(bulks, dcde->dcde_write_cnt);
				if (bulks == NULL)
					D_GOTO(out, rc = -DER_NOMEM);
			}

			rc = obj_bulk_transfer(rpc, CRT_BULK_GET,
				dcu->dcu_flags & ORF_BULK_BIND, dcu->dcu_bulks,
				poffs[i], iohs[i], NULL, dcsr->dcsr_nr, &bulks[i], ioc->ioc_coh);
			if (rc != 0) {
				D_ERROR("Bulk transfer failed for obj "
					DF_UOID", DTX "DF_DTI": "DF_RC"\n",
					DP_UOID(dcsr->dcsr_oid),
					DP_DTI(&dcsh->dcsh_xid), DP_RC(rc));
				goto out;
			}

			rma++;
		} else if (dcu->dcu_sgls != NULL) {
			rc = bio_iod_copy(biods[i], dcu->dcu_sgls,
					  dcsr->dcsr_nr);
			if (rc != 0) {
				D_ERROR("Non-bulk transfer failed for obj "
					DF_UOID", DTX "DF_DTI": "DF_RC"\n",
					DP_UOID(dcsr->dcsr_oid),
					DP_DTI(&dcsh->dcsh_xid), DP_RC(rc));
				if (rc == -DER_OVERFLOW)
					rc = -DER_REC2BIG;

				goto out;
			}
		}
	}

	/* P3: bulk data transafer. */
	for (i = 0; i < dcde->dcde_write_cnt && rma_idx < rma; i++) {
		int	*status;

		if (!bulks[i].inited)
			continue;

		rc = ABT_eventual_wait(bulks[i].eventual, (void **)&status);
		if (rc != 0)
			rc = dss_abterr2der(rc);
		if (rc == 0 && *status != 0)
			rc = *status;

		ABT_eventual_free(&bulks[i].eventual);
		bio_iod_flush(biods[i]);
		rma_idx++;

		if (rc != 0) {
			D_ERROR(DF_DTI" ABT_eventual_wait failed: "DF_RC"\n",
				DP_DTI(&dcsh->dcsh_xid), DP_RC(rc));

			goto out;
		}
	}

	/* P4: data verification and copy. */
	for (i = 0; i < dcde->dcde_write_cnt; i++) {
		dcsr = &dcsrs[dcri[i].dcri_req_idx];
		if (dcsr->dcsr_opc != DCSO_UPDATE)
			continue;

		dcu = &dcsr->dcsr_update;
		rc = vos_dedup_verify(iohs[i]);
		if (rc != 0) {
			D_ERROR("dedup_verify failed for obj "DF_UOID", DTX "DF_DTI": "DF_RC"\n",
				DP_UOID(dcsr->dcsr_oid), DP_DTI(&dcsh->dcsh_xid), DP_RC(rc));
			goto out;
		}

		rc = obj_verify_bio_csum(dcsr->dcsr_oid.id_pub, piods[i], pcsums[i], biods[i],
					 ioc->ioc_coc->sc_csummer, dcsr->dcsr_nr);
		if (rc != 0) {
			if (rc == -DER_CSUM)
				obj_log_csum_err();
			goto out;
		}

		rc = bio_iod_post(biods[i], 0);
		biods[i] = NULL;
		if (rc != 0) {
			D_ERROR("iod_post failed for obj "DF_UOID", DTX "DF_DTI": "DF_RC"\n",
				DP_UOID(dcsr->dcsr_oid), DP_DTI(&dcsh->dcsh_xid), DP_RC(rc));
			goto out;
		}
	}

	/* The DTX has been aborted during long time bulk data transfer. */
	if (unlikely(dth->dth_aborted))
		D_GOTO(out, rc = -DER_CANCELED);

	/* There is CPU yield after DTX start, and the resent RPC may be handled during that.
	 * Let's check resent again before further process.
	 */
	if (rc == 0 && dth->dth_modification_cnt > 0 && dth->dth_need_validation &&
	    sched_cur_seq() != sched_seq) {
		daos_epoch_t	epoch = 0;
		int		rc1;

		rc1 = dtx_handle_resend(ioc->ioc_vos_coh, &dcsh->dcsh_xid, &epoch, NULL);
		switch (rc1) {
		case 0:
		case -DER_ALREADY:
			D_GOTO(out, rc = -DER_ALREADY);
		case -DER_NONEXIST:
		case -DER_EP_OLD:
			break;
		default:
			D_GOTO(out, rc = rc1);
		}
	}

	/* P5: punch and vos_update_end. */
	for (i = 0; i < dcde->dcde_write_cnt; i++) {
		dcsr = &dcsrs[dcri[i].dcri_req_idx];

		if (dcsr->dcsr_opc == DCSO_UPDATE) {
			rc = dtx_sub_init(dth, &dcsr->dcsr_oid,
					  dcsr->dcsr_dkey_hash);
			if (rc != 0)
				goto out;

			rc = vos_update_end(iohs[i], dth->dth_ver,
					    &dcsr->dcsr_dkey, rc, NULL, dth);
			iohs[i] = DAOS_HDL_INVAL;
			if (rc != 0)
				goto out;
		} else {
			daos_key_t	*dkey;

			if (dcsr->dcsr_opc == DCSO_PUNCH_OBJ) {
				dkey = NULL;
			} else if (dcsr->dcsr_opc == DCSO_PUNCH_DKEY ||
				   dcsr->dcsr_opc == DCSO_PUNCH_AKEY) {
				dkey = &dcsr->dcsr_dkey;
			} else {
				D_ERROR("Unknown sub request opc %u for obj "
					DF_UOID", DTX "DF_DTI":\n",
					dcsr->dcsr_opc, DP_UOID(dcsr->dcsr_oid),
					DP_DTI(&dcsh->dcsh_xid));

				D_GOTO(out, rc = -DER_PROTO);
			}

			rc = dtx_sub_init(dth, &dcsr->dcsr_oid,
					  dcsr->dcsr_dkey_hash);
			if (rc != 0)
				goto out;

			rc = vos_obj_punch(ioc->ioc_vos_coh, dcsr->dcsr_oid,
				dcsh->dcsh_epoch.oe_value, dth->dth_ver,
				dcsr->dcsr_api_flags, dkey,
				dkey != NULL ? dcsr->dcsr_nr : 0, dkey != NULL ?
				dcsr->dcsr_punch.dcp_akeys : NULL, dth);
			if (rc != 0)
				goto out;
		}
	}

out:
	if (rc != 0) {
		if (bulks != NULL) {
			for (i = 0;
			     i < dcde->dcde_write_cnt && rma_idx < rma; i++) {
				if (!bulks[i].inited)
					continue;

				ABT_eventual_wait(bulks[i].eventual, NULL);
				ABT_eventual_free(&bulks[i].eventual);
				rma_idx++;
			}
		}

		if (biods != NULL) {
			for (i = 0; i < dcde->dcde_write_cnt; i++) {
				if (biods[i] != NULL)
					bio_iod_post(biods[i], rc);
			}
		}

		if (iohs != NULL) {
			for (i = 0; i < dcde->dcde_write_cnt; i++) {
				if (daos_handle_is_inval(iohs[i]))
					continue;

				dcri = dcde->dcde_reqs + dcde->dcde_read_cnt;
				dcsr = &dcsrs[dcri[i].dcri_req_idx];
				vos_update_end(iohs[i], dth->dth_ver,
					       &dcsr->dcsr_dkey, rc, NULL, dth);
			}
		}
	}

	D_FREE(iohs);
	D_FREE(biods);
	D_FREE(bulks);

	for (i = 0; i < dcde->dcde_write_cnt; i++) {
		dcsr = &dcsrs[dcri[i].dcri_req_idx];
		if (dcsr->dcsr_opc != DCSO_UPDATE)
			continue;

		dcu = &dcsr->dcsr_update;
		if (piods!= NULL && piods[i] != NULL && piods[i] != &local_iods[i] &&
		    piods[i] != dcu->dcu_iod_array.oia_iods)
			D_FREE(piods[i]);

		if (poffs != NULL && poffs[i] != NULL && poffs[i] != &local_offs[i] &&
		    poffs[i] != dcu->dcu_iod_array.oia_offs)
			D_FREE(poffs[i]);

		if (pcsums != NULL && pcsums[i] != NULL && pcsums[i] != &local_csums[i] &&
		    pcsums[i] != dcu->dcu_iod_array.oia_iod_csums) {
			struct dcs_iod_csums	*csum = pcsums[i];
			int j;

			for (j = 0; j < dcu->dcu_iod_array.oia_oiod_nr &&
			     dcu->dcu_iod_array.oia_iods[j].iod_type == DAOS_IOD_SINGLE; i++) {
				if (csum[j].ic_data != NULL)
					D_FREE(csum[j].ic_data);
			}

			D_FREE(csum);
		}
	}

	if (piods != local_p_iods && piods != NULL)
		D_FREE(piods);
	if (poffs != local_p_offs && poffs != NULL)
		D_FREE(poffs);
	if (pcsums != local_p_csums && pcsums != NULL)
		D_FREE(pcsums);
	if (pcsum_info != local_csum_info && pcsum_info != NULL)
		D_FREE(pcsum_info);

	return unlikely(rc == -DER_ALREADY) ? 0 : rc;
}

static int
ds_cpd_handle_one_wrap(crt_rpc_t *rpc, struct daos_cpd_sub_head *dcsh,
		       struct daos_cpd_disp_ent *dcde, struct daos_cpd_sub_req *dcsrs,
		       struct obj_io_context *ioc, struct dtx_handle *dth)
{
	int	rc;

again:
	rc = ds_cpd_handle_one(rpc, dcsh, dcde, dcsrs, ioc, dth);
	if (obj_dtx_need_refresh(dth, rc)) {
		rc = dtx_refresh(dth, ioc->ioc_coc);
		if (rc == -DER_AGAIN)
			goto again;
	}

	return rc;
}

static int
ds_obj_dtx_follower(crt_rpc_t *rpc, struct obj_io_context *ioc)
{
	struct dtx_handle		*dth = NULL;
	struct obj_cpd_in		*oci = crt_req_get(rpc);
	struct daos_cpd_sub_head	*dcsh = ds_obj_cpd_get_dcsh(rpc, 0);
	struct daos_cpd_disp_ent	*dcde = ds_obj_cpd_get_dcde(rpc, 0, 0);
	struct daos_cpd_sub_req		*dcsr = ds_obj_cpd_get_dcsr(rpc, 0);
	daos_epoch_t			 e = dcsh->dcsh_epoch.oe_value;
	uint32_t			 dtx_flags = DTX_DIST;
	int				 rc = 0;
	int				 rc1 = 0;

	D_DEBUG(DB_IO, "Handling DTX "DF_DTI" on non-leader\n",
		DP_DTI(&dcsh->dcsh_xid));

	D_ASSERT(dcsh->dcsh_epoch.oe_value != 0);
	D_ASSERT(dcsh->dcsh_epoch.oe_value != DAOS_EPOCH_MAX);

	if (oci->oci_flags & ORF_RESEND) {
		rc1 = dtx_handle_resend(ioc->ioc_vos_coh, &dcsh->dcsh_xid, &e, NULL);
		/* Do nothing if 'prepared' or 'committed'. */
		if (rc1 == -DER_ALREADY || rc1 == 0)
			D_GOTO(out, rc = 0);

		dtx_flags |= DTX_RESEND;
	}

	/* Refuse any modification with old epoch. */
	if (dcde->dcde_write_cnt != 0 &&
	    dcsh->dcsh_epoch.oe_value < dss_get_start_epoch())
		D_GOTO(out, rc = -DER_TX_RESTART);

	/* The check for read capa has been done before handling the CPD RPC.
	 * So here, only need to check the write capa.
	 */
	if (dcde->dcde_write_cnt != 0) {
		rc = obj_capa_check(ioc->ioc_coh, true, false);
		if (rc != 0)
			goto out;
	}

	switch (rc1) {
	case -DER_NONEXIST:
	case 0:
		break;
	case -DER_MISMATCH:
		/* For resent RPC, abort it firstly if exist but with different
		 * (old) epoch, then re-execute with new epoch.
		 */
		rc = vos_dtx_abort(ioc->ioc_vos_coh, &dcsh->dcsh_xid, e);
		if (rc < 0 && rc != -DER_NONEXIST)
			D_GOTO(out, rc);
		break;
	default:
		D_ASSERTF(rc1 < 0, "Resend check result: %d\n", rc1);
		D_GOTO(out, rc = rc1);
	}

	if (oci->oci_flags & ORF_DTX_SYNC)
		dtx_flags |= DTX_SYNC;

	rc = dtx_begin(ioc->ioc_vos_coh, &dcsh->dcsh_xid, &dcsh->dcsh_epoch,
		       dcde->dcde_write_cnt, oci->oci_map_ver,
		       &dcsh->dcsh_leader_oid, NULL, 0, dtx_flags,
		       dcsh->dcsh_mbs, &dth);
	if (rc != 0)
		goto out;

	rc = ds_cpd_handle_one_wrap(rpc, dcsh, dcde, dcsr, ioc, dth);

	/* For the case of only containing read sub operations, we will
	 * generate DTX entry for DTX recovery. Similarly for noop case.
	 */
	if (rc == 0 && (dth->dth_modification_cnt == 0 || !dth->dth_active))
		rc = vos_dtx_attach(dth, true, false);

	rc = dtx_end(dth, ioc->ioc_coc, rc);

out:
	D_CDEBUG(rc != 0 && rc != -DER_INPROGRESS && rc != -DER_TX_RESTART,
		 DLOG_ERR, DB_IO,
		 "Handled DTX "DF_DTI" on non-leader: "DF_RC"\n",
		 DP_DTI(&dcsh->dcsh_xid), DP_RC(rc));

	return rc;
}

static int
obj_obj_dtx_leader(struct dtx_leader_handle *dlh, void *arg, int idx,
		   dtx_sub_comp_cb_t comp_cb)
{
	struct ds_obj_exec_arg	*exec_arg = arg;
	struct daos_cpd_args	*dca = exec_arg->args;
	int			 rc = 0;

	/* handle local operation */
	if (idx == -1) {
		if (!dlh->dlh_handle.dth_prepared) {
			struct obj_io_context		*ioc = dca->dca_ioc;
			struct daos_cpd_disp_ent	*dcde;
			struct daos_cpd_sub_head	*dcsh;
			struct daos_cpd_sub_req		*dcsrs;

			dcde = ds_obj_cpd_get_dcde(dca->dca_rpc,
						   dca->dca_idx, 0);
			/* The check for read capa has been done before handling
			 * the CPD RPC. Here, only need to check the write capa.
			 */
			if (dcde->dcde_write_cnt != 0) {
				rc = obj_capa_check(ioc->ioc_coh, true, false);
				if (rc != 0)
					goto comp;
			}

			dcsh = ds_obj_cpd_get_dcsh(dca->dca_rpc, dca->dca_idx);
			dcsrs = ds_obj_cpd_get_dcsr(dca->dca_rpc, dca->dca_idx);
			rc = ds_cpd_handle_one_wrap(dca->dca_rpc, dcsh, dcde,
						    dcsrs, ioc, &dlh->dlh_handle);
		}

comp:
		if (comp_cb != NULL)
			comp_cb(dlh, idx, rc);

		return rc;
	}

	/* Dispatch CPD RPC and handle sub requests remotely */
	return ds_obj_cpd_dispatch(dlh, arg, idx, comp_cb);
}

static int
ds_obj_dtx_leader_prep_handle(struct daos_cpd_sub_head *dcsh,
			      struct daos_cpd_sub_req *dcsrs,
			      struct daos_shard_tgt *tgts,
			      int tgt_cnt, int req_cnt, struct obj_io_context *ioc,
			      uint32_t *flags)
{
	int			 rc = 0;
	int			 i;

	for (i = 0; i < req_cnt; i++) {
		struct daos_cpd_sub_req	*dcsr;

		dcsr = &dcsrs[i];

		if (dcsr->dcsr_opc != DCSO_UPDATE)
			continue;

		rc = obj_ioc_init_oca(ioc, dcsr->dcsr_oid.id_pub);
		if (rc)
			break;
	}
	return rc;
}

static void
ds_obj_dtx_leader(struct daos_cpd_args *dca)
{
	struct dtx_leader_handle	*dlh = NULL;
	struct ds_obj_exec_arg		 exec_arg;
	struct obj_cpd_in		*oci = crt_req_get(dca->dca_rpc);
	struct obj_cpd_out		*oco = crt_reply_get(dca->dca_rpc);
	struct daos_cpd_sub_head	*dcsh;
	struct daos_cpd_disp_ent	*dcde;
	struct daos_cpd_sub_req		*dcsrs = NULL;
	struct daos_shard_tgt		*tgts;
	uint32_t			 flags = 0;
	uint32_t			 dtx_flags = DTX_DIST;
	int				 tgt_cnt = 0;
	int				 req_cnt = 0;
	int				 rc = 0;
	bool				 need_abort = false;

	dcsh = ds_obj_cpd_get_dcsh(dca->dca_rpc, dca->dca_idx);

	D_DEBUG(DB_IO, "Handling DTX "DF_DTI" on leader, idx %u\n",
		DP_DTI(&dcsh->dcsh_xid), dca->dca_idx);

	if (daos_is_zero_dti(&dcsh->dcsh_xid)) {
		D_ERROR("DTX ID cannot be empty\n");
		D_GOTO(out, rc = -DER_INVAL);
	}

	rc = process_epoch(&dcsh->dcsh_epoch.oe_value,
			   &dcsh->dcsh_epoch.oe_first,
			   &dcsh->dcsh_epoch.oe_rpc_flags);
	if (rc == PE_OK_LOCAL) {
		/*
		 * In this case, writes to local RDGs can use the chosen epoch
		 * without any uncertainty. This optimization is left to future
		 * work.
		 */
	}

	D_ASSERT(dcsh->dcsh_epoch.oe_value != 0);
	D_ASSERT(dcsh->dcsh_epoch.oe_value != DAOS_EPOCH_MAX);

	if (oci->oci_flags & ORF_RESEND) {
		dtx_flags |= DTX_RESEND;

again:
		/* For distributed transaction, the 'ORF_RESEND' may means
		 * that the DTX has been restarted with newer epoch.
		 */
		rc = dtx_handle_resend(dca->dca_ioc->ioc_vos_coh,
				       &dcsh->dcsh_xid,
				       &dcsh->dcsh_epoch.oe_value, NULL);
		switch (rc) {
		case -DER_ALREADY:
			/* Do nothing if 'committed'. */
			D_GOTO(out, rc = 0);
		case 0:
			/* For 'prepared' case, still need to dispatch. */
			flags = ORF_RESEND;
			break;
		case -DER_MISMATCH:
			/* XXX: For distributed transaction, there is race
			 *	between the client DTX commit with restart
			 *	and the DTX recovery on the new leader. It
			 *	is possible that the new leader is waiting
			 *	for others reply for related DTX recovery,
			 *	or the DTX recovery ULT is not started yet.
			 *
			 *	But we do not know whether the old leader
			 *	has ever committed related DTX before its
			 *	corruption or not. If yes, then abort DTX
			 *	with old epoch will break the semantics.
			 *
			 *	So here we need to wait the new leader to
			 *	recover such DTX: either commit or abort.
			 *	Let's return '-DER_INPROGRESS' to ask the
			 *	client to retry sometime later.
			 */
			D_GOTO(out, rc = -DER_INPROGRESS);
		default:
			if (rc < 0 && rc != -DER_NONEXIST)
				D_GOTO(out, rc);
			break;
		}
	} else if (DAOS_FAIL_CHECK(DAOS_DTX_LOST_RPC_REQUEST)) {
		D_GOTO(out, rc = 0);
	}

	dcde = ds_obj_cpd_get_dcde(dca->dca_rpc, dca->dca_idx, 0);
	dcsrs = ds_obj_cpd_get_dcsr(dca->dca_rpc, dca->dca_idx);
	tgts = ds_obj_cpd_get_tgts(dca->dca_rpc, dca->dca_idx);
	req_cnt = ds_obj_cpd_get_dcsr_cnt(dca->dca_rpc, dca->dca_idx);
	tgt_cnt = ds_obj_cpd_get_tgt_cnt(dca->dca_rpc, dca->dca_idx);

	if (dcde == NULL || dcsrs == NULL || tgts == NULL ||
	    req_cnt < 0 || tgt_cnt < 0)
		D_GOTO(out, rc = -DER_INVAL);

	/* Refuse any modification with old epoch. */
	if (dcde->dcde_write_cnt != 0 &&
	    dcsh->dcsh_epoch.oe_value < dss_get_start_epoch())
		D_GOTO(out, rc = -DER_TX_RESTART);

	rc = ds_obj_dtx_leader_prep_handle(dcsh, dcsrs, tgts, tgt_cnt,
					   req_cnt, dca->dca_ioc, &flags);
	if (rc != 0)
		goto out;

	/* 'tgts[0]' is for current dtx leader. */
	if (tgt_cnt == 1)
		tgts = NULL;
	else
		tgts++;

	if (tgt_cnt <= 1 && dcde->dcde_write_cnt <= 1)
		dtx_flags |= DTX_SOLO;
	if (flags & ORF_RESEND)
		dtx_flags |= DTX_PREPARED;
	else
		dtx_flags &= ~DTX_PREPARED;

	rc = dtx_leader_begin(dca->dca_ioc->ioc_vos_coh, &dcsh->dcsh_xid,
			      &dcsh->dcsh_epoch, dcde->dcde_write_cnt,
			      oci->oci_map_ver, &dcsh->dcsh_leader_oid,
			      NULL, 0, tgts, tgt_cnt - 1, dtx_flags,
			      dcsh->dcsh_mbs, &dlh);
	if (rc != 0)
		goto out;

	exec_arg.rpc = dca->dca_rpc;
	exec_arg.ioc = dca->dca_ioc;
	exec_arg.args = dca;
	exec_arg.flags = flags;

	/* Execute the operation on all targets */
	rc = dtx_leader_exec_ops(dlh, obj_obj_dtx_leader, NULL, 0, &exec_arg);

	/* Stop the distribute transaction */
	rc = dtx_leader_end(dlh, dca->dca_ioc->ioc_coh, rc);

out:
	D_CDEBUG(rc != 0 && rc != -DER_INPROGRESS && rc != -DER_TX_RESTART &&
		 rc != -DER_AGAIN, DLOG_ERR, DB_IO,
		 "Handled DTX "DF_DTI" on leader, idx %u: "DF_RC"\n",
		 DP_DTI(&dcsh->dcsh_xid), dca->dca_idx, DP_RC(rc));

	if (rc == -DER_AGAIN) {
		oci->oci_flags |= ORF_RESEND;
		need_abort = true;
		goto again;
	}

	if (rc != 0 && need_abort) {
		struct dtx_entry	 dte;
		int			 rc1;

		dte.dte_xid = dcsh->dcsh_xid;
		dte.dte_ver = oci->oci_map_ver;
		dte.dte_refs = 1;
		dte.dte_mbs = dcsh->dcsh_mbs;
		rc1 = dtx_abort(dca->dca_ioc->ioc_coc, &dte, dcsh->dcsh_epoch.oe_value);
		if (rc1 != 0 && rc1 != -DER_NONEXIST)
			D_WARN("Failed to abort DTX "DF_DTI": "DF_RC"\n",
			       DP_DTI(&dcsh->dcsh_xid), DP_RC(rc1));
	}

	ds_obj_cpd_set_sub_result(oco, dca->dca_idx, rc,
				  dcsh->dcsh_epoch.oe_value);
}

static void
ds_obj_dtx_leader_ult(void *arg)
{
	struct daos_cpd_args	*dca = arg;
	int			 rc;

	ds_obj_dtx_leader(dca);

	rc = ABT_future_set(dca->dca_future, NULL);
	D_ASSERTF(rc == ABT_SUCCESS, "ABT_future_set failed %d.\n", rc);
}

static int
ds_obj_cpd_body_prep(struct daos_cpd_bulk *dcb, uint32_t type, uint32_t nr)
{
	int	rc = 0;

	if (dcb->dcb_size == 0)
		D_GOTO(out, rc = -DER_INVAL);

	D_ASSERT(dcb->dcb_iov.iov_buf == NULL);

	D_ALLOC(dcb->dcb_iov.iov_buf, dcb->dcb_size);
	if (dcb->dcb_iov.iov_buf == NULL)
		D_GOTO(out, rc = -DER_NOMEM);

	dcb->dcb_iov.iov_buf_len = dcb->dcb_size;
	dcb->dcb_iov.iov_len = dcb->dcb_size;

	dcb->dcb_sgl.sg_nr = 1;
	dcb->dcb_sgl.sg_nr_out = 1;
	dcb->dcb_sgl.sg_iovs = &dcb->dcb_iov;

	dcb->dcb_type = type;
	dcb->dcb_item_nr = nr;

out:
	return rc;
}

/* Handle the bulk for CPD RPC body. */
static int
ds_obj_cpd_body_bulk(crt_rpc_t *rpc, struct obj_io_context *ioc, bool leader,
		     struct daos_cpd_bulk ***p_dcbs, uint32_t *dcb_nr)
{
	struct obj_cpd_in		 *oci = crt_req_get(rpc);
	struct daos_cpd_bulk		**dcbs = NULL;
	struct daos_cpd_bulk		 *dcb = NULL;
	crt_bulk_t			 *bulks = NULL;
	d_sg_list_t			**sgls = NULL;
	struct daos_cpd_sub_head	 *dcsh;
	struct daos_cpd_disp_ent	 *dcde;
	struct daos_cpd_req_idx		 *dcri;
	void				 *end;
	uint32_t			  total = 0;
	uint32_t			  count = 0;
	int				  rc = 0;
	int				  i;
	int				  j;

	total += oci->oci_sub_heads.ca_count;
	total += oci->oci_disp_ents.ca_count;
	if (leader)
		total += oci->oci_disp_tgts.ca_count;

	D_ALLOC_ARRAY(dcbs, total);
	if (dcbs == NULL)
		D_GOTO(out, rc = -DER_NOMEM);

	*p_dcbs = dcbs;
	*dcb_nr = total;

	for (i = 0; i < oci->oci_sub_heads.ca_count; i++) {
		dcb = ds_obj_cpd_get_head_bulk(rpc, i);
		if (dcb != NULL) {
			rc = ds_obj_cpd_body_prep(dcb, DCST_BULK_HEAD,
						  ds_obj_cpd_get_dcsh_cnt(rpc, i));
			if (rc != 0)
				goto out;

			dcbs[count++] = dcb;
		}
	}

	for (i = 0; i < oci->oci_disp_ents.ca_count; i++) {
		dcb = ds_obj_cpd_get_disp_bulk(rpc, i);
		if (dcb != NULL) {
			rc = ds_obj_cpd_body_prep(dcb, DCST_BULK_DISP,
						  ds_obj_cpd_get_dcde_cnt(rpc, i));
			if (rc != 0)
				goto out;

			dcbs[count++] = dcb;
		}
	}

	if (leader) {
		for (i = 0; i < oci->oci_disp_tgts.ca_count; i++) {
			dcb = ds_obj_cpd_get_tgts_bulk(rpc, i);
			if (dcb != NULL) {
				rc = ds_obj_cpd_body_prep(dcb, DCST_BULK_TGT,
							  ds_obj_cpd_get_tgt_cnt(rpc, i));
				if (rc != 0)
					goto out;

				dcbs[count++] = dcb;
			}
		}
	}

	/* no bulk for this CPD RPC body. */
	if (count == 0)
		D_GOTO(out, rc = 0);

	D_ALLOC_ARRAY(bulks, count);
	if (bulks == NULL)
		D_GOTO(out, rc = -DER_NOMEM);

	D_ALLOC_ARRAY(sgls, count);
	if (sgls == NULL)
		D_GOTO(out, rc = -DER_NOMEM);

	for (i = 0; i < count; i++) {
		bulks[i] = *dcbs[i]->dcb_bulk;
		sgls[i] = &dcbs[i]->dcb_sgl;
	}

	rc = obj_bulk_transfer(rpc, CRT_BULK_GET, ORF_BULK_BIND, bulks, NULL,
			       DAOS_HDL_INVAL, sgls, count, NULL, ioc->ioc_coh);
	if (rc != 0)
		goto out;

	for (i = 0; i < count; i++) {
		switch (dcbs[i]->dcb_type) {
		case DCST_BULK_HEAD:
			dcsh = &dcbs[i]->dcb_head;
			dcsh->dcsh_mbs = dcbs[i]->dcb_iov.iov_buf;
			break;
		case DCST_BULK_DISP:
			dcde = dcbs[i]->dcb_iov.iov_buf;
			dcri = dcbs[i]->dcb_iov.iov_buf + sizeof(*dcde) * dcbs[i]->dcb_item_nr;
			end = dcbs[i]->dcb_iov.iov_buf + dcbs[i]->dcb_iov.iov_len;

			for (j = 0; j < dcbs[i]->dcb_item_nr; j++) {
				dcde[j].dcde_reqs = dcri;
				dcri += dcde[j].dcde_read_cnt + dcde[j].dcde_write_cnt;
				D_ASSERT((void *)dcri <= end);
			}
			break;
		default:
			break;
		}
	}

out:
	if (rc != 0)
		D_ERROR("Failed to bulk transfer CPD RPC body for %p: "DF_RC"\n", rpc, DP_RC(rc));

	D_FREE(sgls);
	D_FREE(bulks);

	return rc;
}

void
ds_obj_cpd_handler(crt_rpc_t *rpc)
{
	struct obj_cpd_in	*oci = crt_req_get(rpc);
	struct obj_cpd_out	*oco = crt_reply_get(rpc);
	struct daos_cpd_args	*dcas = NULL;
	struct obj_io_context	 ioc;
	ABT_future		 future = ABT_FUTURE_NULL;
	struct daos_cpd_bulk   **dcbs = NULL;
	uint32_t		 dcb_nr = 0;
	int			 tx_count = oci->oci_sub_heads.ca_count;
	int			 rc = 0;
	int			 i;
	bool			 leader;

	D_ASSERT(oci != NULL);

	if (oci->oci_flags & ORF_CPD_LEADER)
		leader = true;
	else
		leader = false;

	D_DEBUG(DB_TRACE,
		"Handling CPD rpc %p on %s against "DF_UUID"/"DF_UUID"/"DF_UUID
		" with CPD count %u, flags %u\n",
		rpc, leader ? "leader" : "non-leader",
		DP_UUID(oci->oci_pool_uuid), DP_UUID(oci->oci_co_hdl),
		DP_UUID(oci->oci_co_uuid), tx_count, oci->oci_flags);

	rc = obj_ioc_begin_lite(oci->oci_map_ver, oci->oci_pool_uuid,
				oci->oci_co_hdl, oci->oci_co_uuid, rpc, &ioc);
	if (rc != 0)
		goto reply;


	rc = obj_inflight_io_check(ioc.ioc_coc, opc_get(rpc->cr_opc), oci->oci_flags);
	if (rc != 0)
		goto reply;

	if (!leader) {
		if (tx_count != 1 || oci->oci_sub_reqs.ca_count != 1 ||
		    oci->oci_disp_ents.ca_count != 1 || oci->oci_disp_tgts.ca_count != 0) {
			D_ERROR("Unexpected CPD RPC format for non-leader: "
				"head %u, req set %lu, disp %lu, tgts %lu\n",
				tx_count, oci->oci_sub_reqs.ca_count,
				oci->oci_disp_ents.ca_count, oci->oci_disp_tgts.ca_count);

			D_GOTO(reply, rc = -DER_PROTO);
		}
	} else {
		if (tx_count != oci->oci_sub_reqs.ca_count ||
		    tx_count != oci->oci_disp_ents.ca_count ||
		    tx_count != oci->oci_disp_tgts.ca_count || tx_count == 0) {
			D_ERROR("Unexpected CPD RPC format for leader: "
				"head %u, req set %lu, disp %lu, tgts %lu\n",
				tx_count, oci->oci_sub_reqs.ca_count,
				oci->oci_disp_ents.ca_count, oci->oci_disp_tgts.ca_count);

			D_GOTO(reply, rc = -DER_PROTO);
		}
	}

	rc = ds_obj_cpd_body_bulk(rpc, &ioc, leader, &dcbs, &dcb_nr);
	if (rc != 0)
		goto reply;

	if (!leader) {
		oco->oco_sub_rets.ca_arrays = NULL;
		oco->oco_sub_rets.ca_count = 0;
		rc = ds_obj_dtx_follower(rpc, &ioc);

		D_GOTO(reply, rc);
	}

	D_ALLOC(oco->oco_sub_rets.ca_arrays, sizeof(int32_t) * tx_count);
	if (oco->oco_sub_rets.ca_arrays == NULL)
		D_GOTO(reply, rc = -DER_NOMEM);

	D_ALLOC(oco->oco_sub_epochs.ca_arrays, sizeof(int64_t) * tx_count);
	if (oco->oco_sub_epochs.ca_arrays == NULL)
		D_GOTO(reply, rc = -DER_NOMEM);

	oco->oco_sub_rets.ca_count = tx_count;
	oco->oco_sub_epochs.ca_count = tx_count;

	if (tx_count == 1) {
		struct daos_cpd_args	dca;

		dca.dca_ioc = &ioc;
		dca.dca_rpc = rpc;
		dca.dca_future = ABT_FUTURE_NULL;
		dca.dca_idx = 0;
		ds_obj_dtx_leader(&dca);

		D_GOTO(reply, rc = 0);
	}

	D_ALLOC_ARRAY(dcas, tx_count);
	if (dcas == NULL)
		D_GOTO(reply, rc = -DER_NOMEM);

	rc = ABT_future_create(tx_count, NULL, &future);
	if (rc != ABT_SUCCESS)
		D_GOTO(reply, rc = dss_abterr2der(rc));

	for (i = 0; i < tx_count; i++) {
		dcas[i].dca_ioc = &ioc;
		dcas[i].dca_rpc = rpc;
		dcas[i].dca_future = future;
		dcas[i].dca_idx = i;

		rc = dss_ult_create(ds_obj_dtx_leader_ult, &dcas[i],
				    DSS_XS_SELF, 0, 0, NULL);
		if (rc != 0) {
			struct daos_cpd_sub_head	*dcsh;

			ABT_future_set(future, NULL);
			dcsh = ds_obj_cpd_get_dcsh(rpc, i);
			ds_obj_cpd_set_sub_result(oco, i, rc,
						  dcsh->dcsh_epoch.oe_value);
			/* Continue to handle other independent DTXs. */
			continue;
		}
	}

	rc = ABT_future_wait(future);
	D_ASSERTF(rc == ABT_SUCCESS, "ABT_future_wait failed %d.\n", rc);

	ABT_future_free(&future);

reply:
	D_FREE(dcas);
	if (dcbs != NULL) {
		for (i = 0; i < dcb_nr; i++) {
			if (dcbs[i] != NULL)
				D_FREE(dcbs[i]->dcb_iov.iov_buf);
		}
		D_FREE(dcbs);
	}
	obj_cpd_reply(rpc, rc, ioc.ioc_map_ver);
	obj_ioc_end(&ioc, rc);
}

void
ds_obj_key2anchor_handler(crt_rpc_t *rpc)
{
	struct obj_key2anchor_in	*oki;
	struct obj_key2anchor_out	*oko;
	struct obj_io_context		ioc;
	daos_key_t			*akey = NULL;
	int				rc = 0;

	oki = crt_req_get(rpc);
	D_ASSERT(oki != NULL);
	oko = crt_reply_get(rpc);
	D_ASSERT(oko != NULL);

	rc = obj_ioc_begin(oki->oki_oid.id_pub, oki->oki_map_ver,
			   oki->oki_pool_uuid, oki->oki_co_hdl,
			   oki->oki_co_uuid, rpc, oki->oki_flags, &ioc);
	if (rc)
		D_GOTO(out, rc);

	D_DEBUG(DB_IO, "rpc %p opc %d oid "DF_UOID" dkey "DF_KEY" tag/xs %d/%d epc "
		DF_X64", pmv %u/%u dti "DF_DTI".\n",
		rpc, DAOS_OBJ_RPC_KEY2ANCHOR, DP_UOID(oki->oki_oid), DP_KEY(&oki->oki_dkey),
		dss_get_module_info()->dmi_tgt_id,
		dss_get_module_info()->dmi_xs_id, oki->oki_epoch,
		oki->oki_map_ver, ioc.ioc_map_ver, DP_DTI(&oki->oki_dti));

	rc = process_epoch(&oki->oki_epoch, NULL, &oki->oki_flags);
	if (rc == PE_OK_LOCAL)
		oki->oki_flags &= ~ORF_EPOCH_UNCERTAIN;

	if (oki->oki_akey.iov_len > 0)
		akey = &oki->oki_akey;
	rc = vos_obj_key2anchor(ioc.ioc_vos_coh, oki->oki_oid, &oki->oki_dkey, akey,
				&oko->oko_anchor);

out:
	obj_reply_set_status(rpc, rc);
	obj_reply_map_version_set(rpc, ioc.ioc_map_ver);
	obj_ioc_end(&ioc, rc);
	rc = crt_reply_send(rpc);
	if (rc != 0)
		D_ERROR("send reply failed: "DF_RC"\n", DP_RC(rc));
}<|MERGE_RESOLUTION|>--- conflicted
+++ resolved
@@ -1624,13 +1624,9 @@
 	if (rc == -DER_CSUM)
 		obj_log_csum_err();
 post:
-<<<<<<< HEAD
+	time = daos_get_ntime();
 	rc = bio_iod_post_async(biod, rc);
-=======
-	time = daos_get_ntime();
-	rc = bio_iod_post(biod, rc);
 	bio_post_latency = daos_get_ntime() - time;
->>>>>>> 2df58d1e
 out:
 	/* The DTX has been aborted during long time bulk data transfer. */
 	if (unlikely(dth->dth_aborted))
