--- conflicted
+++ resolved
@@ -577,14 +577,8 @@
 				cached_bulk ? cached_bulk_cp : bulk_cp, p_arg,
 				&bulk_opid);
 		if (rc < 0) {
-<<<<<<< HEAD
-			D_ERROR("crt_bulk_transfer %d error "DF_RC".\n",
-				sgl_idx, DP_RC(rc));
+			D_ERROR("crt_bulk_transfer %d error " DF_RC "\n", sgl_idx, DP_RC(rc));
 			obj_bulk_inflights(p_arg, rpc, -1);
-=======
-			D_ERROR("crt_bulk_transfer %d error " DF_RC "\n", sgl_idx, DP_RC(rc));
-			p_arg->bulks_inflight--;
->>>>>>> c9617a46
 			if (!cached_bulk)
 				crt_bulk_free(local_bulk);
 			crt_req_decref(rpc);
@@ -1627,12 +1621,8 @@
 
 	time = daos_get_ntime();
 	biod = vos_ioh2desc(ioh);
-<<<<<<< HEAD
 	rc = bio_iod_prep(biod, BIO_CHK_TYPE_IO, rma ? rpc2bulk_ctx(rpc, false) : NULL,
 			  CRT_BULK_RW);
-=======
-	rc   = bio_iod_prep(biod, BIO_CHK_TYPE_IO, rma ? rpc->cr_ctx : NULL, CRT_BULK_RW);
->>>>>>> c9617a46
 	if (rc) {
 		D_ERROR(DF_UOID " bio_iod_prep failed: " DF_RC "\n", DP_UOID(orw->orw_oid),
 			DP_RC(rc));
