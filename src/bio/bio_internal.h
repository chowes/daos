--- conflicted
+++ resolved
@@ -15,12 +15,9 @@
 #include <spdk/bdev.h>
 #include <spdk/thread.h>
 
-<<<<<<< HEAD
+#include "smd.pb-c.h"
+
 #define BIO_BLOB_HDR_MAGIC	(0xb0b51ed5)
-=======
-#include "smd.pb-c.h"
->>>>>>> d63af68b
-
 #define BIO_DMA_PAGE_SHIFT	12	/* 4K */
 #define BIO_DMA_PAGE_SZ		(1UL << BIO_DMA_PAGE_SHIFT)
 #define BIO_XS_CNT_MAX		48	/* Max VOS xstreams per blobstore */
