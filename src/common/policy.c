--- conflicted
+++ resolved
@@ -87,11 +87,7 @@
 	int		param_idx = POLICY_BAD_PARAM;
 	int		tok_len = 0;
 	bool		ret_val = false;
-<<<<<<< HEAD
 	int		i;
-=======
-	int              i;
->>>>>>> 6392d621
 	size_t		len;
 	char		*str, *orig_str;
 	unsigned int	policy_idx = DAOS_MEDIA_POLICY_MAX;
@@ -111,15 +107,8 @@
 		/* tokenize left and right items of "name=value" */
 		str2 = tok;
 
-<<<<<<< HEAD
-		for ( ; ; str2 = NULL) {
-			tok = strtok_r(str2, delim2, &saveptr2);
-			if (tok == NULL)
-				break;
-=======
 		while ((tok = strtok_r(str2, delim2, &saveptr2)) != NULL) {
 			str2 = NULL;
->>>>>>> 6392d621
 
 			tok_len = strlen(tok);
 
