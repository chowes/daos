/*
 * (C) Copyright 2019-2021 Intel Corporation.
 *
 * SPDX-License-Identifier: BSD-2-Clause-Patent
 */
/**
 * Replicated Service Common Functions
 */

#define D_LOGFAC DD_FAC(rsvc)

#include <sys/stat.h>
#include <daos_srv/daos_engine.h>
#include <daos_srv/rsvc.h>

struct attr_list_iter_args {
	size_t		 available; /* Remaining client buffer space */
	size_t		 length; /* Aggregate length of attribute names */
	size_t		 iov_index;
	size_t		 iov_count;
	d_iov_t	*iovs;
};

static int
attr_list_iter_cb(daos_handle_t ih, d_iov_t *key, d_iov_t *val,
		  void *arg);
static int
attr_bulk_transfer(crt_rpc_t *rpc, crt_bulk_op_t op,
		   crt_bulk_t local_bulk, crt_bulk_t remote_bulk,
		   off_t local_off, off_t remote_off, size_t length);

int
ds_rsvc_set_attr(struct ds_rsvc *svc, struct rdb_tx *tx, rdb_path_t *path,
		 crt_bulk_t remote_bulk, crt_rpc_t *rpc, uint64_t count)
{
	crt_bulk_t			 local_bulk;
	daos_size_t			 bulk_size;
	d_iov_t			 iov;
	d_sg_list_t			 sgl;
	void				*data;
	char				*names;
	char				*values;
	size_t				*sizes;
	int				 rc;
	int				 i;

	rc = crt_bulk_get_len(remote_bulk, &bulk_size);
	if (rc != 0)
		goto out;
	D_DEBUG(DB_MD, "%s: count=%lu, size=%lu\n", svc->s_name, count,
		bulk_size);

	D_ALLOC(data, bulk_size);
	if (data == NULL) {
		rc = -DER_NOMEM;
		goto out;
	}

	sgl.sg_nr = 1;
	sgl.sg_nr_out = sgl.sg_nr;
	sgl.sg_iovs = &iov;
	d_iov_set(&iov, data, bulk_size);
	rc = crt_bulk_create(rpc->cr_ctx, &sgl, CRT_BULK_RW, &local_bulk);
	if (rc != 0)
		goto out_mem;

	rc = attr_bulk_transfer(rpc, CRT_BULK_GET, local_bulk,
				remote_bulk, 0, 0, bulk_size);
	if (rc != 0)
		goto out_bulk;

	names = data;
	/* go to the end of names array */
	for (values = names, i = 0; i < count; ++values)
		if (*values == '\0')
			++i;
	sizes = (size_t *)values;
	values = (char *)(sizes + count);

	for (i = 0; i < count; i++) {
		size_t len;
		d_iov_t key;
		d_iov_t value;

		len = strlen(names) /* trailing '\0' */ + 1;
		d_iov_set(&key, names, len);
		names += len;
		d_iov_set(&value, values, sizes[i]);
		values += sizes[i];

		rc = rdb_tx_update(tx, path, &key, &value);
		if (rc != 0) {
			D_ERROR("%s: failed to update attribute '"DF_KEY
				"': %d\n",
				svc->s_name, DP_KEY(&key), rc);
			goto out_bulk;
		}
	}

out_bulk:
	crt_bulk_free(local_bulk);
out_mem:
	D_FREE(data);
out:
	return rc;
}

int
ds_rsvc_del_attr(struct ds_rsvc *svc, struct rdb_tx *tx, rdb_path_t *path,
		 crt_bulk_t remote_bulk, crt_rpc_t *rpc, uint64_t count)
{
	crt_bulk_t			 local_bulk;
	daos_size_t			 bulk_size;
	d_iov_t				 iov;
	d_sg_list_t			 sgl;
	void				*data;
	char				*names;
	int				 rc;
	int				 i;

	rc = crt_bulk_get_len(remote_bulk, &bulk_size);
	if (rc != 0)
		goto out;
	D_DEBUG(DB_MD, "%s: count=%lu, size=%lu\n", svc->s_name, count,
		bulk_size);

	D_ALLOC(data, bulk_size);
	if (data == NULL)
		D_GOTO(out, rc = -DER_NOMEM);

	sgl.sg_nr = 1;
	sgl.sg_nr_out = sgl.sg_nr;
	sgl.sg_iovs = &iov;
	d_iov_set(&iov, data, bulk_size);
	rc = crt_bulk_create(rpc->cr_ctx, &sgl, CRT_BULK_RW, &local_bulk);
	if (rc != 0)
		goto out_mem;

	rc = attr_bulk_transfer(rpc, CRT_BULK_GET, local_bulk,
				remote_bulk, 0, 0, bulk_size);
	if (rc != 0)
		goto out_bulk;

	names = data;

	for (i = 0; i < count; i++) {
		size_t len;
		d_iov_t key;

		len = strlen(names) /* trailing '\0' */ + 1;
		d_iov_set(&key, names, len);
		names += len;

		rc = rdb_tx_delete(tx, path, &key);
		if (rc != 0) {
			D_ERROR("%s: failed to delete attribute '"DF_KEY
				"': %d\n",
				svc->s_name, DP_KEY(&key), rc);
			goto out_bulk;
		}
	}

out_bulk:
	crt_bulk_free(local_bulk);
out_mem:
	D_FREE(data);
out:
	return rc;
}

int
ds_rsvc_get_attr(struct ds_rsvc *svc, struct rdb_tx *tx, rdb_path_t *path,
		 crt_bulk_t remote_bulk, crt_rpc_t *rpc, uint64_t count,
		 uint64_t key_length)
{
	crt_bulk_t			 local_bulk;
	daos_size_t			 bulk_size;
	daos_size_t			 input_size;
	daos_size_t			 local_offset, remote_offset;
	d_iov_t			*iovs;
	d_sg_list_t			 sgl;
	void				*data;
	char				*names;
	size_t				*sizes;
	int				 rc;
	int				 i;
	int				 j;

	rc = crt_bulk_get_len(remote_bulk, &bulk_size);
	if (rc != 0)
		goto out;
	D_DEBUG(DB_MD, "%s: count=%lu, key_length=%lu, size=%lu\n",
		svc->s_name, count, key_length, bulk_size);

	input_size = key_length + count * sizeof(*sizes);
	D_ASSERT(input_size <= bulk_size);

	D_ALLOC(data, input_size);
	if (data == NULL) {
		rc = -DER_NOMEM;
		goto out;
	}

	/* for output sizes */
	D_ALLOC_ARRAY(iovs, (int)(1 + count));
	if (iovs == NULL) {
		rc = -DER_NOMEM;
		goto out_data;
	}

	sgl.sg_nr = 1;
	sgl.sg_nr_out = sgl.sg_nr;
	sgl.sg_iovs = &iovs[0];
	d_iov_set(&iovs[0], data, input_size);
	rc = crt_bulk_create(rpc->cr_ctx, &sgl, CRT_BULK_RW, &local_bulk);
	if (rc != 0)
		goto out_iovs;

	rc = attr_bulk_transfer(rpc, CRT_BULK_GET, local_bulk,
				remote_bulk, 0, 0, input_size);
	crt_bulk_free(local_bulk);
	if (rc != 0)
		goto out_iovs;

	names = data;
	sizes = (size_t *)(names + key_length);
	d_iov_set(&iovs[0], (void *)sizes,
		     count * sizeof(*sizes));

	for (i = 0, j = 1; i < count; ++i) {
		size_t len;
		d_iov_t key;

		len = strlen(names) + /* trailing '\0' */ 1;
		d_iov_set(&key, names, len);
		names += len;
		d_iov_set(&iovs[j], NULL, 0);

		rc = rdb_tx_lookup(tx, path, &key, &iovs[j]);

<<<<<<< HEAD
		if (rc == -DER_NONEXIST) {
			/* attribute do not exist */
			iovs[j].iov_buf_len = sizes[i];
			iovs[j].iov_len = 0;
			sizes[i] = 0;
			/* fake crt_sgl_valid() */
			iovs[j].iov_buf = (void *)(-1);
		} else if (rc != 0) {
			D_ERROR("%s: failed to lookup attribute '"DF_KEY
				"': %d\n",
				svc->s_name, DP_KEY(&key), rc);
=======
		if (rc != 0) {
			D_CDEBUG(rc == -DER_NONEXIST, DB_ANY, DLOG_ERR,
				 "%s: failed to lookup attribute '"DF_KEY"': "
				 DF_RC"\n",
				 svc->s_name, DP_KEY(&key), DP_RC(rc));
>>>>>>> 5162f76c
			goto out_iovs;
		} else {
			iovs[j].iov_buf_len = sizes[i];
			sizes[i] = iovs[j].iov_len;
		}

		/* If buffer length is zero, send only size */
		if (iovs[j].iov_buf_len > 0)
			++j;
	}

	sgl.sg_nr = j;
	sgl.sg_nr_out = sgl.sg_nr;
	sgl.sg_iovs = iovs;
	rc = crt_bulk_create(rpc->cr_ctx, &sgl, CRT_BULK_RO, &local_bulk);
	if (rc != 0)
		goto out_iovs;

	rc = attr_bulk_transfer(rpc, CRT_BULK_PUT, local_bulk, remote_bulk,
				0, key_length, count * sizeof(*sizes));
	if (rc != 0)
		goto out_iovs;

	local_offset = count * sizeof(*sizes);
	remote_offset = key_length + count * sizeof(*sizes);

	for (i = 1; i < sgl.sg_nr; i++) {
		daos_size_t size;

		size = min(sgl.sg_iovs[i].iov_len,
				       sgl.sg_iovs[i].iov_buf_len);
		/* only xfer if attr exists and there is a dest buffer */
		if (iovs[i].iov_buf_len > 0 && sizes[i - 1] != 0)
			rc = attr_bulk_transfer(rpc, CRT_BULK_PUT, local_bulk,
						remote_bulk, local_offset,
						remote_offset, size);
		if (rc != 0)
			goto out_iovs;

		local_offset += sgl.sg_iovs[i].iov_buf_len;
		remote_offset += sgl.sg_iovs[i].iov_buf_len;
	}

	crt_bulk_free(local_bulk);
	if (rc != 0)
		goto out_iovs;

out_iovs:
	D_FREE(iovs);
out_data:
	D_FREE(data);
out:
	return rc;
}

int
ds_rsvc_list_attr(struct ds_rsvc *svc, struct rdb_tx *tx, rdb_path_t *path,
		  crt_bulk_t remote_bulk, crt_rpc_t *rpc, uint64_t *size)
{
	crt_bulk_t			 local_bulk;
	daos_size_t			 bulk_size;
	int				 rc;
	struct attr_list_iter_args	 iter_args;

	/*
	 * If remote bulk handle does not exist, only aggregate size is sent.
	 */
	if (remote_bulk) {
		rc = crt_bulk_get_len(remote_bulk, &bulk_size);
		if (rc != 0)
			goto out;
		D_DEBUG(DB_MD, "%s: bulk_size=%lu\n", svc->s_name, bulk_size);

		/* Start with 1 and grow as needed */
		D_ALLOC_PTR(iter_args.iovs);
		if (iter_args.iovs == NULL) {
			rc = -DER_NOMEM;
			goto out;
		}
		iter_args.iov_count = 1;
	} else {
		bulk_size = 0;
		iter_args.iovs = NULL;
		iter_args.iov_count = 0;
	}
	iter_args.iov_index = 0;
	iter_args.length	 = 0;
	iter_args.available = bulk_size;
	rc = rdb_tx_iterate(tx, path, false /* !backward */,
			    attr_list_iter_cb, &iter_args);
	*size = iter_args.length;
	if (rc != 0)
		goto out_mem;

	if (iter_args.iov_index > 0) {
		d_sg_list_t	 sgl = {
			.sg_nr_out = iter_args.iov_index,
			.sg_nr	   = iter_args.iov_index,
			.sg_iovs   = iter_args.iovs
		};
		rc = crt_bulk_create(rpc->cr_ctx, &sgl,
				     CRT_BULK_RW, &local_bulk);
		if (rc != 0)
			goto out_mem;

		rc = attr_bulk_transfer(rpc, CRT_BULK_PUT, local_bulk,
					remote_bulk, 0, 0,
					bulk_size - iter_args.available);
		crt_bulk_free(local_bulk);
	}

out_mem:
	D_FREE(iter_args.iovs);
out:
	return rc;
}

static int
bulk_cb(const struct crt_bulk_cb_info *cb_info)
{
	ABT_eventual *eventual = cb_info->bci_arg;

	ABT_eventual_set(*eventual, (void *)&cb_info->bci_rc,
			 sizeof(cb_info->bci_rc));
	return 0;
}

static int
attr_bulk_transfer(crt_rpc_t *rpc, crt_bulk_op_t op,
		   crt_bulk_t local_bulk, crt_bulk_t remote_bulk,
		   off_t local_off, off_t remote_off, size_t length)
{
	ABT_eventual		 eventual;
	int			*status;
	int			 rc;
	struct crt_bulk_desc	 bulk_desc = {
				.bd_rpc		= rpc,
				.bd_bulk_op	= op,
				.bd_local_hdl	= local_bulk,
				.bd_local_off	= local_off,
				.bd_remote_hdl	= remote_bulk,
				.bd_remote_off	= remote_off,
				.bd_len		= length,
			};

	rc = ABT_eventual_create(sizeof(*status), &eventual);
	if (rc != ABT_SUCCESS) {
		rc = dss_abterr2der(rc);
		goto out;
	}

	rc = crt_bulk_transfer(&bulk_desc, bulk_cb, &eventual, NULL);
	if (rc != 0)
		goto out_eventual;

	rc = ABT_eventual_wait(eventual, (void **)&status);
	if (rc != ABT_SUCCESS) {
		rc = dss_abterr2der(rc);
		goto out_eventual;
	}
	if (*status != 0) {
		rc = *status;
		goto out_eventual;
	}

out_eventual:
	ABT_eventual_free(&eventual);
out:
	return rc;
}

static int
attr_list_iter_cb(daos_handle_t ih, d_iov_t *key, d_iov_t *val, void *arg)
{
	struct attr_list_iter_args *i_args = arg;

	i_args->length += key->iov_len;

	if (i_args->available >= key->iov_len && key->iov_len > 0) {
		/*
		 * Exponentially grow the array of IOVs if insufficient.
		 * Considering the pathological case where each key is just
		 * a single character, with one additional trailing '\0',
		 * if the client buffer is 'N' bytes, it can hold at the most
		 * N/2 keys, which requires that many IOVs to be allocated.
		 * Thus, the upper limit on the space required for IOVs is:
		 * sizeof(d_iov_t) * N/2 = 24 * N/2 = 12*N bytes.
		 */
		if (i_args->iov_index == i_args->iov_count) {
			void *ptr;

			D_REALLOC_ARRAY(ptr, i_args->iovs, i_args->iov_count,
					i_args->iov_count * 2);
			/*
			 * TODO: Fail or continue transferring
			 *	 iteratively using available memory?
			 */
			if (ptr == NULL)
				return -DER_NOMEM;
			i_args->iovs = ptr;
			i_args->iov_count *= 2;
		}

		memcpy(&i_args->iovs[i_args->iov_index],
		       key, sizeof(d_iov_t));
		i_args->iovs[i_args->iov_index]
			.iov_buf_len = key->iov_len;
		i_args->available -= key->iov_len;
		++i_args->iov_index;
	}
	return 0;
}<|MERGE_RESOLUTION|>--- conflicted
+++ resolved
@@ -238,7 +238,6 @@
 
 		rc = rdb_tx_lookup(tx, path, &key, &iovs[j]);
 
-<<<<<<< HEAD
 		if (rc == -DER_NONEXIST) {
 			/* attribute do not exist */
 			iovs[j].iov_buf_len = sizes[i];
@@ -246,17 +245,12 @@
 			sizes[i] = 0;
 			/* fake crt_sgl_valid() */
 			iovs[j].iov_buf = (void *)(-1);
+
+			D_DEBUG(DB_ANY, "%s: failed to lookup attribute '"DF_KEY"': "DF_RC"\n",
+				svc->s_name, DP_KEY(&key), DP_RC(rc));
 		} else if (rc != 0) {
-			D_ERROR("%s: failed to lookup attribute '"DF_KEY
-				"': %d\n",
-				svc->s_name, DP_KEY(&key), rc);
-=======
-		if (rc != 0) {
-			D_CDEBUG(rc == -DER_NONEXIST, DB_ANY, DLOG_ERR,
-				 "%s: failed to lookup attribute '"DF_KEY"': "
-				 DF_RC"\n",
-				 svc->s_name, DP_KEY(&key), DP_RC(rc));
->>>>>>> 5162f76c
+			D_ERROR("%s: failed to lookup attribute '"DF_KEY"': "DF_RC"\n",
+				svc->s_name, DP_KEY(&key), DP_RC(rc));
 			goto out_iovs;
 		} else {
 			iovs[j].iov_buf_len = sizes[i];
