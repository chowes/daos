--- conflicted
+++ resolved
@@ -127,11 +127,7 @@
             cont_attrs['dfuse-dentry-time'] = cache_time
             cont_attrs['dfuse-ndentry-time'] = cache_time
         elif cache_mode == 'writethrough':
-<<<<<<< HEAD
-            cont_attrs['dfuse-data-cache'] = '1h'
-=======
             cont_attrs['dfuse-data-cache'] = 'on'
->>>>>>> 3b9d597e
             cont_attrs['dfuse-attr-time'] = cache_time
             cont_attrs['dfuse-dentry-time'] = cache_time
             cont_attrs['dfuse-ndentry-time'] = cache_time
