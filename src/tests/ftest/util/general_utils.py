#!/usr/bin/python
"""
  (C) Copyright 2018-2022 Intel Corporation.

  SPDX-License-Identifier: BSD-2-Clause-Patent
"""
# pylint: disable=too-many-lines

from logging import getLogger
import grp
import os
import pwd
import re
import random
import string
import time
import ctypes
from getpass import getuser
from importlib import import_module
from socket import gethostname

from avocado.utils import process
from ClusterShell.Task import task_self
from ClusterShell.NodeSet import NodeSet, NodeSetParseError


class DaosTestError(Exception):
    """DAOS API exception class."""


class SimpleProfiler():
    """Simple profiler class.

    Counts the number of times a function is called and measure its execution
    time.
    """

    def __init__(self):
        """Initialize a SimpleProfiler object."""
        self._stats = {}
        self._logger = getLogger()

    def clean(self):
        """Clean the metrics collect so far."""
        self._stats = {}

    def run(self, fn, tag, *args, **kwargs):
        """Run a function and update its stats.

        Args:
            fn (function): Function to be executed
            args  (tuple): Argument list
            kwargs (dict): Keyworded, variable-length argument list
        """
        self._logger.info("Running function: %s()", fn.__name__)

        start_time = time.time()

        ret = fn(*args, **kwargs)

        end_time = time.time()
        elapsed_time = end_time - start_time
        self._logger.info(
            "Execution time: %s", self._pretty_time(elapsed_time))

        if tag not in self._stats:
            self._stats[tag] = [0, []]

        self._stats[tag][0] += 1
        self._stats[tag][1].append(elapsed_time)

        return ret

    def get_stat(self, tag):
        """Retrieve the stats of a function.

        Args:
            tag (str): Tag to be query

        Returns:
            tuple: A tuple of the fastest (max), slowest (min), and average
                execution times.

        """
        data = self._stats.get(tag, [0, []])

        return self._calculate_metrics(data[1])

    def set_logger(self, fn):
        """Assign the function to be used for logging.

        Set the function that will be used to print the elapsed time on each
        function call. If this value is not set, the profiling will be
        performed silently.

        Parameters:
            fn (function): Function to be used for logging.

        """
        self._logger = fn

    def print_stats(self):
        """Print all the stats collected so far.

        If the logger has not been set, the stats will be printed by using the
        built-in print function.
        """
        self._logger.info("{0:20} {1:5} {2:10} {3:10} {4:10}".format(
            "Function Tag", "Hits", "Max", "Min", "Average"))

        for fname, data in list(self._stats.items()):
            max_time, min_time, avg_time = self._calculate_metrics(data[1])
            self._logger.info(
                "{0:20} {1:5} {2:10} {3:10} {4:10}".format(
                    fname,
                    data[0],
                    self._pretty_time(max_time),
                    self._pretty_time(min_time),
                    self._pretty_time(avg_time)))

    @classmethod
    def _pretty_time(cls, ftime):
        """Convert to pretty time string."""
        return time.strftime("%H:%M:%S", time.gmtime(ftime))

    @classmethod
    def _calculate_metrics(cls, data):
        """Calculate the maximum, minimum and average values of a given list."""
        max_time = max(data)
        min_time = min(data)
        avg_time = sum(data) / len(data) if data else 0

        return max_time, min_time, avg_time


def human_to_bytes(size):
    """Convert a human readable size value to respective byte value.

    Args:
        size (str): human readable size value to be converted.

    Raises:
        DaosTestError: when an invalid human readable size value is provided

    Returns:
        int: value translated to bytes.

    """
    conversion_sizes = ("", "k", "m", "g", "t", "p", "e")
    conversion = {
        1000: ["{}b".format(item) for item in conversion_sizes],
        1024: ["{}ib".format(item) for item in conversion_sizes],
    }
    match = re.findall(r"([0-9.]+)\s*([a-zA-Z]+|)", size)
    try:
        multiplier = 1
        if match[0][1]:
            multiplier = -1
            unit = match[0][1].lower()
            for item in conversion:
                if unit in conversion[item]:
                    multiplier = item ** conversion[item].index(unit)
                    break
            if multiplier == -1:
                raise DaosTestError(
                    "Invalid unit detected, not in {}: {}".format(
                        conversion[1000] + conversion[1024][1:], unit))
        value = float(match[0][0]) * multiplier
    except IndexError as error:
        raise DaosTestError(
            "Invalid human readable size format: {}".format(size)) from error
    return int(value) if value.is_integer() else value


def bytes_to_human(size, digits=2, binary=True):
    """Convert a byte value to the largest (> 1.0) human readable size.

    Args:
        size (int): byte size value to be converted.
        digits (int, optional): number of digits used to round the converted
            value. Defaults to 2.
        binary (bool, optional): convert to binary (True) or decimal (False)
            units. Defaults to True.

    Returns:
        str: value translated to a human readable size.

    """
    units = 1024 if binary else 1000
    conversion = ["B", "KB", "MB", "GB", "TB", "PB", "EB"]
    index = 0
    value = [size if isinstance(size, (int, float)) else 0, conversion.pop(0)]
    while value[0] > units and conversion:
        index += 1
        value[0] = float(size) / (units ** index)
        value[1] = conversion.pop(0)
        if units == 1024 and len(value[1]) > 1:
            value[1] = "{}i{}".format(*value[1])
    return "".join([str(round(value[0], digits)), value[1]])


def run_command(command, timeout=60, verbose=True, raise_exception=True,
                output_check="both", env=None):
    """Run the command on the local host.

    This method uses the avocado.utils.process.run() method to run the specified
    command string on the local host using subprocess.Popen(). Even though the
    command is specified as a string, since shell=False is passed to process.run
    it will use shlex.spit() to break up the command into a list before it is
    passed to subprocess.Popen. The shell=False is forced for security. As a
    result typically any command containing ";", "|", "&&", etc. will fail.

    Args:
        command (str): command to run.
        timeout (int, optional): command timeout. Defaults to 60 seconds.
        verbose (bool, optional): whether to log the command run and
            stdout/stderr. Defaults to True.
        raise_exception (bool, optional): whether to raise an exception if the
            command returns a non-zero exit status. Defaults to True.
        output_check (str, optional): whether to record the output from the
            command (from stdout and stderr) in the test output record files.
            Valid values:
                "stdout"    - standard output *only*
                "stderr"    - standard error *only*
                "both"      - both standard output and error in separate files
                "combined"  - standard output and error in a single file
                "none"      - disable all recording
            Defaults to "both".
        env (dict, optional): dictionary of environment variable names and
            values to set when running the command. Defaults to None.

    Raises:
        DaosTestError: if there is an error running the command

    Returns:
        CmdResult: an avocado.utils.process CmdResult object containing the
            result of the command execution.  A CmdResult object has the
            following properties:
                command         - command string
                exit_status     - exit_status of the command
                stdout          - the stdout
                stdout_text     - decoded stdout
                stderr          - the stderr
                stderr_text     - decoded stderr
                duration        - command execution time
                interrupted     - whether the command completed within timeout
                pid             - command's pid

    """
    log = getLogger()
    msg = None
    kwargs = {
        "cmd": command,
        "timeout": timeout,
        "verbose": verbose,
        "ignore_status": not raise_exception,
        "allow_output_check": output_check,
        "shell": False,
        "env": env,
    }
    if verbose:
        log.info("Command environment vars:\n  %s", env)
    try:
        # Block until the command is complete or times out
        return process.run(**kwargs)

    except (TypeError, FileNotFoundError) as error:
        # Can occur if using env with a non-string dictionary values
        msg = "Error running '{}': {}".format(command, error)
        if env is not None:
            msg = "\n".join([
                msg,
                "Verify env values are defined as strings: {}".format(env)])

    except process.CmdError as error:
        # Report if the command timed out or failed
        if error.result.interrupted:
            msg = "Timeout detected running '{}' with a {}s timeout".format(
                command, timeout)
        elif verbose:
            msg = "Error occurred running '{}': {}".format(command, error)
        else:
            msg = "Error occurred running '{}':\n{}".format(
                command, error.result)

    if msg is not None:
        log.info(msg)
        raise DaosTestError(msg)


def run_task(hosts, command, timeout=None, verbose=False):
    """Create a task to run a command on each host in parallel.

    Args:
        hosts (object): list or NodeSet of hosts
        command (str): the command to run in parallel
        timeout (int, optional): command timeout in seconds. Defaults to None.
        verbose (bool, optional): display message for command execution. Defaults to False.

    Returns:
        Task: a ClusterShell.Task.Task object for the executed command

    """
    if not isinstance(hosts, NodeSet):
        hosts = NodeSet.fromlist(hosts)
    task = task_self()
    # Enable forwarding of the ssh authentication agent connection
    task.set_info("ssh_options", "-oForwardAgent=yes")
    kwargs = {"command": command, "nodes": hosts}
    if timeout is not None:
        kwargs["timeout"] = timeout
    if verbose:
        log = getLogger()
<<<<<<< HEAD
        log.info("Running on {}: {}".format(hosts, command))
=======
        log.info("Running on %s: %s", hosts, command)
>>>>>>> a8363f80
    task.run(**kwargs)
    return task


def check_task(task, logger=None):
    """Check the results of the executed task and get the output.

    Args:
        task (Task): a ClusterShell.Task.Task object for the executed command

    Returns:
        bool: if the command returned an 0 exit status on every host

    """
    def check_task_log(message):
        """Log the provided text if a logger is present.

        Args:
            message (str): text to display
        """
        if logger:
            logger.info(message)

    # Create a dictionary of hosts for each unique return code
    results = dict(task.iter_retcodes())

    # Display the command output
    for code in sorted(results):
        output_data = list(task.iter_buffers(results[code]))
        if not output_data:
            output_data = [["<NONE>", results[code]]]
        for output, o_hosts in output_data:
            node_set = NodeSet.fromlist(o_hosts)
            lines = list(output.splitlines())
            if len(lines) > 1:
                # Print the sub-header for multiple lines of output
                check_task_log("    {}: rc={}, output:".format(node_set, code))
            for number, line in enumerate(lines):
                if isinstance(line, bytes):
                    line = line.decode("utf-8")
                if len(lines) == 1:
                    # Print the sub-header and line for one line of output
                    check_task_log("    {}: rc={}, output: {}".format(node_set, code, line))
                    continue
                try:
                    check_task_log("      {}".format(line))
                except IOError:
                    # DAOS-5781 Jenkins doesn't like receiving large amounts of data in a short
                    # space of time so catch this and retry.
                    check_task_log(
                        "*** DAOS-5781: Handling IOError detected while processing line {}/{} with "
                        "retry ***".format(*number + 1, len(lines)))
                    time.sleep(5)
                    check_task_log("      {}".format(line))

    # List any hosts that timed out
    timed_out = [str(hosts) for hosts in task.iter_keys_timeout()]
    if timed_out:
        check_task_log("    {}: timeout detected".format(NodeSet.fromlist(timed_out)))

    # Determine if the command completed successfully across all the hosts
    return len(results) == 1 and 0 in results


def display_task(task):
    """Display the output for the executed task.

    Args:
        task (Task): a ClusterShell.Task.Task object for the executed command
    """
    log = getLogger()
    return check_task(task, log)


def run_pcmd(hosts, command, verbose=True, timeout=None, expect_rc=0):
    """Run a command on each host in parallel and get the results.

    Args:
        hosts (list): list of hosts
        command (str): the command to run in parallel
        verbose (bool, optional): display command output. Defaults to True.
        timeout (int, optional): command timeout in seconds. Defaults to None.
        expect_rc (int, optional): display output if the command return code
            does not match this value. Defaults to 0. A value of None will
            bypass this feature.

    Returns:
        list: a list of dictionaries with each entry containing output, exit
            status, and interrupted status common to each group of hosts, e.g.:
                [
                    {
                        "command": "ls my_dir",
                        "hosts": NodeSet(wolf-[1-3]),
                        "exit_status": 0,
                        "interrupted": False,
                        "stdout": ["file1.txt", "file2.json"],
                    },
                    {
                        "command": "ls my_dir",
                        "hosts": NodeSet(wolf-[4]),
                        "exit_status": 1,
                        "interrupted": False,
                        "stdout": ["No such file or directory"],
                    },
                    {
                        "command": "ls my_dir",
                        "hosts": NodeSet(wolf-[5-6]),
                        "exit_status": 255,
                        "interrupted": True,
                        "stdout": [""]
                    },
                ]

    """
    log = getLogger()
    results = []

    # Run the command on each host in parallel
    task = run_task(hosts, command, timeout)

    # Get the exit status of each host
    host_exit_status = {host: None for host in hosts}
    for exit_status, host_list in task.iter_retcodes():
        for host in host_list:
            host_exit_status[host] = exit_status

    # Get a list of any interrupted hosts
    host_interrupted = []
    if timeout and task.num_timeout() > 0:
        host_interrupted.extend(list(task.iter_keys_timeout()))

    # Iterate through all the groups of common output
    output_data = list(task.iter_buffers())
    if not output_data:
        output_data = [["", hosts]]
    for output, host_list in output_data:
        # Deterimine the unique exit status for each host with the same output
        output_exit_status = {}
        for host in host_list:
            if host_exit_status[host] not in output_exit_status:
                output_exit_status[host_exit_status[host]] = NodeSet()
            output_exit_status[host_exit_status[host]].add(host)

        # Determine the unique interrupted state for each host with the same
        # output and exit status
        for exit_status in output_exit_status:
            output_interrupted = {}
            for host in list(output_exit_status[exit_status]):
                is_interrupted = host in host_interrupted
                if is_interrupted not in output_interrupted:
                    output_interrupted[is_interrupted] = NodeSet()
                output_interrupted[is_interrupted].add(host)

            # Add a result entry for each group of hosts with the same output,
            # exit status, and interrupted status
            for interrupted in output_interrupted:
                results.append({
                    "command": command,
                    "hosts": output_interrupted[interrupted],
                    "exit_status": exit_status,
                    "interrupted": interrupted,
                    "stdout": [
                        line.decode("utf-8").rstrip(os.linesep)
                        for line in output],
                })

    # Display results if requested or there is an unexpected exit status
    bad_exit_status = [
        item["exit_status"]
        for item in results
        if expect_rc is not None and item["exit_status"] != expect_rc]
    if verbose or bad_exit_status:
        log.info(colate_results(command, results))

    return results


def colate_results(command, results):
    """Colate the output of run_pcmd.

    Args:
        command (str): command used to obtain the data on each server
        results (list): list: a list of dictionaries with each entry
                        containing output, exit status, and interrupted
                        status common to each group of hosts (see run_pcmd()'s
                        return for details)
    Returns:
        str: a string colating run_pcmd()'s results

    """
    res = ""
    res += "Command: %s\n" % command
    res += "Results:\n"
    for result in results:
        res += "  %s: exit_status=%s, interrupted=%s:" % (
               result["hosts"], result["exit_status"], result["interrupted"])
        for line in result["stdout"]:
            res += "    %s\n" % line

    return res


def get_host_data(hosts, command, text, error, timeout=None):
    """Get the data requested for each host using the specified command.

    Args:
        hosts (list): list of hosts
        command (str): command used to obtain the data on each server
        text (str): data identification string
        error (str): data error string

    Returns:
        list: a list of dictionaries containing the following key/value pairs:
            "hosts": NodeSet containing the hosts with this data
            "data":  data requested for the group of hosts

    """
    log = getLogger()
    host_data = []
    DATA_ERROR = "[ERROR]"

    # Find the data for each specified servers
    log.info("  Obtaining %s data on %s", text, hosts)
    results = run_pcmd(hosts, command, False, timeout, None)
    errors = [
        item["exit_status"]
        for item in results if item["exit_status"] != 0]
    if errors:
        log.info("    %s on the following hosts:", error)
        for result in results:
            if result["exit_status"] in errors:
                log.info(
                    "      %s: rc=%s, interrupted=%s, command=\"%s\":",
                    result["hosts"], result["exit_status"],
                    result["interrupted"], result["command"])
                for line in result["stdout"]:
                    log.info("        %s", line)
        host_data.append({"hosts": NodeSet.fromlist(hosts), "data": DATA_ERROR})
    else:
        for result in results:
            host_data.append(
                {"hosts": result["hosts"], "data": "\n".join(result["stdout"])})

    return host_data


def pcmd(hosts, command, verbose=True, timeout=None, expect_rc=0):
    """Run a command on each host in parallel and get the return codes.

    Args:
        hosts (list): list of hosts
        command (str): the command to run in parallel
        verbose (bool, optional): display command output. Defaults to True.
        timeout (int, optional): command timeout in seconds. Defaults to None.
        expect_rc (int, optional): expected return code. Defaults to 0.

    Returns:
        dict: a dictionary of return codes keys and accompanying NodeSet
            values indicating which hosts yielded the return code.

    """
    # Run the command on each host in parallel
    results = run_pcmd(hosts, command, verbose, timeout, expect_rc)
    exit_status = {}
    for result in results:
        if result["exit_status"] not in exit_status:
            exit_status[result["exit_status"]] = NodeSet()
        exit_status[result["exit_status"]].add(result["hosts"])
    return exit_status


def check_file_exists(hosts, filename, user=None, directory=False):
    """Check if a specified file exist on each specified hosts.

    If specified, verify that the file exists and is owned by the user.

    Args:
        hosts (list): list of hosts
        filename (str): file to check for the existence of on each host
        user (str, optional): owner of the file. Defaults to None.

    Returns:
        (bool, NodeSet): A tuple of:
            - True if the file exists on each of the hosts; False otherwise
            - A NodeSet of hosts on which the file does not exist

    """
    missing_file = NodeSet()
    command = "test -e {0}".format(filename)
    if user is not None and not directory:
        command = "test -O {0}".format(filename)
    elif user is not None and directory:
        command = "test -O {0} && test -d {0}".format(filename)
    elif directory:
        command = "test -d '{0}'".format(filename)

    task = run_task(hosts, command)
    for ret_code, node_list in task.iter_retcodes():
        if ret_code != 0:
            missing_file.add(NodeSet.fromlist(node_list))

    return len(missing_file) == 0, missing_file


def process_host_list(hoststr):
    """
    Convert a slurm style host string into a list of individual hosts.

    e.g. server-[26-27] becomes a list with entries server-26, server-27

    This works for every thing that has come up so far but I don't know what
    all slurm finds acceptable so it might not parse everything possible.
    """
    # 1st split into cluster name and range of hosts
    split_loc = hoststr.index('-')
    cluster = hoststr[0:split_loc]
    num_range = hoststr[split_loc + 1:]

    # if its just a single host then nothing to do
    if num_range.isdigit():
        return [hoststr]

    # more than 1 host, remove the brackets
    host_list = []
    num_range = re.sub(r'\[|\]', '', num_range)

    # differentiate between ranges and single numbers
    hosts_and_ranges = num_range.split(',')
    for item in hosts_and_ranges:
        if item.isdigit():
            hostname = cluster + '-' + item
            host_list.append(hostname)
        else:
            # split the two ends of the range
            host_range = item.split('-')
            for hostnum in range(int(host_range[0]), int(host_range[1]) + 1):
                hostname = "{}-{}".format(cluster, hostnum)
                host_list.append(hostname)

    return host_list


def get_random_string(length, exclude=None, include=None):
    """Create a specified length string of random ascii letters and numbers.

    Optionally exclude specific random strings from being returned.

    Args:
        length (int): length of the string to return
        exclude (list, optional): list of strings to not return. Defaults to
            None.
        include (list, optional): list of characters to use in the random
            string. Defaults to None, in which case use all upper case and
            digits.

    Returns:
        str: a string of random ascii letters and numbers

    """
    exclude = exclude if isinstance(exclude, list) else []

    if include is None:
        include = string.ascii_uppercase + string.digits

    random_string = None
    while not isinstance(random_string, str) or random_string in exclude:
        random_string = "".join(random.choice(include) for _ in range(length))  # nosec
    return random_string


def get_random_bytes(length, exclude=None, encoding="utf-8"):
    """Create a specified length string of random ascii letters and numbers.

    Optionally exclude specific random strings from being returned.

    Args:
        length (int): length of the string to return
        exclude (list, optional): list of strings to not return. Defaults to
            None.
        encoding (str, optional): bytes encoding. Defaults to "utf-8"

    Returns:
        bytes : a string of random ascii letters and numbers converted to
                bytes object

    """
    return get_random_string(length, exclude).encode(encoding)


def check_pool_files(log, hosts, uuid):
    """Check if pool files exist on the specified list of hosts.

    Args:
        log (logging): logging object used to display messages
        hosts (list): list of hosts
        uuid (str): uuid file name to look for in /mnt/daos.

    Returns:
        bool: True if the files for this pool exist on each host; False
            otherwise

    """
    status = True
    log.info("Checking for pool data on %s", NodeSet.fromlist(hosts))
    pool_files = [uuid, "superblock"]
    for filename in ["/mnt/daos/{}".format(item) for item in pool_files]:
        result = check_file_exists(hosts, filename)
        if not result[0]:
            log.error("%s: %s not found", result[1], filename)
            status = False
    return status


def convert_list(value, separator=","):
    """Convert a list into a separator-separated string of its items.

    Examples:
        convert_list([1,2,3])        -> '1,2,3'
        convert_list([1,2,3], " ")   -> '1 2 3'
        convert_list([1,2,3], ", ")  -> '1, 2, 3'

    Args:
        value (list): list to convert into a string
        separator (str, optional): list item separator. Defaults to ",".

    Returns:
        str: a single string containing all the list items separated by the
            separator.

    """
    return separator.join([str(item) for item in value])


def stop_processes(hosts, pattern, verbose=True, timeout=60, added_filter=None,
                   dump_ult_stacks=False):
    """Stop the processes on each hosts that match the pattern.

    Args:
        hosts (list): hosts on which to stop the processes
        pattern (str): regular expression used to find process names to stop
        verbose (bool, optional): display command output. Defaults to True.
        timeout (int, optional): command timeout in seconds. Defaults to 60
            seconds.
        added_filter (str, optional): negative filter to better identify
            processes.
        dump_ult_stacks (bool, optional): whether SIGUSR2 should be sent before
            any other sigs, to dump all ULTs stacks of servers.


    Returns:
        dict: a dictionary of return codes keys and accompanying NodeSet
            values indicating which hosts yielded the return code.
            Return code keys:
                0   No processes matched the criteria / No processes killed.
                1   One or more processes matched the criteria and a kill was
                    attempted.

    """
    result = {}
    log = getLogger()
    if dump_ult_stacks is True:
        log.info("First dumping ULT stacks, then Killing any processes on %s "
                 "that match: %s", hosts, pattern)
    else:
        log.info("Killing any processes on %s that match: %s", hosts, pattern)

    if added_filter:
        ps_cmd = "/usr/bin/ps xa | grep -E {} | grep -vE {}".format(
            pattern, added_filter)
    else:
        ps_cmd = "/usr/bin/pgrep --list-full {}".format(pattern)

    if hosts is not None:
        if dump_ult_stacks is True and "daos_engine" in pattern:
            commands_part1 = [
                "rc=0",
                "if " + ps_cmd,
                "then rc=1",
                "sudo pkill --signal USR2 {}".format(pattern),
                # leave time for ABT info/stacks dump vs xstream/pool/ULT number
                "sleep 20",
                "fi",
                "exit $rc",
            ]
            result = pcmd(hosts, "; ".join(commands_part1), verbose, timeout,
                          None)

        # in case dump of ULT stacks is still running it may be interrupted
        commands_part2 = [
            "rc=0",
            "if " + ps_cmd,
            "then rc=1",
            "sudo /usr/bin/pkill {}".format(pattern),
            "sleep 5",
            "if " + ps_cmd,
            "then sudo /usr/bin/pkill --signal ABRT {}".format(pattern),
            "sleep 1",
            "if " + ps_cmd,
            "then sudo /usr/bin/pkill --signal KILL {}".format(pattern),
            "fi",
            "fi",
            "fi",
            "exit $rc",
        ]
        result = pcmd(hosts, "; ".join(commands_part2), verbose, timeout, None)
    return result


def get_partition_hosts(partition, reservation=None):
    """Get a list of hosts in the specified slurm partition and reservation.

    Args:
        partition (str): name of the partition
        reservation (str): name of reservation
    Returns:
        list: list of hosts in the specified partition

    """
    log = getLogger()
    hosts = []
    if partition is not None:
        # Get the partition name information
        cmd = "scontrol show partition {}".format(partition)
        try:
            result = process.run(cmd, timeout=10)
        except process.CmdError as error:
            log.warning(
                "Unable to obtain hosts from the %s slurm "
                "partition: %s", partition, error)
            result = None

        if result:
            # Get the list of hosts from the partition information
            output = result.stdout_text
            try:
                hosts = list(NodeSet(re.findall(r"\s+Nodes=(.*)", output)[0]))
            except (NodeSetParseError, IndexError):
                log.warning(
                    "Unable to obtain hosts from the %s slurm partition "
                    "output: %s", partition, output)
                hosts = []
            if hosts and reservation is not None:
                # Get the list of hosts from the reservation information
                cmd = "scontrol show reservation {}".format(reservation)
                try:
                    result = process.run(cmd, timeout=10)
                except process.CmdError as error:
                    log.warning(
                        "Unable to obtain hosts from the %s slurm "
                        "reservation: %s", reservation, error)
                    result = None
                    hosts = []
                if result:
                    # Get the list of hosts from the reservation information
                    output = result.stdout_text
                    try:
                        reservation_hosts = list(
                            NodeSet(re.findall(r"\sNodes=(\S+)", output)[0]))
                    except (NodeSetParseError, IndexError):
                        log.warning(
                            "Unable to obtain hosts from the %s slurm "
                            "reservation output: %s", reservation, output)
                        reservation_hosts = []
                    is_subset = set(reservation_hosts).issubset(set(hosts))
                    if reservation_hosts and is_subset:
                        hosts = reservation_hosts
                    else:
                        hosts = []
    return hosts


def get_log_file(name):
    """Get the full log file name and path.

    Prepends the DAOS_TEST_LOG_DIR path (or /tmp) to the specified file name.

    Args:
        name (str): log file name

    Returns:
        str: full log file name including path

    """
    return os.path.join(os.environ.get("DAOS_TEST_LOG_DIR", "/tmp"), name)


def check_uuid_format(uuid):
    """Check for a correct UUID format.

    Args:
        uuid (str): Pool or Container UUID.

    Returns:
        bool: status of valid or invalid uuid

    """
    pattern = re.compile("([0-9a-fA-F-]+)")
    return bool(len(uuid) == 36 and pattern.match(uuid))


def get_numeric_list(numeric_range):
    """Convert a string of numeric ranges into an expanded list of integers.

    Example: "0-3,7,9-13,15" -> [0, 1, 2, 3, 7, 9, 10, 11, 12, 13, 15]

    Args:
        numeric_range (str): the string of numbers and/or ranges of numbers to
            convert

    Raises:
        AttributeError: if the syntax of the numeric_range argument is invalid

    Returns:
        list: an expanded list of integers

    """
    numeric_list = []
    try:
        for item in numeric_range.split(","):
            if "-" in item:
                range_args = [int(val) for val in item.split("-")]
                range_args[-1] += 1
                numeric_list.extend([int(val) for val in range(*range_args)])
            else:
                numeric_list.append(int(item))
    except (AttributeError, ValueError, TypeError) as error:
        raise AttributeError(
            "Invalid 'numeric_range' argument - must be a string containing "
            "only numbers, dashes (-), and/or commas (,): {}".format(
                numeric_range)) from error

    return numeric_list


def get_remote_file_size(host, file_name):
    """Obtain remote file size.

    Args:
        file_name (str): name of remote file

    Returns:
        int: file size

    """
    cmd = "ssh" " {}@{}" " stat -c%s {}".format(
        getuser(), host, file_name)
    result = run_command(cmd)

    return int(result.stdout_text)


def error_count(error, hostlist, log_file):
    """Count the number of specific ERRORs found in the log file.

    This function also returns a count of the other ERRORs from same log file.

    Args:
        error (str): DAOS error to look for in .log file. for example -1007
        hostlist (list): System list to looks for an error.
        log_file (str): Log file name (server/client log).

    Returns:
        tuple: a tuple of the count of errors matching the specified error type
            and the count of other errors (int, int)

    """
    # Get the Client side Error from client_log file.
    requested_error_count = 0
    other_error_count = 0
    command = 'cat {} | grep \" ERR \"'.format(get_log_file(log_file))
    results = run_pcmd(hostlist, command, False, None, None)
    for result in results:
        for line in result["stdout"]:
            if 'ERR' in line:
                if error in line:
                    requested_error_count += 1
                else:
                    other_error_count += 1

    return requested_error_count, other_error_count


def get_module_class(name, module):
    """Get the class object in the specified module by its name.

    Args:
        name (str): class name to obtain
        module (str): module name in which to find the class name

    Raises:
        DaosTestError: if the class name is not found in the module

    Returns:
        object: class matching the name in the specified module

    """
    try:
        name_module = import_module(module)
        name_class = getattr(name_module, name)
    except (ImportError, AttributeError) as error:
        raise DaosTestError(
            "Invalid '{}' class name for {}: {}".format(
                name, module, error)) from error
    return name_class


def get_job_manager_class(name, job=None, subprocess=False, mpi="openmpi"):
    """Get the job manager class that matches the specified name.

    Enables assigning a JobManager class from the test's yaml settings.

    Args:
        name (str): JobManager-based class name
        job (ExecutableCommand, optional): command object to manage. Defaults
            to None.
        subprocess (bool, optional): whether the command is run as a
            subprocess. Defaults to False.
        mpi (str, optional): MPI type to use with the Mpirun class only.
            Defaults to "openmpi".

    Raises:
        DaosTestError: if an invalid JobManager class name is specified.

    Returns:
        JobManager: a JobManager class, e.g. Orterun, Mpirun, Srun, etc.

    """
    manager_class = get_module_class(name, "job_manager_utils")
    if name in ["Mpirun", "Orterun"]:
        manager = manager_class(job, subprocess=subprocess, mpi_type=mpi)
    elif name == "Systemctl":
        manager = manager_class(job)
    else:
        manager = manager_class(job, subprocess=subprocess)
    return manager


def convert_string(item, separator=","):
    """Convert the object into a string.

    If the object is a list, tuple, NodeSet, etc. return a comma-separated
    string of the values.

    Args:
        separator (str, optional): list item separator. Defaults to ",".

    Returns:
        str: item to convert into a string

    """
    if isinstance(item, (list, tuple, set)):
        item = convert_list(item, separator)
    elif not isinstance(item, str):
        item = str(item)
    return item


def create_directory(hosts, directory, timeout=15, verbose=True,
                     raise_exception=True, sudo=False):
    """Create the specified directory on the specified hosts.

    Args:
        hosts (list): hosts on which to create the directory
        directory (str): the directory to create
        timeout (int, optional): command timeout. Defaults to 15 seconds.
        verbose (bool, optional): whether to log the command run and
            stdout/stderr. Defaults to True.
        raise_exception (bool, optional): whether to raise an exception if the
            command returns a non-zero exit status. Defaults to True.
        sudo (bool, optional): whether to run the command via sudo. Defaults to
            False.

    Raises:
        DaosTestError: if there is an error running the command

    Returns:
        CmdResult: an avocado.utils.process CmdResult object containing the
            result of the command execution.  A CmdResult object has the
            following properties:
                command         - command string
                exit_status     - exit_status of the command
                stdout          - the stdout
                stderr          - the stderr
                duration        - command execution time
                interrupted     - whether the command completed within timeout
                pid             - command's pid

    """
    return run_command(
        "{} /usr/bin/mkdir -p {}".format(
            get_clush_command(hosts, "-S -v", sudo), directory),
        timeout=timeout, verbose=verbose, raise_exception=raise_exception)


def change_file_owner(hosts, filename, owner, group, timeout=15, verbose=True,
                      raise_exception=True, sudo=False):
    """Create the specified directory on the specified hosts.

    Args:
        hosts (list): hosts on which to create the directory
        filename (str): the file for which to change ownership
        owner (str): new owner of the file
        group (str): new group owner of the file
        timeout (int, optional): command timeout. Defaults to 15 seconds.
        verbose (bool, optional): whether to log the command run and
            stdout/stderr. Defaults to True.
        raise_exception (bool, optional): whether to raise an exception if the
            command returns a non-zero exit status. Defaults to True.
        sudo (bool, optional): whether to run the command via sudo. Defaults to
            False.

    Raises:
        DaosTestError: if there is an error running the command

    Returns:
        CmdResult: an avocado.utils.process CmdResult object containing the
            result of the command execution.  A CmdResult object has the
            following properties:
                command         - command string
                exit_status     - exit_status of the command
                stdout          - the stdout
                stderr          - the stderr
                duration        - command execution time
                interrupted     - whether the command completed within timeout
                pid             - command's pid

    """
    return run_command(
        "{} chown {}:{} {}".format(
            get_clush_command(hosts, "-S -v", sudo), owner, group, filename),
        timeout=timeout, verbose=verbose, raise_exception=raise_exception)


def distribute_files(hosts, source, destination, mkdir=True, timeout=60,
                     verbose=True, raise_exception=True, sudo=False,
                     owner=None):
    """Copy the source to the destination on each of the specified hosts.

    Optionally (by default) ensure the destination directory exists on each of
    the specified hosts prior to copying the source.

    Args:
        hosts (list): hosts on which to copy the source
        source (str): the file to copy to the hosts
        destination (str): the host location in which to copy the source
        mkdir (bool, optional): whether or not to ensure the destination
            directory exists on hosts prior to copying the source. Defaults to
            True.
        timeout (int, optional): command timeout. Defaults to 60 seconds.
        verbose (bool, optional): whether to log the command run and
            stdout/stderr. Defaults to True.
        raise_exception (bool, optional): whether to raise an exception if the
            command returns a non-zero exit status. Defaults to True.
        sudo (bool, optional): whether to run the command via sudo. Defaults to
            False.
        owner (str, optional): if specified the owner to assign as the owner of
            the copied file. Defaults to None.

    Raises:
        DaosTestError: if there is an error running the command

    Returns:
        CmdResult: an avocado.utils.process CmdResult object containing the
            result of the command execution.  A CmdResult object has the
            following properties:
                command         - command string
                exit_status     - exit_status of the command
                stdout          - the stdout
                stderr          - the stderr
                duration        - command execution time
                interrupted     - whether the command completed within timeout
                pid             - command's pid

    """
    result = None
    if mkdir:
        result = create_directory(
            hosts, os.path.dirname(destination), verbose=verbose,
            raise_exception=raise_exception)
    if result is None or result.exit_status == 0:
        if sudo:
            # In order to copy a protected file to a remote host in CI the
            # source will first be copied as is to the remote host
            localhost = gethostname().split(".")[0]
            other_hosts = [host for host in hosts if host != localhost]
            if other_hosts:
                # Existing files with strict file permissions can cause the
                # subsequent non-sudo copy to fail, so remove the file first
                rm_command = "{} rm -f {}".format(
                    get_clush_command(other_hosts, "-S -v", True), source)
                run_command(rm_command, verbose=verbose, raise_exception=False)
                result = distribute_files(
                    other_hosts, source, source, mkdir=True,
                    timeout=timeout, verbose=verbose,
                    raise_exception=raise_exception, sudo=False, owner=None)
            if result is None or result.exit_status == 0:
                # Then a local sudo copy will be executed on the remote node to
                # copy the source to the destination
                command = "{} cp {} {}".format(
                    get_clush_command(hosts, "-S -v", True), source,
                    destination)
                result = run_command(command, timeout, verbose, raise_exception)
        else:
            # Without the sudo requirement copy the source to the destination
            # directly with clush
            command = "{} --copy {} --dest {}".format(
                get_clush_command(hosts, "-S -v", False), source, destination)
            result = run_command(command, timeout, verbose, raise_exception)

        # If requested update the ownership of the destination file
        if owner is not None and result.exit_status == 0:
            change_file_owner(
                hosts, destination, owner, get_primary_group(owner), timeout=timeout,
                verbose=verbose, raise_exception=raise_exception, sudo=sudo)
    return result


def get_clush_command(hosts, args=None, sudo=False):
    """Get the clush command with optional sudo arguments.

    Args:
        hosts (object): hosts with which to use the clush command
        args (str, optional): additional clush command line arguments. Defaults
            to None.
        sudo (bool, optional): if set the clush command will be configured to
            run a command with sudo privileges. Defaults to False.

    Returns:
        str: the clush command

    """
    command = ["clush", "-w", convert_string(hosts)]
    if args:
        command.insert(1, args)
    if sudo:
        # If ever needed, this is how to disable host key checking:
        # command.extend(["-o", "-oStrictHostKeyChecking=no", "sudo"])
        command.append("sudo")
    return " ".join(command)


def get_default_config_file(name):
    """Get the default config file.

    Args:
        name (str): daos component name, e.g. server, agent, control

    Returns:
        str: the default config file

    """
    file_name = "".join(["daos_", name, ".yml"])
    return os.path.join(os.sep, "etc", "daos", file_name)


def get_file_listing(hosts, files):
    """Get the file listing from multiple hosts.

    Args:
        hosts (object): hosts with which to use the clush command
        files (object): list of multiple files to list or a single file as a str

    Returns:
        CmdResult: an avocado.utils.process CmdResult object containing the
            result of the command execution.  A CmdResult object has the
            following properties:
                command         - command string
                exit_status     - exit_status of the command
                stdout          - the stdout
                stderr          - the stderr
                duration        - command execution time
                interrupted     - whether the command completed within timeout
                pid             - command's pid

    """
    result = run_command(
        "{} /usr/bin/ls -la {}".format(
            get_clush_command(hosts, "-S -v", True),
            convert_string(files, " ")),
        verbose=False, raise_exception=False)
    return result


def get_subprocess_stdout(subprocess):
    """Get the stdout from the specified subprocess.

    Args:
        subprocess (process.SubProcess): subprocess from which to get stdout

    Returns:
        str: the std out of the subprocess

    """
    output = subprocess.get_stdout()
    if isinstance(output, bytes):
        output = output.decode("utf-8")
    return output


def create_string_buffer(value, size=None):
    """Create a ctypes string buffer.

    Converts any string to a bytes object before calling
    ctypes.create_string_buffer().

    Args:
    value (object): value to pass to ctypes.create_string_buffer()
    size (int, optional): sze to pass to ctypes.create_string_buffer()

    Returns:
    array: return value from ctypes.create_string_buffer()

    """
    if isinstance(value, str):
        value = value.encode("utf-8")
    return ctypes.create_string_buffer(value, size)


def get_display_size(size):
    """Get a string of the provided size in bytes and human-readable sizes.

    Args:
        size (int): size in bytes

    Returns:
        str: the size represented in bytes and human-readable sizes

    """
    return "{} ({}) ({})".format(
        size, bytes_to_human(size, binary=True),
        bytes_to_human(size, binary=False))


def report_errors(test, errors):
    """Print errors and fail the test if there's any errors.

    Args:
        test (Test): Test class.
        errors (list): List of errors.
    """
    if errors:
        test.log.error("Errors detected:")
        for error in errors:
            test.log.error("  %s", error)
        error_msg = ("{} error{} detected".format(
            len(errors), "" if len(errors) == 0 else "s"))
        test.fail(error_msg)

    test.log.info("No errors detected.")


def percent_change(val1, val2):
    """Calculate percent change between two values as a decimal.

    Args:
        val1 (float): first value.
        val2 (float): second value.

    Returns:
        float: decimal percent change.

    """
    if val1 and val2:
        return (float(val2) - float(val1)) / float(val1)
    return 0.0


def get_primary_group(user=None):
    """Get the name of the user's primary group.

    Args:
        user (str, optional): the user account name. Defaults to None, which uses the current user.

    Returns:
        str: the primary group name

    """
    if user is None:
        user = getuser()
    gid = pwd.getpwnam(user).pw_gid
    return grp.getgrgid(gid).gr_name


def get_journalctl(hosts, since, until, journalctl_type):
    """Run the journalctl on the hosts.

    Args:
        hosts (list): List of hosts to run journalctl.
        since (str): Start time to search the log.
        until (str): End time to search the log.
        journalctl_type (str): String to search in the log. -t param for journalctl.

    Returns:
        list: a list of dictionaries containing the following key/value pairs:
            "hosts": NodeSet containing the hosts with this data
            "data":  data requested for the group of hosts

    """
    command = ("sudo /usr/bin/journalctl --system -t {} --since=\"{}\" "
               "--until=\"{}\"".format(journalctl_type, since, until))
    err = "Error gathering system log events"
    results = get_host_data(hosts=hosts, command=command, text="journalctl", error=err)

    return results<|MERGE_RESOLUTION|>--- conflicted
+++ resolved
@@ -311,11 +311,7 @@
         kwargs["timeout"] = timeout
     if verbose:
         log = getLogger()
-<<<<<<< HEAD
-        log.info("Running on {}: {}".format(hosts, command))
-=======
         log.info("Running on %s: %s", hosts, command)
->>>>>>> a8363f80
     task.run(**kwargs)
     return task
 
