--- conflicted
+++ resolved
@@ -1486,97 +1486,6 @@
         map(lambda host: host if host.endswith(suffix) else host + suffix, nodeset))
 
 
-<<<<<<< HEAD
-def insert_objects(context, container, object_count, dkey_count, akey_count, base_dkey,
-                   base_akey, base_data):
-    """Insert objects, dkeys, akeys, and data into the container.
-
-    Args:
-        context (DaosContext):
-        container (TestContainer): Container to insert objects.
-        object_count (int): Number of objects to insert.
-        dkey_count (int): Number of dkeys to insert.
-        akey_count (int): Number of akeys to insert.
-        base_dkey (str): Base dkey. Index numbers will be appended to it.
-        base_akey (str):Base akey. Index numbers will be appended to it.
-        base_data (str):Base data that goes inside akey. Index numbers will be appended
-            to it.
-
-    Returns:
-        tuple: Inserted objects, dkeys, akeys, and data as (ioreqs, dkeys, akeys,
-        data_list)
-
-    """
-    ioreqs = []
-    dkeys = []
-    akeys = []
-    data_list = []
-
-    container.open()
-
-    for obj_index in range(object_count):
-        # Insert object.
-        ioreqs.append(IORequest(
-            context=context, container=container.container, obj=None,
-            objtype=DaosObjClass.OC_S1))
-
-        for dkey_index in range(dkey_count):
-            # Prepare the dkey to insert into the object.
-            dkey_str = " ".join(
-                [base_dkey, str(obj_index), str(dkey_index)]).encode("utf-8")
-            dkeys.append(create_string_buffer(value=dkey_str, size=len(dkey_str)))
-
-            for akey_index in range(akey_count):
-                # Prepare the akey to insert into the dkey.
-                akey_str = " ".join(
-                    [base_akey, str(obj_index), str(dkey_index),
-                     str(akey_index)]).encode("utf-8")
-                akeys.append(create_string_buffer(value=akey_str, size=len(akey_str)))
-
-                # Prepare the data to insert into the akey.
-                data_str = " ".join(
-                    [base_data, str(obj_index), str(dkey_index),
-                     str(akey_index)]).encode("utf-8")
-                data_list.append(create_string_buffer(value=data_str, size=len(data_str)))
-                c_size = ctypes.c_size_t(ctypes.sizeof(data_list[-1]))
-
-                # Insert dkeys, akeys, and the data.
-                ioreqs[-1].single_insert(
-                    dkey=dkeys[-1], akey=akeys[-1], value=data_list[-1], size=c_size)
-
-    return (ioreqs, dkeys, akeys, data_list)
-
-
-def copy_remote_to_local(remote_file_path, test_dir, remote):
-    """Copy the given file from the server node to the local test node and retrieve
-    the original name.
-
-    Args:
-        remote_file_path (str): File path to copy to local.
-        test_dir (str): Test directory. Usually self.test_dir.
-        remote (str): Remote hostname to copy file from.
-    """
-    # Use clush --rcopy to copy the file from the remote server node to the local test
-    # node. clush will append .<server_hostname> to the file when copying.
-    args = "--rcopy {} --dest {}".format(remote_file_path, test_dir)
-    clush_command = get_clush_command(hosts=remote, args=args)
-    try:
-        run_command(command=clush_command)
-    except DaosTestError as error:
-        print("ERROR: Copying {} from {}: {}".format(remote_file_path, remote, error))
-        raise error
-
-    # Remove the appended .<server_hostname> from the copied file.
-    current_file_path = "".join([remote_file_path, ".", remote])
-    mv_command = "mv {} {}".format(current_file_path, remote_file_path)
-    try:
-        run_command(command=mv_command)
-    except DaosTestError as error:
-        print(
-            "ERROR: Moving {} to {}: {}".format(
-                current_file_path, remote_file_path, error))
-        raise error
-=======
 def wait_for_result(log, get_method, timeout, delay=1, add_log=False, **kwargs):
     """Wait for a result with a timeout.
 
@@ -1654,4 +1563,94 @@
     """
     result = run_remote(log, hosts, "uname", timeout=cmd_timeout, verbose=verbose)
     return result.passed
->>>>>>> f046ccb1
+
+
+def insert_objects(context, container, object_count, dkey_count, akey_count, base_dkey,
+                   base_akey, base_data):
+    """Insert objects, dkeys, akeys, and data into the container.
+
+    Args:
+        context (DaosContext):
+        container (TestContainer): Container to insert objects.
+        object_count (int): Number of objects to insert.
+        dkey_count (int): Number of dkeys to insert.
+        akey_count (int): Number of akeys to insert.
+        base_dkey (str): Base dkey. Index numbers will be appended to it.
+        base_akey (str):Base akey. Index numbers will be appended to it.
+        base_data (str):Base data that goes inside akey. Index numbers will be appended
+            to it.
+
+    Returns:
+        tuple: Inserted objects, dkeys, akeys, and data as (ioreqs, dkeys, akeys,
+        data_list)
+
+    """
+    ioreqs = []
+    dkeys = []
+    akeys = []
+    data_list = []
+
+    container.open()
+
+    for obj_index in range(object_count):
+        # Insert object.
+        ioreqs.append(IORequest(
+            context=context, container=container.container, obj=None,
+            objtype=DaosObjClass.OC_S1))
+
+        for dkey_index in range(dkey_count):
+            # Prepare the dkey to insert into the object.
+            dkey_str = " ".join(
+                [base_dkey, str(obj_index), str(dkey_index)]).encode("utf-8")
+            dkeys.append(create_string_buffer(value=dkey_str, size=len(dkey_str)))
+
+            for akey_index in range(akey_count):
+                # Prepare the akey to insert into the dkey.
+                akey_str = " ".join(
+                    [base_akey, str(obj_index), str(dkey_index),
+                     str(akey_index)]).encode("utf-8")
+                akeys.append(create_string_buffer(value=akey_str, size=len(akey_str)))
+
+                # Prepare the data to insert into the akey.
+                data_str = " ".join(
+                    [base_data, str(obj_index), str(dkey_index),
+                     str(akey_index)]).encode("utf-8")
+                data_list.append(create_string_buffer(value=data_str, size=len(data_str)))
+                c_size = ctypes.c_size_t(ctypes.sizeof(data_list[-1]))
+
+                # Insert dkeys, akeys, and the data.
+                ioreqs[-1].single_insert(
+                    dkey=dkeys[-1], akey=akeys[-1], value=data_list[-1], size=c_size)
+
+    return (ioreqs, dkeys, akeys, data_list)
+
+
+def copy_remote_to_local(remote_file_path, test_dir, remote):
+    """Copy the given file from the server node to the local test node and retrieve
+    the original name.
+
+    Args:
+        remote_file_path (str): File path to copy to local.
+        test_dir (str): Test directory. Usually self.test_dir.
+        remote (str): Remote hostname to copy file from.
+    """
+    # Use clush --rcopy to copy the file from the remote server node to the local test
+    # node. clush will append .<server_hostname> to the file when copying.
+    args = "--rcopy {} --dest {}".format(remote_file_path, test_dir)
+    clush_command = get_clush_command(hosts=remote, args=args)
+    try:
+        run_command(command=clush_command)
+    except DaosTestError as error:
+        print("ERROR: Copying {} from {}: {}".format(remote_file_path, remote, error))
+        raise error
+
+    # Remove the appended .<server_hostname> from the copied file.
+    current_file_path = "".join([remote_file_path, ".", remote])
+    mv_command = "mv {} {}".format(current_file_path, remote_file_path)
+    try:
+        run_command(command=mv_command)
+    except DaosTestError as error:
+        print(
+            "ERROR: Moving {} to {}: {}".format(
+                current_file_path, remote_file_path, error))
+        raise error