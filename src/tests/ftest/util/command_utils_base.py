--- conflicted
+++ resolved
@@ -793,88 +793,4 @@
             EnvironmentVariables: a copy of this object
 
         """
-<<<<<<< HEAD
-        return EnvironmentVariables(self)
-
-
-class PositionalParameter(FormattedParameter):
-    """Parameter that defines position.
-
-    Used to support positional parameters for dmg, daos, and ddb.
-    """
-
-    def __init__(self, position, default=None, str_format="{}", yaml_key=None):
-        """Create a PositionalParameter  object.
-
-        Args:
-            position (int): argument position/order
-            default (object, optional): default value for the param. Defaults to None.
-            str_format (str, optional): string format used for the parameter. Caller can
-                define the static parameter such as "-w" by passing it into here. Defaults
-                to "{}", in which case the value, which can be changed afterwards, would
-                be the parameter.
-            yaml_key (str, optional): the yaml key name to use when finding the value to
-                assign from the test yaml file. Default is None which will use the
-                object's variable name as the yaml key.
-        """
-        super().__init__(str_format, default, yaml_key)
-        self._position = position
-
-    @property
-    def position(self):
-        """Position property that defines the position of the parameter."""
-        return self._position
-
-    def __lt__(self, other):
-        return self.position < other.position
-
-    def __gt__(self, other):
-        return self.position > other.position
-
-    def __eq__(self, other):
-        return self.position == other.position
-
-    def __hash__(self):
-        """Returns self.position as the hash of the class.
-
-        This is used in CommandWithPositionalParameters.get_attribute_names()
-        where we use this object as the key for a dictionary.
-
-        """
-        return self.position
-
-
-class CommandWithPositionalParameters(CommandWithParameters):
-    """Command that uses positional parameters.
-
-    Used to support positional parameters for dmg, daos, and ddb.
-    """
-
-    def get_attribute_names(self, attr_type=None):
-        """Get a sorted list of the names of the attr_type attributes.
-
-        The list has the ordered positional parameters first, then
-        non-positional parameters.
-
-        Args:
-            attr_type(object, optional): A single object type or tuple of
-                object types used to filter class attributes by their type.
-                Defaults to None.
-
-        Returns:
-            list: a list of class attribute names used to define parameters
-
-        """
-        positional = {}
-        non_positional = []
-        for name in sorted(list(self.__dict__)):
-            attr = getattr(self, name)
-            if isinstance(attr, attr_type):
-                if hasattr(attr, "position"):
-                    positional[attr] = name
-                else:
-                    non_positional.append(name)
-        return [positional[key] for key in sorted(positional)] + non_positional
-=======
-        return EnvironmentVariables(self)
->>>>>>> c564e112
+        return EnvironmentVariables(self)