--- conflicted
+++ resolved
@@ -5,11 +5,8 @@
 """
 import os
 import time
-<<<<<<< HEAD
 import threading
-=======
 from collections import defaultdict
->>>>>>> master
 from ClusterShell.NodeSet import NodeSet
 
 from ior_test_base import IorTestBase
@@ -167,14 +164,9 @@
 
         return False
 
-<<<<<<< HEAD
     def verify_network_failure(self, ior_namespace, container_namespace, with_io=False):
         """Verify network failure can be recovered with some user interventions with
         DAOS.
-=======
-    def verify_network_failure(self, ior_namespace, container_namespace):
-        """Verify network failure can be recovered with some user interventions with DAOS.
->>>>>>> 7e04780d
 
         1. Create a pool and a container. Create a container with or without redundancy
         factor based on container_namespace.
