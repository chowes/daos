#!/usr/bin/env python3
#
# Copyright 2018-2023 Intel Corporation
#
# SPDX-License-Identifier: BSD-2-Clause-Patent

"""This provides consistency checking for CaRT log files."""

import pprint
import re
import sys
import time
import argparse
from collections import OrderedDict, Counter

import cart_logparse
HAVE_TABULATE = True
try:
    import tabulate
except ImportError:
    HAVE_TABULATE = False


class LogCheckError(Exception):
    """Error in the log parsing code"""

    def __str__(self):
        return self.__doc__


class NotAllFreed(LogCheckError):
    """Not all memory allocations freed"""


class WarningStrict(LogCheckError):
    """Error for warnings from strict files"""


class WarningMode(LogCheckError):
    """Error for warnings in strict mode"""


class ActiveDescriptors(LogCheckError):
    """Active descriptors at end of log file"""


class LogError(LogCheckError):
    """Errors detected in log file"""


class RegionContig():
    """Class to represent a memory region"""

    def __init__(self, start, end):
        self.start = start
        self.end = end

    def len(self):
        """Return the length of the region"""
        return self.end - self.start + 1

    def __str__(self):
        return '0x{:x}-0x{:x}'.format(self.start, self.end)

    def __eq__(self, other):
        if not isinstance(other, RegionContig):
            return False
        return self.start == other.start and self.end == other.end


def _ts_to_float(times):
    int_part = time.mktime(time.strptime(times[:-3], '%m/%d-%H:%M:%S'))
    float_part = int(times[-2:]) / 100
    return int_part + float_part


class RegionCounter():
    """Class to represent regions read/written to a file"""

    def __init__(self, start, end, times):
        self.start = start
        self.end = end
        self.reads = 1
        self.first_ts = times
        self.last_ts = times
        self.regions = []

    def add(self, start, end, times):
        """Record a new I/O operation"""
        self.reads += 1
        if start == self.end + 1:
            self.end = end
        else:
            self.regions.append(RegionContig(self.start, self.end))
            self.start = start
            self.end = end
        self.last_ts = times

    def __str__(self):
        bytes_count = 0

        # Make a list of the current regions, being careful not to
        # modify them.
        all_regions = list(self.regions)
        all_regions.append(RegionContig(self.start, self.end))

        regions = []
        prev_region = None
        rep_count = 0
        region = None
        for region in all_regions:
            bytes_count += region.len()
            if not prev_region or region == prev_region:
                rep_count += 1
                prev_region = region
                continue
            if rep_count > 0:
                regions.append('{}x{}'.format(str(region), rep_count))
            else:
                regions.append(str(region))
            rep_count = 1
            prev_region = region
        if rep_count > 0:
            regions.append('{}x{}'.format(str(region), rep_count))

        data = ','.join(regions)

        start_time = _ts_to_float(self.first_ts)
        end_time = _ts_to_float(self.last_ts)

        megabytes = int(bytes_count / (1024 * 1024))
        if megabytes * 1024 * 1024 == bytes_count:
            bytes_str = '{}Mb'.format(megabytes)
        else:
            bytes_str = '{:.1f}Mb'.format(bytes_count / (1024 * 1024))

        return '{} reads, {} {:.1f}Seconds {}'.format(self.reads,
                                                      bytes_str,
                                                      end_time - start_time,
                                                      data)


# Use a global variable here so show_line can remember previously reported
# error lines.
shown_logs = set()

# This is set by node_local_test in order to reconfigure this code so disable the invalid_name.
wf = None  # pylint: disable=invalid-name


def show_line(line, sev, msg, custom=None):
    """Output a log line in gcc error format"""
    # Only report each individual line once.

    log = "{}:{}:1: {}: {} '{}'".format(line.filename,
                                        line.lineno,
                                        sev,
                                        msg,
                                        line.get_anon_msg())
    if log in shown_logs:
        return
    print(log)
    if custom:
        custom.add(line, sev, msg)
    elif wf:
        wf.add(line, sev, msg)
    shown_logs.add(log)


class HwmCounter():
    """Class to track integer values, with high-water mark"""

    # Used for memory allocation sizes currently.
    def __init__(self):
        self.__val = 0
        self.__hwm = 0
        self.__acount = 0
        self.__fcount = 0

    def has_data(self):
        """Return true if there is any data registered"""
        return self.__hwm != 0

    def __str__(self):
        return 'Total:{:,} HWM:{:,} {} allocations, '.format(self.__val,
                                                             self.__hwm,
                                                             self.__acount) + \
            '{} frees {} possible leaks'.format(self.__fcount, self.__acount - self.__fcount)

    def add(self, val):
        """Add a value"""
        self.__acount += 1
        if val < 0:
            return
        self.__val += val
        if self.__val > self.__hwm:
            self.__hwm = self.__val

    def subtract(self, val):
        """Subtract a value"""
        self.__fcount += 1
        if val < 0:
            return
        self.__val -= val


<<<<<<< HEAD
class DLogEntity(dict):
    """A log entity from DAOS logging"""

    # pylint: disable=too-few-public-methods
    def __init__(self, line):
        self.quiet = False
        self.logging_functions = set()
        self.deleted = False
        self.children = []
        self['type'] = self.name()

    def mark_line(self, line):
        """Record a line"""
        self.logging_functions.add(line.function)
        self['functions'] = self.logging_functions

    def stats(self):
        """Return some description about this entity"""
        fns = ','.join(sorted(self.logging_functions))
        return '  functions used: {}, {} children'.format(fns, len(self.children))

    def delete(self):
        """Mark an item as deleted"""
        self.quiet = True
        self.deleted = True

    def add_child(self, child):
        """Add a child object"""
        self.children.append(child)
        if 'children' not in self:
            self['children'] = []

        self['children'].append(child)

    def name(self):
        """Return a name for this type"""
        return type(self).__name__


class DirHandle(DLogEntity):
    """Directory handle"""

    def __init__(self, line):
        super().__init__(line)
        self.desc = line.descriptor
        self.parent = line.parent
        self.readdir_count = 0
        self.plus_count = 0
        self.entries = 0

    def __str__(self):
        txt = 'Directory handle, id {} parent {} calls {} with {} entries,'.format(
            self.desc, self.parent, self.readdir_count, self.entries)
        if self.readdir_count == 1 and self.plus_count == 1:
            txt += ' Only one readdir call'
        elif self.plus_count == 1:
            txt += ' Adaptive readdirplus'
        elif self.plus_count == self.readdir_count:
            txt += ' Readdirplus used'
        return txt

    def add_line(self, line):
        """Record a line for the handle"""
        if line.get_field(2) == 'plus':
            self.readdir_count += 1
            if line.get_field(3) == '1':
                self.plus_count += 1
        elif line.get_field(2) == 'Checking':
            pass
        elif line.get_field(2) == 'Replying':
            self.entries += int(line.get_field(4))


class ReaddirHandle(DLogEntity):
    """Readdir handle"""

    def __init__(self, line):
        super().__init__(line)
        self.line = line
        self.parent = line.parent
        self.max_ref = 1

    def __str__(self):
        return 'Readdir handle,   id {} max_ref {}'.format(self.line.descriptor, self.max_ref)

    def add_line(self, line):
        """Record a line for the handle"""
        if line.get_field(2) in ('Appending', 'Adding', 'Added', 'Fetching'):
            return
        if line.get_field(2) == 'Ref':
            ref = int(line.get_field(4).strip(','))
            if ref > self.max_ref:
                self.max_ref = ref
            return


class InodeHandle(DLogEntity):
    """Inode handle"""

    def __init__(self, line):
        super().__init__(line)
        self.line = line
        self.dentry = None
        self.parent = line.parent
        self.getattr_calls = 0
        self.size = 0

    def __str__(self):
        if self.dentry is None:
            return 'inode, no dentry'
        return "inode: {} name '{}' getattr {} size {}".format(self.line.descriptor, self.dentry,
                                                               self.getattr_calls, self.size)

    def add_line(self, line):
        """Record a line for the handle"""
        if self.dentry is not None:
            if line.function == 'dfuse_cb_getattr':
                self.getattr_calls += 1
                self.size = int(line.get_field(9))
                return
            return

        if line.get_field(2) == 'file':
            self.dentry = line.get_field(3)[1:-1]
            self['name'] = self.dentry
            return


class FileHandle(DLogEntity):
    """File handle"""

    def __init__(self, line):
        super().__init__(line)
        self.line = line
        self.parent = line.parent
        self.ioctl_count = 0

    def __str__(self):
        return 'file handle'

    def add_line(self, line):
        """Record a line for the handle"""
        if line.function == 'dfuse_cb_ioctl':
            if line.get_field(2) == 'Returning':
                self.ioctl_count += 1
            return
        print(line.get_msg())


class RootInodeHandle(DLogEntity):
    """Inode handle"""

    def __init__(self, line):
        super().__init__(line)
        self.line = line
        self.dentry = None
        self.parent = line.parent

    def __str__(self):
        if self.dentry is None:
            return 'Root inode, no dentry'
        return "Root inode: {} name '{}'".format(self.line.descriptor, self.dentry)

    def add_line(self, line):
        """Record a line for the handle"""
        if self.dentry is not None:
            return

        if line.get_field(2) == 'file':
            self.dentry = line.get_field(3)[1:-1]


class NullHandle(DLogEntity):
    """Handle that doesn't do anything"""

    def __init__(self, line, dname):
        super().__init__(line)
        self.quiet = True
        self.dname = dname
        self['type'] = dname

    # pylint: disable=too-few-public-methods
    def add_line(self, _line):
        """Record a line for the handle"""

    def ___str__(self):
        return ''

    def name(self):
        """Override the name function"""
        return self.dname


class RootHandle(DLogEntity):
    """Root of everything"""

    # pylint: disable=too-few-public-methods
    def __init__(self, line):
        super().__init__(line)
        self.line = line
        self.parent = None

    def add_line(self, _line):
        """Record a line for the handle"""

    def __str__(self):
        return 'root'


class ReaddirTracer():
    """Parse readdir logs"""

    def __init__(self):
        self.all_handles = {}
        self.root = None
        self._reports = []

    def report(self):
        """Print some data"""
        print('Readdir report is')
        print('\n'.join(self._reports))
        print('Root is:')
        print(self.root)
        pprint.PrettyPrinter(indent=2, sort_dicts=False, compact=True).pprint(self.root)

    def add_line(self, line):
        """Parse a new line"""
        def new_desc():
            """Create a new object"""
            if line.get_field(2) == 'Registered':
                dtype = line.get_field(4)
                if not dtype.endswith("'"):
                    dtype += ' ' + line.get_field(5)
                dtype = dtype.strip("'")

                if dtype == 'inode':
                    return InodeHandle(line)
                if dtype == 'readdir':
                    return ReaddirHandle(line)
                if dtype == 'open handle':
                    if line.filename.endswith('opendir.c'):
                        return DirHandle(line)
                    return FileHandle(line)
                if dtype == 'root_inode':
                    return RootInodeHandle(line)
                if line.get_field(6) == 'root':
                    self.root = RootHandle(line)
                    return self.root
                return NullHandle(line, dtype)
            return NullHandle(line, 'unknown')

        if not line.trace and line.is_free:
            addr = line.get_field(5).rstrip('.')
            if addr not in self.all_handles:
                return
            handle = self.all_handles[addr]
            if not isinstance(handle, (NullHandle)):
                print(handle.parent)
                if handle.parent in self.all_handles:
                    parent = self.all_handles[handle.parent]
                    if not parent.quiet:
                        self._reports.append(str(parent))
                self._reports.append(str(handle))
                self._reports.append(handle.stats())
            handle.delete()
            del self.all_handles[addr]
            return

        if not line.trace:
            return

        if line.descriptor in self.all_handles:
            self.all_handles[line.descriptor].add_line(line)
            self.all_handles[line.descriptor].mark_line(line)
            return
        handle = new_desc()
        self.all_handles[line.descriptor] = handle
        if not isinstance(handle, RootHandle):
            self.all_handles[line.parent].add_child(handle)
=======
# During shutdown ERROR messages that end with these strings are not reported as errors.
SHUTDOWN_RC = ("DER_SHUTDOWN(-2017): 'Service should shut down'",
               "DER_NOTLEADER(-2008): 'Not service leader'")

# Functions that are never reported as errors.
IGNORED_FUNCTIONS = ('sched_watchdog_post', 'rdb_timerd')
>>>>>>> 8b251441


class LogTest():
    """Log testing"""

    # pylint: disable=too-many-statements
    # pylint: disable=too-many-locals

    def __init__(self, log_iter, quiet=False):
        self.quiet = quiet
        self._li = log_iter
        self.hide_fi_calls = False
        self.fi_triggered = False
        self.fi_location = None
        self.skip_suffixes = []

        # Records on number, type and frequency of logging.
        self.log_locs = Counter()
        self.log_fac = Counter()
        self.log_levels = Counter()
        self.log_count = 0
        self._common_shown = False

    def __del__(self):
        if not self.quiet and not self._common_shown:
            self._show_common_logs()

    def save_log_line(self, line):
        """Record a single line of logging"""
        if self.quiet:
            return
        self.log_count += 1
        try:
            loc = '{}:{}'.format(line.filename, line.lineno)
        except AttributeError:
            loc = 'Unknown'
        self.log_locs[loc] += 1
        self.log_fac[line.fac] += 1
        self.log_levels[line.level] += 1

    def _show_common_logs(self):
        """Report to stdout the most common logging locations"""
        if self.log_count == 0:
            return
        print('Parsed {} lines of logs'.format(self.log_count))
        print('Most common logging locations')
        for (loc, count) in self.log_locs.most_common(10):
            if count < 10:
                break
            percent = 100 * count / self.log_count
            print('Logging used {} times at {} ({:.1f}%)'.format(count, loc, percent))
        print('Most common facilities')
        for (fac, count) in self.log_fac.most_common(10):
            if count < 10:
                break
            print('{}: {} ({:.1f}%)'.format(fac, count, 100 * count / self.log_count))

        print('Most common levels')
        for (level, count) in self.log_levels.most_common(10):
            if count < 10:
                break
            print('{}: {} ({:.1f}%)'.format(cart_logparse.LOG_NAMES[level], count,
                                            100 * count / self.log_count))
        self._common_shown = True

    def check_log_file(self, abort_on_warning, show_memleaks=True, leak_wf=None):
        """Check a single log file for consistency"""
        to_raise = None
        for pid in self._li.get_pids():
            if wf:
                wf.reset_pending()
            try:
                self._check_pid_from_log_file(pid, abort_on_warning, leak_wf,
                                              show_memleaks=show_memleaks)
            except LogCheckError as error:
                if to_raise is None:
                    to_raise = error
        self._show_common_logs()
        if to_raise:
            raise to_raise

    def check_dfuse_io(self):
        """Parse dfuse i/o"""
        for pid in self._li.get_pids():

            client_pids = OrderedDict()
            for line in self._li.new_iter(pid=pid):
                self.save_log_line(line)
                if line.filename != 'src/client/dfuse/ops/read.c':
                    continue
                if line.get_field(3) != 'requested':
                    show_line(line, line.mask, "Extra output")
                    continue
                reg = line.re_region.fullmatch(line.get_field(2))
                start = int(reg.group(1), base=16)
                end = int(reg.group(2), base=16)
                reg = line.re_pid.fullmatch(line.get_field(4))

                pid = reg.group(1)

                if pid not in client_pids:
                    client_pids[pid] = RegionCounter(start, end, line.ts)
                else:
                    client_pids[pid].add(start, end, line.ts)

            for cpid in client_pids:
                print('{}:{}'.format(cpid, client_pids[pid]))

    def _check_pid_from_log_file(self, pid, abort_on_warning, leak_wf, show_memleaks=True):
        # pylint: disable=too-many-branches,too-many-nested-blocks
        """Check a pid from a single log file for consistency"""
        # pylint: disable=too-many-nested-blocks,too-many-locals,too-many-branches
        # Dict of active descriptors.
        active_desc = OrderedDict()
        active_desc['root'] = None

        # Dict of active RPCs
        active_rpcs = OrderedDict()

        err_count = 0
        warnings_strict = False
        warnings_mode = False
        server_shutdown = False

        regions = OrderedDict()
        memsize = HwmCounter()

        old_regions = {}

        error_files = set()

        have_debug = False

        trace_lines = 0
        non_trace_lines = 0
        cb_list = []

        if not self.quiet:
            cb_list.append((RpcReporting(), ('hg', 'rpc')))
            cb_list.append((ReaddirTracer(), ('dfuse')))

        for line in self._li.new_iter(pid=pid, stateful=True):
            for (cbe, facs) in cb_list:
                if line.fac in facs:
                    cbe.add_line(line)
            self.save_log_line(line)
            try:
                msg = ''.join(line._fields[2:])
                # Warn if a line references the name of the function it was in,
                # but skip short function names or _internal suffixes.
                if line.function in msg and len(line.function) > 6 and \
                   re.search(r'\b' + line.function + r'\b', msg) is not None and \
                   '{}_internal'.format(line.function) not in msg:
                    show_line(line, 'NORMAL', 'Logging references function name')
            except AttributeError:
                pass
            if abort_on_warning:
                if not server_shutdown and \
                   line.fac != 'external' and line.function == 'server_fini':
                    server_shutdown = True
                if line.level <= cart_logparse.LOG_LEVELS['WARN']:
                    show = True
                    if self.hide_fi_calls and line.fac != 'external':
                        if line.is_fi_site():
                            show = False
                        elif line.is_fi_alloc_fail():
                            show = False
                            self.fi_triggered = True
                            self.fi_location = line
                        elif '-1009' in line.get_msg():

                            src_offset = line.lineno - self.fi_location.lineno
                            if line.filename == self.fi_location.filename:
                                src_offset = line.lineno
                                src_offset -= self.fi_location.lineno
                                if 0 < src_offset < 5:
                                    show_line(line, 'NORMAL',
                                              'Logging allocation failure')

                            if not line.get_msg().endswith("DER_NOMEM(-1009): 'Out of memory'"):
                                show_line(line, 'LOW', 'Error does not use DF_RC')
                            # For the fault injection test do not report
                            # errors for lines that print -DER_NOMEM, as
                            # this highlights other errors and lines which
                            # report an error, but not a fault code.
                            show = False
                        elif line.get_msg().endswith(': 12 (Cannot allocate memory)'):
                            # dfs and dfuse use system error numbers, rather
                            # than daos, so allow ENOMEM as well as
                            # -DER_NOMEM
                            show = False
                        elif line.get_msg().endswith(': 5 (HG_NOMEM)'):
                            # Mercury uses hg error numbers, rather
                            # than daos, so allow HG_NOMEM as well as
                            # -DER_NOMEM
                            show = False
                    elif line.rpc:
                        # Ignore the SWIM RPC opcode, as this often sends RPCs that fail during
                        # shutdown.
                        if line.rpc_opcode == '0xfe000000':
                            show = False
                    # Disable checking for a number of conditions, either because these errors/lines
                    # are badly formatted or because they're intermittent and we don't want noise in
                    # the test results.
                    if line.fac == 'external':
                        show = False
                    elif show and server_shutdown and any(map(line.get_msg().endswith,
                                                              SHUTDOWN_RC)):
                        show = False
                    elif show and line.function in IGNORED_FUNCTIONS:
                        show = False
                    if show and any(map(line.get_msg().endswith, self.skip_suffixes)):
                        show = False
                    if show:
                        # Allow WARNING or ERROR messages, but anything higher like assert should
                        # trigger a failure.
                        if line.level < cart_logparse.LOG_LEVELS['ERR']:
                            show_line(line, 'HIGH', 'error in strict mode')
                        else:
                            show_line(line, 'NORMAL', 'warning in strict mode')
                        warnings_mode = True
            if line.trace:
                trace_lines += 1
                if not have_debug and line.level > cart_logparse.LOG_LEVELS['INFO']:
                    have_debug = True
                desc = line.descriptor
                if line.is_new():
                    if desc in active_desc:
                        show_line(active_desc[desc], 'NORMAL', 'not deregistered')
                        show_line(line, 'NORMAL', 'already exists')
                        err_count += 1
                    if line.parent not in active_desc:
                        show_line(line, 'error', 'add with bad parent')
                        if line.parent in regions:
                            show_line(regions[line.parent], 'NORMAL',
                                      'used as parent without registering')
                        err_count += 1
                    active_desc[desc] = line
                elif line.is_link():
                    parent = line.parent
                    if parent not in active_desc:
                        show_line(line, 'NORMAL', 'link with bad parent')
                        err_count += 1
                    desc = parent
                elif line.is_new_rpc():
                    active_rpcs[line.descriptor] = line
                if line.is_dereg():
                    if desc in active_desc:
                        del active_desc[desc]
                    else:
                        show_line(line, 'NORMAL', 'invalid desc remove')
                        err_count += 1
                elif line.is_dereg_rpc():
                    if desc in active_rpcs:
                        del active_rpcs[desc]
                    else:
                        show_line(line, 'NORMAL', 'invalid rpc remove')
                        err_count += 1
                else:
                    if have_debug and desc not in active_desc and desc not in active_rpcs:
                        show_line(line, 'NORMAL', 'inactive desc')
                        if line.descriptor in regions:
                            show_line(regions[line.descriptor], 'NORMAL',
                                      'Used as descriptor without registering')
                        error_files.add(line.filename)
                        err_count += 1
            elif len(line._fields) > 2:
                # is_calloc() doesn't work on truncated output so only test if
                # there are more than two fields to work with.
                non_trace_lines += 1
                if line.is_calloc():
                    pointer = line.calloc_pointer()
                    if pointer in regions:
                        # Report both the old and new allocation points here.
                        show_line(regions[pointer], 'NORMAL',
                                  'new allocation seen for same pointer (old)')
                        show_line(line, 'NORMAL',
                                  'new allocation seen for same pointer (new)')
                        err_count += 1
                    regions[pointer] = line
                    memsize.add(line.calloc_size())
                elif line.is_free():
                    pointer = line.free_pointer()
                    # If a pointer is freed then automatically remove the
                    # descriptor
                    if pointer in active_desc:
                        del active_desc[pointer]
                    if pointer in regions:
                        memsize.subtract(regions[pointer].calloc_size())
                        old_regions[pointer] = [regions[pointer], line]
                        del regions[pointer]
                    elif pointer != '(nil)':
                        # Logs no longer contain free(NULL) however old logs might so continue
                        # to handle this case.
                        if pointer in old_regions:
                            show_line(old_regions[pointer][0], 'ERROR',
                                      'double-free allocation point')
                            show_line(old_regions[pointer][1], 'ERROR', '1st double-free location')
                            show_line(line, 'ERROR', '2nd double-free location')
                        else:
                            show_line(line, 'HIGH', 'free of unknown memory')
                        err_count += 1
                elif line.is_realloc():
                    (new_pointer, old_pointer) = line.realloc_pointers()
                    (new_size, old_size) = line.realloc_sizes()
                    if new_pointer != '(nil)' and old_pointer != '(nil)':
                        if old_pointer not in regions:
                            show_line(line, 'HIGH', 'realloc of unknown memory')
                        else:
                            # Use calloc_size() here as the memory might not
                            # come from a realloc() call.
                            exp_sz = regions[old_pointer].calloc_size()
                            if old_size not in (0, exp_sz, new_size):
                                show_line(line, 'HIGH', 'realloc used invalid old size')
                            memsize.subtract(exp_sz)
                    regions[new_pointer] = line
                    memsize.add(new_size)
                    if old_pointer not in (new_pointer, '(nil)'):
                        if old_pointer in regions:
                            old_regions[old_pointer] = [regions[old_pointer], line]
                            del regions[old_pointer]
                        else:
                            show_line(line, 'NORMAL', 'realloc of unknown memory')
                            err_count += 1

        del active_desc['root']
        for (cbe, _) in cb_list:
            cbe.report()

        # This isn't currently used anyway.
        # if not have_debug:
        #    print('DEBUG not enabled, No log consistency checking possible')

        total_lines = trace_lines + non_trace_lines
        p_trace = trace_lines * 1.0 / total_lines * 100

        if not self.quiet:
            print("Pid {}, {} lines total, {} trace ({:.2f}%)".format(
                pid, total_lines, trace_lines, p_trace))

        if memsize.has_data():
            print("Memsize: {}".format(memsize))

        lost_memory = False
        if show_memleaks:
            for (_, line) in list(regions.items()):
                pointer = line.get_field(-1).rstrip('.')
                if pointer in active_desc:
                    show_line(line, 'NORMAL', 'descriptor not freed', custom=leak_wf)
                    del active_desc[pointer]
                else:
                    show_line(line, 'NORMAL', 'memory not freed', custom=leak_wf)
                lost_memory = True

        if active_desc:
            for (_, line) in list(active_desc.items()):
                show_line(line, 'NORMAL', 'desc not deregistered', custom=leak_wf)
            raise ActiveDescriptors()

        if active_rpcs:
            for (_, line) in list(active_rpcs.items()):
                show_line(line, 'NORMAL', 'rpc not deregistered')
        if error_files or err_count:
            raise LogError()
        if lost_memory:
            raise NotAllFreed()
        if warnings_strict:
            raise WarningStrict()
        if warnings_mode:
            raise WarningMode()


class RpcReporting():
    """Class for reporting a summary of RPC states"""

    known_functions = frozenset({'crt_hg_req_send',
                                 'crt_hg_req_destroy',
                                 'crt_rpc_complete',
                                 'crt_rpc_priv_alloc',
                                 'crt_rpc_handler_common',
                                 'crt_req_send',
                                 'crt_hg_req_send_cb'})

    def __init__(self):

        self._op_state_counters = {}
        self._c_states = {}
        self._c_state_names = set()
        self._current_opcodes = {}

    def add_line(self, line):
        """Parse a output line"""
        try:
            if line.function not in self.known_functions:
                return
        except AttributeError:
            return

        if line.is_new_rpc():
            rpc_state = 'ALLOCATED'
            opcode = line.get_field(-4)
            if opcode == 'per':
                opcode = line.get_field(-8)
        elif line.is_dereg_rpc():
            rpc_state = 'DEALLOCATED'
        elif line.endswith('submitted.'):
            rpc_state = 'SUBMITTED'
        elif line.function == 'crt_hg_req_send' and line.get_field(-6) == ('sent'):
            rpc_state = 'SENT'
        elif line.is_callback():
            rpc = line.descriptor
            rpc_state = 'COMPLETED'
            result = line.get_field(13).split('(')[0]
            self._c_state_names.add(result)
            opcode = self._current_opcodes[line.descriptor]
            try:
                self._c_states[opcode][result] += 1
            except KeyError:
                self._c_states[opcode] = Counter()
                self._c_states[opcode][result] += 1
        else:
            return

        rpc = line.descriptor

        if rpc_state == 'ALLOCATED':
            self._current_opcodes[rpc] = opcode
        else:
            opcode = self._current_opcodes[rpc]
        if rpc_state == 'DEALLOCATED':
            del self._current_opcodes[rpc]

        if opcode not in self._op_state_counters:
            self._op_state_counters[opcode] = {'ALLOCATED': 0,
                                               'DEALLOCATED': 0,
                                               'SENT': 0,
                                               'COMPLETED': 0,
                                               'SUBMITTED': 0}
        self._op_state_counters[opcode][rpc_state] += 1

    def report(self):
        """Print report to stdout"""
        if not bool(self._op_state_counters):
            return

        table = []
        errors = []
        names = sorted(self._c_state_names)
        if names:
            try:
                names.remove('DER_SUCCESS')
            except ValueError:
                pass
            names.insert(0, 'DER_SUCCESS')
        headers = ['OPCODE',
                   'ALLOCATED',
                   'SUBMITTED',
                   'SENT',
                   'COMPLETED',
                   'DEALLOCATED']

        for state in names:
            headers.append('-{}'.format(state))
        for (operation, counts) in sorted(self._op_state_counters.items()):
            row = [operation,
                   counts['ALLOCATED'],
                   counts['SUBMITTED'],
                   counts['SENT'],
                   counts['COMPLETED'],
                   counts['DEALLOCATED']]
            for state in names:
                try:
                    row.append(self._c_states[operation].get(state, ''))
                except KeyError:
                    row.append('')
            table.append(row)
            if counts['ALLOCATED'] != counts['DEALLOCATED']:
                errors.append("ERROR: Opcode {}: Alloc'd Total = {}, Dealloc'd Total = {}".
                              format(operation, counts['ALLOCATED'], counts['DEALLOCATED']))

        if HAVE_TABULATE:
            print('Opcode State Transition Tally')
            print(tabulate.tabulate(table,
                                    headers=headers,
                                    stralign='right'))

        for error in errors:
            print(error)


def run():
    """Trace a single file"""
    parser = argparse.ArgumentParser()
    parser.add_argument('--dfuse', help='Summarise dfuse I/O', action='store_true')
    parser.add_argument('--warnings', action='store_true')
    parser.add_argument('file', help='input file')
    args = parser.parse_args()
    try:
        log_iter = cart_logparse.LogIter(args.file)
    except UnicodeDecodeError:
        # If there is a unicode error in the log file then retry with checks
        # enabled which should both report the error and run in latin-1 so
        # perform the log parsing anyway.  The check for log_iter.file_corrupt
        # later on will ensure that this error does not get logged, then
        # ignored.
        # The only possible danger here is the file is simply too big to check
        # the encoding on, in which case this second attempt would fail with
        # an out-of-memory error.
        log_iter = cart_logparse.LogIter(args.file, check_encoding=True)
    test_iter = LogTest(log_iter)
    if args.dfuse:
        test_iter.check_dfuse_io()
    else:
        try:
            test_iter.check_log_file(args.warnings)
        except LogError:
            print('Errors in log file, ignoring')
        except NotAllFreed:
            print('Memory leaks, ignoring')
    if log_iter.file_corrupt:
        sys.exit(1)


if __name__ == '__main__':
    run()<|MERGE_RESOLUTION|>--- conflicted
+++ resolved
@@ -204,7 +204,6 @@
         self.__val -= val
 
 
-<<<<<<< HEAD
 class DLogEntity(dict):
     """A log entity from DAOS logging"""
 
@@ -484,14 +483,14 @@
         self.all_handles[line.descriptor] = handle
         if not isinstance(handle, RootHandle):
             self.all_handles[line.parent].add_child(handle)
-=======
+
+
 # During shutdown ERROR messages that end with these strings are not reported as errors.
 SHUTDOWN_RC = ("DER_SHUTDOWN(-2017): 'Service should shut down'",
                "DER_NOTLEADER(-2008): 'Not service leader'")
 
 # Functions that are never reported as errors.
 IGNORED_FUNCTIONS = ('sched_watchdog_post', 'rdb_timerd')
->>>>>>> 8b251441
 
 
 class LogTest():
