hosts:
  test_servers:
    - server-A
    - server-B
    - server-C
  test_clients:
    - client-A
timeout: 950
server_config:
  name: daos_server
  engines_per_host: 1
  servers:
    0:
      targets: 1
      log_mask: DEBUG
      env_vars:
        - DD_MASK=mgmt,md,dsms,any
        - D_LOG_FLUSH=DEBUG
pool:
  control_method: dmg
  scm_size: 5G
  name: daos_server
container:
  control_method: daos
  type: POSIX
<<<<<<< HEAD
  properties: rf:2
=======
  properties: rd_fac:1
>>>>>>> ad928c9d
attrtests:
  num_attributes: 20
dfuse:
  mount_dir: "/tmp/daos_dfuse1/"
  disable_caching: True
ior:
  ior_timeout: 120
  client_processes:
    np: 2
  test_file: daos:/testFile
  api: POSIX
  dfs_oclass: "RP_2GX"
  transfer_size: '1M'
  block_size: '128M'
  iorflags:
    write_flg: "-w -W -k -G 1 -i 1"
    read_flg: "-C -k -e -r -R -g -G 27 -Q 1 -vv"
interop:
  # Example of upgrade/downgrade RPMs from local tar file
  # upgrade_rpms: ["/home/dinghwah/RPM/2.1.104/daos-2.1.104-1.el8.x86_64.rpm"]
  # downgrade_rpms: ["/home/dinghwah/RPM/2.0.3.rc4.signed/daos-2.0.3-5.el8.x86_64.rpm"]
  upgrade_repo: "/etc/yum.repos.d/test22-1.repo"
  downgrade_repo: "/etc/yum.repos.d/test203.repo"<|MERGE_RESOLUTION|>--- conflicted
+++ resolved
@@ -23,11 +23,7 @@
 container:
   control_method: daos
   type: POSIX
-<<<<<<< HEAD
-  properties: rf:2
-=======
-  properties: rd_fac:1
->>>>>>> ad928c9d
+  properties: rf:1
 attrtests:
   num_attributes: 20
 dfuse:
