'''
  (C) Copyright 2022 Intel Corporation.

  SPDX-License-Identifier: BSD-2-Clause-Patent
'''
import os
import traceback
import random
import base64
import time

from pydaos.raw import DaosApiError
from general_utils import get_random_bytes, pcmd, run_pcmd
from agent_utils import include_local_host
from command_utils_base import CommandFailure
from ior_test_base import IorTestBase

<<<<<<< HEAD

# pylint: disable=global-variable-not-assigned,global-statement
=======
# pyint: disable=global-variable-not-assigned,global-statement
>>>>>>> 5d975d44
# pylint: disable=too-many-ancestors
class UpgradeDowngradeTest(IorTestBase):
    """
    Tests DAOS container attribute get/set/list.
    :avocado: recursive
    """
    def __init__(self, *args, **kwargs):
        """Initialize a ContainerAttributeTest object."""
        super().__init__(*args, **kwargs)
        self.daos_cmd = None
        self.upgrade_repo = ""
        self.downgrade_repo = ""

    @staticmethod
    def create_data_set(num_attributes):
        """Create the large attribute dictionary.

        Args:
            num_attributes (int): number of attributes to be created on container.
        Returns:
            dict: a large attribute dictionary
        """
        data_set = {}
        for index in range(num_attributes):
            size = random.randint(1, 10)  # nosec
            key = str(index).encode("utf-8")
            data_set[key] = get_random_bytes(size)
        return data_set

    def verify_list_attr(self, indata, attributes_list):
        """Verify the length of the Attribute names

        Args:
            indata (dict): Dict used to set attr
            attributes_list (list): List obtained from list attr
        """
        length = sum(map(len, indata.keys()))
        size = sum(map(len, attributes_list))

        self.log.info("Verifying list_attr output:")
        self.log.info("  set_attr names:  %s", list(indata.keys()))
        self.log.info("  set_attr size:   %s", length)
        self.log.info("  list_attr names: %s", attributes_list)
        self.log.info("  list_attr size:  %s", size)

        if length != size:
            self.fail(
                "FAIL: Size does not matching for Names in list attr, Expected "
                "len={} and received len={}".format(length, size))
        # verify the Attributes names in list_attr retrieve
        for key in indata.keys():
            if key.decode() not in attributes_list:
                self.fail(
                    "FAIL: Name does not match after list attr, Expected "
                    "buf={} and received buf={}".format(key, attributes_list))

    def verify_get_attr(self, indata, outdata):
        """verify the Attributes value after get_attr

        Args:
             indata (dict): In data item of container get_attr.
             outdata (dict): Out data from container get_attr.
        """
        decoded = {}
        for key, val in outdata.items():
            if isinstance(val, bytes):
                decoded[key.decode()] = val
            else:
                decoded[key] = base64.b64decode(val)

        self.log.info("Verifying get_attr output:")
        self.log.info("  get_attr data: %s", indata)
        self.log.info("  set_attr data: %s", decoded)

        for attr, value in indata.items():
            if value != decoded.get(attr.decode(), None):
                self.fail(
                    "FAIL: Value does not match after get({}), Expected "
                    "val={} and received val={}".format(attr, value,
                                                        decoded.get(attr.decode(), None)))

    def check_result(self, result):
        """check for command result, raise failure when error encountered

        Args:
             result (dict): dictionary of result to check.
        """
        self.log.info("--check_result, result= %s", result)
        if result[0]['exit_status'] != 0:
            self.fail("##Error detected from check_result")
        else:
            self.log.info("--check_result passed")

    def show_daos_version(self, all_hosts, hosts_client):
        """show daos version

        Args:
            all_hosts (NodeSet): all hosts.
            hosts_client (NodeSet): client hosts to show daos and dmg version.
        """
        result = run_pcmd(all_hosts, "rpm -qa | grep daos")
        self.check_result(result)
        result = run_pcmd(hosts_client, "dmg version")
        self.check_result(result)
        result = run_pcmd(hosts_client, "daos version")
        self.check_result(result)

    def updowngrade_via_repo(self, servers, clients, repo_1, repo_2):
        """Upgrade downgrade hosts

        Args:
            hosts (NodeSet): test hosts.
            updown (str): upgrade or downgrade
            repo_1 (str): full path of repository to downgrade
            repo_2 (str): full path of repository to upgrade
        """
        repo_1_sav = repo_1 + "_sav"
        repo_2_sav = repo_2 + "_sav"
        cmds = []
        cmds.append("sudo yum remove daos -y")
        cmds.append("sudo mv {0} {1}".format(repo_1, repo_1_sav))
        cmds.append("sudo mv {0} {1}".format(repo_2_sav, repo_2))
        cmds.append("rpm -qa | grep daos")
        cmds.append("sudo yum install daos-tests -y")
        cmds.append("rpm -qa | grep daos")
        cmds_client = cmds + ["sudo cp /etc/daos/daos_agent.yml.rpmsave /etc/daos/daos_agent.yml"]
        cmds_client += ["sudo cp /etc/daos/daos_control.yml.rpmsave /etc/daos/daos_control.yml"]
        cmds_svr = cmds + ["sudo cp /etc/daos/daos_server.yml.rpmsave /etc/daos/daos_server.yml"]

        if servers:
            self.log.info("==upgrade_downgrading on servers: %s", servers)
            for cmd in cmds_svr:
                self.log.info("==cmd= %s", cmd)
                result = run_pcmd(servers, cmd)
            self.log.info("==servers pcmd yum upgrade/downgrade result= %s", result)
            # (5)Restart servers
            self.log.info("==Restart servers after upgrade/downgrade.")
            self.restart_servers()
        if clients:
            self.log.info("==upgrade_downgrading on hosts_client: %s", clients)
            for cmd in cmds_client:
                self.log.info("==cmd= %s", cmd)
                result = run_pcmd(clients, cmd)
            self.log.info("==clients pcmd yum upgrade/downgrade result= %s", result)

        self.log.info("==sleeping 5 more seconds after upgrade/downgrade")
        time.sleep(5)

    def upgrade(self, servers, clients):
        """Upgrade hosts via repository or RPMs

        Args:
            servers (NodeSet): servers to be upgraded.
            clients (NodeSet): clients to be upgraded.
        """
        if ".repo" in self.upgrade_repo:
            repo_2 = self.upgrade_repo
            repo_1 = self.downgrade_repo
            self.updowngrade_via_repo(servers, clients, repo_1, repo_2)
        else:
            all_hosts = servers + clients
            self.updowngrade_via_rpms(all_hosts, "upgrade", self.upgrade_repo)

    def downgrade(self, servers, clients):
        """Downgrade hosts via repository or RPMs

        Args:
            servers (NodeSet): servers to be upgraded.
            clients (NodeSet): clients to be upgraded.
        """
        if ".repo" in self.upgrade_repo:
            repo_1 = self.upgrade_repo
            repo_2 = self.downgrade_repo
            self.updowngrade_via_repo(servers, clients, repo_1, repo_2)
        else:
            all_hosts = servers + clients
            self.updowngrade_via_rpms(all_hosts, "downgrade", self.downgrade_repo)

    def updowngrade_via_rpms(self, hosts, updown, rpms):
        """Upgrade downgrade hosts

        Args:
            hosts (NodeSet): test hosts.
            updown (str): upgrade or downgrade
            rpms (list): full path of RPMs to be upgrade or downgrade
        """
        cmds = []
        for rpm in rpms:
            cmds.append("sudo yum {} -y {}".format(updown, rpm))
        cmds.append("sudo ipcrm -a")
        cmds.append("sudo ipcs")
        self.log.info("==upgrade_downgrading on hosts: %s", hosts)
        for cmd in cmds:
            self.log.info("==cmd= %s", cmd)
            result = run_pcmd(hosts, cmd)
        self.log.info("==sleeping 5 more seconds")
        time.sleep(5)
        self.log.info("==pcmd yum upgrade/downgrade result= %s", result)

    def daos_ver_after_upgraded(self, host):
        """To display daos and dmg version, and check for error.

        Args:
            host (NodeSet): test host.
        """
<<<<<<< HEAD
        cmds = ["daos version",
                "dmg version",
                "daos pool query {}".format(self.pool.identifier)]
=======
        cmds = [
            "daos version",
            "dmg version",
            "daos pool query {}".format(self.pool.identifier)]
>>>>>>> 5d975d44
        for cmd in cmds:
            self.log.info("==cmd= %s", cmd)
            result = pcmd(host, cmd, False)
            if 0 not in result or len(result) > 1:
                failed = []
                for item, value in list(result.items()):
                    if item != 0:
                        failed.extend(value)
                raise CommandFailure("##Error occurred running '{}' on {}".format(
                    cmd, host))
            self.log.info("==>%s result= %s", cmd, result)

    def veryfy_daos_libdaos(self, step, hosts_client, cmd, positive_test, agent_server_ver,
                            exp_err=None):
        """Verify daos and libdaos interoperability between different version of agent and server.

        Args:
            step (str): test step for logging.
            hosts_client (NodeSet): clients to launch test.
            cmd (str): command to launch.
            positive_test (bool): True for positive test, false for negative test.
            agent_server_ver (str): agent and server version.
            exp_err (str): expected error message for negative testcase.
        """
        if positive_test:
            self.log.info("==(%s)Positive_test: %s, on %s", step, cmd, agent_server_ver)
        else:
            self.log.info("==(%s)Negative_test: %s, on %s", step, cmd, agent_server_ver)
        return1 = run_pcmd(hosts_client, cmd)
        if positive_test:
            if return1[0]['exit_status']:
                self.fail("##({0})Test failed, {1}, on {2}".format(step, cmd, agent_server_ver))
        else:
            self.log.info("-->return1= %s", return1)
            if not return1[0]['exit_status']:
                self.fail("##({0})Test failed, {1}, on {2}".format(step, cmd, agent_server_ver))
            if exp_err not in return1[0]['stdout'][0]:
                self.fail("##({0})Test failed, {1}, on {2}, expect_err {3} "
                          "not shown on stdout".format(step, cmd, agent_server_ver, exp_err))
        self.log.info("==(%s)Test passed, %s, on %s", step, cmd, agent_server_ver)

    def test_diff_versions_agent_server(self):
        """
        JIRA ID:
            DAOS-10287: Negative test mix server ranks with of 2.0 and 2.2.
            DAOS-10276: Different version of server and client.
            DAOS-10278: Verify new pool create after server upgraded to new version.
            DAOS-10283: Verify formatted 2.0 upgraded to 2.2 pool create system downgrade to 2.0
            DAOS-11689: Interoperability between different version of daos_server and daos_agent
            DAOS-11691: Interoperability between different version of daos_server and libdaos

        Test step:
            (1)Setup
            (2)dmg system stop
            (3)Upgrade 1 server-host to new version
            (4)Negative test - dmg pool query on mix-version servers
            (5)Upgrade rest server-hosts to 2.2
            (6)Restart 2.0 agent
            (7)Verify 2.0 agent connect to 2.2 server, daos and libdaos
            (8)Upgrade agent to 2.2
            (9)Verify pool and containers create on 2.2 agent and server
            (10)Downgrade server to 2.0
            (11)Verify 2.2 agent to 2.0 server, daos and libdaos
            (12)Downgrade agent to 2.0

        To launch test:
            (1)sudo yum install all needed RPMs to all hosts
            (2)define repository with RPMs to updown_grade.yaml
            (3)./launch.py test_diff_versions_agent_server -ts boro-[..] -tc boro-[..]

        :avocado: tags=manual
        :avocado: tags=interop
        :avocado: tags=test_diff_versions_agent_server
        """
        # (1)Setup
        self.log.info("==(1)Setup, create pool and container.")
        hosts_client = self.hostlist_clients
        hosts_server = self.hostlist_servers
        all_hosts = include_local_host(hosts_server)
        self.upgrade_repo = self.params.get("upgrade_repo", '/run/interop/*')
        self.downgrade_repo = self.params.get("downgrade_repo", '/run/interop/*')
        self.add_pool(connect=False)
        pool_id = self.pool.identifier
        self.add_container(self.pool)
        self.container.open()
        cmd = "dmg system query"
        positive_test = True
        negative_test = False
        agent_server_ver = "2.0 agent to 2.0 server"
        self.veryfy_daos_libdaos("1.1", hosts_client, cmd, positive_test, agent_server_ver)

        # (2)dmg system stop
        self.log.info("==(2)Dmg system stop.")
        self.get_dmg_command().system_stop()
        errors = []
        errors.extend(self._stop_managers(self.server_managers, "servers"))
        errors.extend(self._stop_managers(self.agent_managers, "agents"))

        # (3)Upgrade 1 server-host to new
        self.log.info("==(3)Upgrade 1 server to 2.2.")
        server = hosts_server[0:1]
        self.upgrade(server, [])
        self.log.info("==(3.1)server %s Upgrade to 2.2 completed.", server)

        # (4)Negative test - dmg pool query on mix-version servers
        self.log.info("==(4)Negative test - dmg pool query on mix-version servers.")
        agent_server_ver = "2.0 agent, mix-version server-hosts"
        cmd = "dmg pool list"
        exp_err = "unable to contact the DAOS Management Service"
        self.veryfy_daos_libdaos(
            "4.1", hosts_client, cmd, negative_test, agent_server_ver, exp_err)

        # (5)Upgrade rest server-hosts to 2.2
        server = hosts_server[1:len(hosts_server)]
        self.log.info("==(5) Upgrade rest server %s to 2.2.", server)
        self.upgrade(server, [])
        self.log.info("==(5.1) server %s Upgrade to 2.2 completed.", server)

        # (6)Restart 2.0 agent
        self.log.info("==(6)Restart 2.0 agent")
        self._start_manager_list("agent", self.agent_managers)
        self.show_daos_version(all_hosts, hosts_client)

        # (7)Verify 2.0 agent connect to 2.2 server
        self.log.info("==(7)Verify 2.0 agent connect to 2.2 server")
        agent_server_ver = "2.0 agent to 2.2 server"
        cmd = "daos pool query {0}".format(pool_id)
        self.veryfy_daos_libdaos("7.1", hosts_client, cmd, positive_test, agent_server_ver)
        cmd = "dmg pool query {0}".format(pool_id)
        exp_err = "admin:0.0.0 are not compatible"
        self.veryfy_daos_libdaos(
            "7.2", hosts_client, cmd, negative_test, agent_server_ver, exp_err)
        cmd = "sudo daos_agent dump-attachinfo"
        self.veryfy_daos_libdaos("7.3", hosts_client, cmd, positive_test, agent_server_ver)
        cmd = "daos cont create {0} --type POSIX --properties 'rf:2'".format(pool_id)
        self.veryfy_daos_libdaos("7.4", hosts_client, cmd, positive_test, agent_server_ver)
        cmd = "daos pool autotest --pool {0}".format(pool_id)
        self.veryfy_daos_libdaos("7.5", hosts_client, cmd, positive_test, agent_server_ver)

        # (8)Upgrade agent to 2.2
        self.log.info("==(8)Upgrade agent to 2.2, now 2.2 servers 2.2 agent.")
        self.upgrade([], hosts_client)
        self._start_manager_list("agent", self.agent_managers)
        self.show_daos_version(all_hosts, hosts_client)

        # (9)Pool and containers create on 2.2 agent and server
        self.log.info("==(9)Create new pools and containers on 2.2 agent to 2.2 server")
        agent_server_ver = "2.2 agent to 2.2 server"
        cmd = "dmg pool create  --size 5G --label New_pool1"
        self.veryfy_daos_libdaos("9.1", hosts_client, cmd, positive_test, agent_server_ver)
        cmd = "dmg pool list"
        self.veryfy_daos_libdaos("9.2", hosts_client, cmd, positive_test, agent_server_ver)
        cmd = "daos cont create New_pool1 --label C21 --type POSIX --properties 'rf:2'"
        self.veryfy_daos_libdaos("9.3", hosts_client, cmd, positive_test, agent_server_ver)
        cmd = "daos cont create New_pool1 --label C22 --type POSIX --properties 'rf:2'"
        self.veryfy_daos_libdaos("9.4", hosts_client, cmd, positive_test, agent_server_ver)
        cmd = "daos container list New_pool1"
        self.veryfy_daos_libdaos("9.5", hosts_client, cmd, positive_test, agent_server_ver)
        cmd = "sudo daos_agent dump-attachinfo"
        self.veryfy_daos_libdaos("9.6", hosts_client, cmd, positive_test, agent_server_ver)
        cmd = "daos pool autotest --pool New_pool1"
        self.veryfy_daos_libdaos("9.7", hosts_client, cmd, positive_test, agent_server_ver)

        # (10)Downgrade server to 2.0
        self.log.info("==(10)Downgrade server to 2.0, now 2.2 agent to 2.0 server.")
        self.log.info("==(10.1)Dmg system stop.")
        self.get_dmg_command().system_stop()
        errors = []
        errors.extend(self._stop_managers(self.server_managers, "servers"))
        errors.extend(self._stop_managers(self.agent_managers, "agents"))
        self.log.info("==(10.2)Downgrade server to 2.0")
        self.downgrade(hosts_server, [])
        self.log.info("==(10.3)Restart 2.0 agent")
        self._start_manager_list("agent", self.agent_managers)
        self.show_daos_version(all_hosts, hosts_client)

        # (11)Verify 2.2 agent to 2.0 server
        agent_server_ver = "2.2 agent to 2.0 server"
        cmd = "daos pool query {0}".format(pool_id)
        self.veryfy_daos_libdaos("11.1", hosts_client, cmd, positive_test, agent_server_ver)
        cmd = "dmg pool query {0}".format(pool_id)
        exp_err = "does not match"
        self.veryfy_daos_libdaos(
            "11.2", hosts_client, cmd, negative_test, agent_server_ver, exp_err)
        cmd = "sudo daos_agent dump-attachinfo"
        self.veryfy_daos_libdaos("11.3", hosts_client, cmd, positive_test, agent_server_ver)
        cmd = "daos cont create {0} --label 'C_oldP' --type POSIX --properties 'rf:2'".format(
            pool_id)
        self.veryfy_daos_libdaos("11.4", hosts_client, cmd, positive_test, agent_server_ver)
        cmd = "daos cont create New_pool1 --label 'C_newP' --type POSIX --properties 'rf:2'"
        exp_err = "DER_NO_SERVICE(-2039)"
        self.veryfy_daos_libdaos(
            "11.5", hosts_client, cmd, negative_test, agent_server_ver, exp_err)
        exp_err = "common ERR"
        cmd = "daos pool autotest --pool {0}".format(pool_id)
        self.veryfy_daos_libdaos(
            "11.6", hosts_client, cmd, negative_test, agent_server_ver, exp_err)

        # (12)Downgrade agent to 2.0
        self.log.info("==(12)Agnet %s  Downgrade started.", hosts_client)
        self.downgrade([], hosts_client)
        self.log.info("==Test passed")

    def test_upgrade_downgrade(self):
        """
        JIRA ID:
            DAOS-10274: DAOS interoperability test user interface test
            DAOS-10275: DAOS interoperability test system and pool upgrade basic
            DAOS-10280: DAOS upgrade from 2.0 to 2.2 and downgrade back to 2.0

        Test description:
            (1)Show rpm, dmg and daos versions on all hosts
            (2)Create pool containers and attributes, setup and run IOR
            (3)Dmg system stop
            (4)Upgrade RPMs to specified version
            (5)Restart servers
            (6)Restart agent
               verify pool and container attributes
               verify IOR data integrity and data of symlink after upgraded
            (7)Dmg pool get-prop after RPMs upgraded before Pool upgraded
            (8)Dmg pool upgrade and get-prop after RPMs upgraded
            (9)Create new pool after rpms Upgraded
            (10)Downgrade and cleanup
            (11)Restart servers and agent

        To launch test:
            (1)sudo yum install all needed RPMs to all hosts
            (2)define repository with RPMs to updown_grade.yaml
            (3)./launch.py test_upgrade_downgrade -ts boro-[..] -tc boro-[..]

        :avocado: tags=manual
        :avocado: tags=interop
        :avocado: tags=test_upgrade_downgrade
        """
        # (1)Setup
        hosts_client = self.hostlist_clients
        hosts_server = self.hostlist_servers
        all_hosts = include_local_host(hosts_server)
        self.upgrade_repo = self.params.get("upgrade_repo", '/run/interop/*')
        self.downgrade_repo = self.params.get("downgrade_repo", '/run/interop/*')
        num_attributes = self.params.get("num_attributes", '/run/attrtests/*')
        mount_dir = self.params.get("mount_dir", '/run/dfuse/*')
        self.log.info("(1)==Show rpm, dmg and daos versions on all hosts.")
        self.show_daos_version(all_hosts, hosts_client)

        # (2)Create pool containers and attributes
        self.log.info("(2)==Create pool containers and attributes.")
        self.add_pool(connect=False)
        pool_id = self.pool.identifier
        self.add_container(self.pool)
        self.container.open()
        self.daos_cmd = self.get_daos_command()
        attr_dict = self.create_data_set(num_attributes)

        try:
            self.container.container.set_attr(data=attr_dict)
            data = self.daos_cmd.container_list_attrs(
                pool=self.pool.uuid,
                cont=self.container.uuid,
                verbose=False)
            self.verify_list_attr(attr_dict, data['response'])

            data = self.daos_cmd.container_list_attrs(
                pool=self.pool.uuid,
                cont=self.container.uuid,
                verbose=True)
            self.verify_get_attr(attr_dict, data['response'])
        except DaosApiError as excep:
            print(excep)
            print(traceback.format_exc())
            self.fail("Test was expected to pass but it failed.\n")
        self.container.close()
        self.pool.disconnect()

        # IOR before upgrade
        self.log.info("(2.1)==Setup and run IOR.")
        result = run_pcmd(hosts_client, "mkdir -p {}".format(mount_dir))
        ior_timeout = self.params.get("ior_timeout", '/run/ior/*')
        iorflags_write = self.params.get("write_flg", '/run/ior/iorflags/')
        testfile = os.path.join(mount_dir, "testfile")
        testfile_sav = os.path.join(mount_dir, "testfile_sav")
        testfile_sav2 = os.path.join(mount_dir, "testfile_sav2")
        symlink_testfile = os.path.join(mount_dir, "symlink_testfile")
        self.ior_cmd.flags.update(iorflags_write)
        self.run_ior_with_pool(
            timeout=ior_timeout, create_pool=False, create_cont=False, stop_dfuse=False)
        result = run_pcmd(hosts_client, "cd {}".format(mount_dir))
        result = run_pcmd(hosts_client, "ls -l {}".format(testfile))
        result = run_pcmd(hosts_client, "cp {0} {1}".format(testfile, testfile_sav))
        self.check_result(result)
        result = run_pcmd(hosts_client, "cp {0} {1}".format(testfile, testfile_sav2))
        self.check_result(result)
        result = run_pcmd(
            hosts_client, "ln -vs {0} {1}".format(testfile_sav2, symlink_testfile))
        result = run_pcmd(hosts_client, "diff {0} {1}".format(testfile, testfile_sav))
        self.check_result(result)
        result = run_pcmd(hosts_client, "ls -l {}".format(symlink_testfile))
        self.check_result(result)
        self.container.close()
        self.pool.disconnect()
        result = run_pcmd(hosts_client, "fusermount3 -u {}".format(mount_dir))
        self.check_result(result)

        # (3)dmg system stop
        self.log.info("(3)==Dmg system stop.")
        self.get_dmg_command().system_stop()
        errors = []
        errors.extend(self._stop_managers(self.server_managers, "servers"))
        errors.extend(self._stop_managers(self.agent_managers, "agents"))

        # (4)Upgrade
        self.log.info("(4)==Upgrade RPMs to 2.2.")
        self.upgrade(hosts_server, hosts_client)

        self.log.info("==sleeping 30 more seconds")
        time.sleep(30)
        # (5)Restart servers
        self.log.info("(5)==Restart servers.")
        self.restart_servers()

        # (6)Verification after upgraded
        self.log.info("(6)==verify pool and container attributes after upgraded.")
        # Restart agent
        self.log.info("(6.1)====Restarting rel_2.2 agent after upgrade.")
        self._start_manager_list("agent", self.agent_managers)
        self.show_daos_version(all_hosts, hosts_client)

        self.get_dmg_command().pool_list(verbose=True)
        self.get_dmg_command().pool_query(pool=pool_id)
        self.daos_cmd.pool_query(pool=pool_id)

        # Verify pool container attributes
        self.log.info("(6.2)====Verifying container attributes after upgrade.")
        data = self.daos_cmd.container_list_attrs(
            pool=self.pool.uuid,
            cont=self.container.uuid,
            verbose=True)
        self.verify_get_attr(attr_dict, data['response'])
        self.daos_ver_after_upgraded(hosts_client)

        # Verify IOR data and symlink
        self.log.info("(6.3)====Verifying container IOR data and symlink.")
        result = run_pcmd(
            hosts_client,
            "dfuse --mountpoint {0} --pool {1} --container {2}".format(
                mount_dir, pool_id, self.container))
        self.check_result(result)
        result = run_pcmd(hosts_client, "diff {0} {1}".format(testfile, testfile_sav))
        self.check_result(result)
        result = run_pcmd(hosts_client, "diff {0} {1}".format(symlink_testfile, testfile_sav2))
        self.check_result(result)

        # (7)Dmg pool get-prop
        self.log.info("(7)==Dmg pool get-prop after RPMs upgraded before Pool upgraded")
        result = run_pcmd(hosts_client, "dmg pool get-prop {}".format(pool_id))
        self.check_result(result)

        # (8)Pool property verification after upgraded
        self.log.info("(8)==Dmg pool upgrade and get-prop after RPMs upgraded")
        result = run_pcmd(hosts_client, "dmg pool upgrade {}".format(pool_id))
        self.check_result(result)
        result = run_pcmd(hosts_client, "dmg pool get-prop {}".format(pool_id))
        self.check_result(result)

        self.pool.destroy()

        # (9)Create new pool
        self.log.info("(9)==Create new pool after rpms Upgraded")
        self.add_pool(connect=False)
        pool2_id = self.pool.identifier
        self.get_dmg_command().pool_list(verbose=True)
        self.get_dmg_command().pool_query(pool=pool2_id)
        self.daos_cmd.pool_query(pool=pool2_id)
        result = run_pcmd(hosts_client, "dmg pool get-prop {}".format(pool2_id))
        self.check_result(result)

        # (10)Downgrade and cleanup
        self.log.info("(10)==Downgrade and cleanup.")
        result = run_pcmd(hosts_client, "fusermount3 -u {}".format(mount_dir))
        self.check_result(result)

        self.container.close()
        self.pool.disconnect()
        self.pool.destroy()
        self.get_dmg_command().system_stop()
        errors = []
        errors.extend(self._stop_managers(self.server_managers, "servers"))
        errors.extend(self._stop_managers(self.agent_managers, "agents"))
        self.log.info("(10.1)==Downgrade RPMs to 2.0.3.")
        self.downgrade(hosts_server, hosts_client)
        self.log.info("==sleeping 30 more seconds")
        time.sleep(30)

        # (11)Restart server and agent for the cleanup
        self.log.info("(11)==Restart 2.0 servers and agent.")
        self.restart_servers()
        self._start_manager_list("agent", self.agent_managers)
        self.show_daos_version(all_hosts, hosts_client)
        self.log.info("==Test passed")<|MERGE_RESOLUTION|>--- conflicted
+++ resolved
@@ -1,5 +1,5 @@
 '''
-  (C) Copyright 2022 Intel Corporation.
+  (C) Copyright 2023 Intel Corporation.
 
   SPDX-License-Identifier: BSD-2-Clause-Patent
 '''
@@ -15,12 +15,7 @@
 from command_utils_base import CommandFailure
 from ior_test_base import IorTestBase
 
-<<<<<<< HEAD
-
 # pylint: disable=global-variable-not-assigned,global-statement
-=======
-# pyint: disable=global-variable-not-assigned,global-statement
->>>>>>> 5d975d44
 # pylint: disable=too-many-ancestors
 class UpgradeDowngradeTest(IorTestBase):
     """
@@ -134,18 +129,18 @@
         Args:
             hosts (NodeSet): test hosts.
             updown (str): upgrade or downgrade
-            repo_1 (str): full path of repository to downgrade
-            repo_2 (str): full path of repository to upgrade
+            repo_1 (str): path of the original repository and to be downgraded
+            repo_2 (str): path of the new repository to be upgraded
         """
         repo_1_sav = repo_1 + "_sav"
         repo_2_sav = repo_2 + "_sav"
-        cmds = []
-        cmds.append("sudo yum remove daos -y")
-        cmds.append("sudo mv {0} {1}".format(repo_1, repo_1_sav))
-        cmds.append("sudo mv {0} {1}".format(repo_2_sav, repo_2))
-        cmds.append("rpm -qa | grep daos")
-        cmds.append("sudo yum install daos-tests -y")
-        cmds.append("rpm -qa | grep daos")
+        cmds = [
+            "sudo yum remove daos -y",
+            "sudo mv {0} {1}".format(repo_1, repo_1_sav),
+            "sudo mv {0} {1}".format(repo_2_sav, repo_2),
+            "rpm -qa | grep daos",
+            "sudo yum install daos-tests -y",
+            "rpm -qa | grep daos"]
         cmds_client = cmds + ["sudo cp /etc/daos/daos_agent.yml.rpmsave /etc/daos/daos_agent.yml"]
         cmds_client += ["sudo cp /etc/daos/daos_control.yml.rpmsave /etc/daos/daos_control.yml"]
         cmds_svr = cmds + ["sudo cp /etc/daos/daos_server.yml.rpmsave /etc/daos/daos_server.yml"]
@@ -226,16 +221,10 @@
         Args:
             host (NodeSet): test host.
         """
-<<<<<<< HEAD
-        cmds = ["daos version",
-                "dmg version",
-                "daos pool query {}".format(self.pool.identifier)]
-=======
         cmds = [
             "daos version",
             "dmg version",
             "daos pool query {}".format(self.pool.identifier)]
->>>>>>> 5d975d44
         for cmd in cmds:
             self.log.info("==cmd= %s", cmd)
             result = pcmd(host, cmd, False)
@@ -248,7 +237,7 @@
                     cmd, host))
             self.log.info("==>%s result= %s", cmd, result)
 
-    def veryfy_daos_libdaos(self, step, hosts_client, cmd, positive_test, agent_server_ver,
+    def verify_daos_libdaos(self, step, hosts_client, cmd, positive_test, agent_server_ver,
                             exp_err=None):
         """Verify daos and libdaos interoperability between different version of agent and server.
 
@@ -314,7 +303,7 @@
         self.log.info("==(1)Setup, create pool and container.")
         hosts_client = self.hostlist_clients
         hosts_server = self.hostlist_servers
-        all_hosts = include_local_host(hosts_server)
+        all_hosts = include_local_host(hosts_server | hosts_client)
         self.upgrade_repo = self.params.get("upgrade_repo", '/run/interop/*')
         self.downgrade_repo = self.params.get("downgrade_repo", '/run/interop/*')
         self.add_pool(connect=False)
@@ -325,7 +314,7 @@
         positive_test = True
         negative_test = False
         agent_server_ver = "2.0 agent to 2.0 server"
-        self.veryfy_daos_libdaos("1.1", hosts_client, cmd, positive_test, agent_server_ver)
+        self.verify_daos_libdaos("1.1", hosts_client, cmd, positive_test, agent_server_ver)
 
         # (2)dmg system stop
         self.log.info("==(2)Dmg system stop.")
@@ -345,7 +334,7 @@
         agent_server_ver = "2.0 agent, mix-version server-hosts"
         cmd = "dmg pool list"
         exp_err = "unable to contact the DAOS Management Service"
-        self.veryfy_daos_libdaos(
+        self.verify_daos_libdaos(
             "4.1", hosts_client, cmd, negative_test, agent_server_ver, exp_err)
 
         # (5)Upgrade rest server-hosts to 2.2
@@ -363,17 +352,17 @@
         self.log.info("==(7)Verify 2.0 agent connect to 2.2 server")
         agent_server_ver = "2.0 agent to 2.2 server"
         cmd = "daos pool query {0}".format(pool_id)
-        self.veryfy_daos_libdaos("7.1", hosts_client, cmd, positive_test, agent_server_ver)
+        self.verify_daos_libdaos("7.1", hosts_client, cmd, positive_test, agent_server_ver)
         cmd = "dmg pool query {0}".format(pool_id)
         exp_err = "admin:0.0.0 are not compatible"
-        self.veryfy_daos_libdaos(
+        self.verify_daos_libdaos(
             "7.2", hosts_client, cmd, negative_test, agent_server_ver, exp_err)
         cmd = "sudo daos_agent dump-attachinfo"
-        self.veryfy_daos_libdaos("7.3", hosts_client, cmd, positive_test, agent_server_ver)
+        self.verify_daos_libdaos("7.3", hosts_client, cmd, positive_test, agent_server_ver)
         cmd = "daos cont create {0} --type POSIX --properties 'rf:2'".format(pool_id)
-        self.veryfy_daos_libdaos("7.4", hosts_client, cmd, positive_test, agent_server_ver)
+        self.verify_daos_libdaos("7.4", hosts_client, cmd, positive_test, agent_server_ver)
         cmd = "daos pool autotest --pool {0}".format(pool_id)
-        self.veryfy_daos_libdaos("7.5", hosts_client, cmd, positive_test, agent_server_ver)
+        self.verify_daos_libdaos("7.5", hosts_client, cmd, positive_test, agent_server_ver)
 
         # (8)Upgrade agent to 2.2
         self.log.info("==(8)Upgrade agent to 2.2, now 2.2 servers 2.2 agent.")
@@ -385,19 +374,19 @@
         self.log.info("==(9)Create new pools and containers on 2.2 agent to 2.2 server")
         agent_server_ver = "2.2 agent to 2.2 server"
         cmd = "dmg pool create  --size 5G --label New_pool1"
-        self.veryfy_daos_libdaos("9.1", hosts_client, cmd, positive_test, agent_server_ver)
+        self.verify_daos_libdaos("9.1", hosts_client, cmd, positive_test, agent_server_ver)
         cmd = "dmg pool list"
-        self.veryfy_daos_libdaos("9.2", hosts_client, cmd, positive_test, agent_server_ver)
+        self.verify_daos_libdaos("9.2", hosts_client, cmd, positive_test, agent_server_ver)
         cmd = "daos cont create New_pool1 --label C21 --type POSIX --properties 'rf:2'"
-        self.veryfy_daos_libdaos("9.3", hosts_client, cmd, positive_test, agent_server_ver)
+        self.verify_daos_libdaos("9.3", hosts_client, cmd, positive_test, agent_server_ver)
         cmd = "daos cont create New_pool1 --label C22 --type POSIX --properties 'rf:2'"
-        self.veryfy_daos_libdaos("9.4", hosts_client, cmd, positive_test, agent_server_ver)
+        self.verify_daos_libdaos("9.4", hosts_client, cmd, positive_test, agent_server_ver)
         cmd = "daos container list New_pool1"
-        self.veryfy_daos_libdaos("9.5", hosts_client, cmd, positive_test, agent_server_ver)
+        self.verify_daos_libdaos("9.5", hosts_client, cmd, positive_test, agent_server_ver)
         cmd = "sudo daos_agent dump-attachinfo"
-        self.veryfy_daos_libdaos("9.6", hosts_client, cmd, positive_test, agent_server_ver)
+        self.verify_daos_libdaos("9.6", hosts_client, cmd, positive_test, agent_server_ver)
         cmd = "daos pool autotest --pool New_pool1"
-        self.veryfy_daos_libdaos("9.7", hosts_client, cmd, positive_test, agent_server_ver)
+        self.verify_daos_libdaos("9.7", hosts_client, cmd, positive_test, agent_server_ver)
 
         # (10)Downgrade server to 2.0
         self.log.info("==(10)Downgrade server to 2.0, now 2.2 agent to 2.0 server.")
@@ -415,27 +404,27 @@
         # (11)Verify 2.2 agent to 2.0 server
         agent_server_ver = "2.2 agent to 2.0 server"
         cmd = "daos pool query {0}".format(pool_id)
-        self.veryfy_daos_libdaos("11.1", hosts_client, cmd, positive_test, agent_server_ver)
+        self.verify_daos_libdaos("11.1", hosts_client, cmd, positive_test, agent_server_ver)
         cmd = "dmg pool query {0}".format(pool_id)
         exp_err = "does not match"
-        self.veryfy_daos_libdaos(
+        self.verify_daos_libdaos(
             "11.2", hosts_client, cmd, negative_test, agent_server_ver, exp_err)
         cmd = "sudo daos_agent dump-attachinfo"
-        self.veryfy_daos_libdaos("11.3", hosts_client, cmd, positive_test, agent_server_ver)
+        self.verify_daos_libdaos("11.3", hosts_client, cmd, positive_test, agent_server_ver)
         cmd = "daos cont create {0} --label 'C_oldP' --type POSIX --properties 'rf:2'".format(
             pool_id)
-        self.veryfy_daos_libdaos("11.4", hosts_client, cmd, positive_test, agent_server_ver)
+        self.verify_daos_libdaos("11.4", hosts_client, cmd, positive_test, agent_server_ver)
         cmd = "daos cont create New_pool1 --label 'C_newP' --type POSIX --properties 'rf:2'"
         exp_err = "DER_NO_SERVICE(-2039)"
-        self.veryfy_daos_libdaos(
+        self.verify_daos_libdaos(
             "11.5", hosts_client, cmd, negative_test, agent_server_ver, exp_err)
         exp_err = "common ERR"
         cmd = "daos pool autotest --pool {0}".format(pool_id)
-        self.veryfy_daos_libdaos(
+        self.verify_daos_libdaos(
             "11.6", hosts_client, cmd, negative_test, agent_server_ver, exp_err)
 
         # (12)Downgrade agent to 2.0
-        self.log.info("==(12)Agnet %s  Downgrade started.", hosts_client)
+        self.log.info("==(12)Agent %s  Downgrade started.", hosts_client)
         self.downgrade([], hosts_client)
         self.log.info("==Test passed")
 
