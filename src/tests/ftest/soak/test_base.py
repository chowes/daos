#!/usr/bin/python
"""
(C) Copyright 2019-2022 Intel Corporation.

SPDX-License-Identifier: BSD-2-Clause-Patent
"""

import os
import time
from datetime import datetime, timedelta
import multiprocessing
import threading
import random
from filecmp import cmp
from apricot import TestWithServers
from general_utils import run_command, DaosTestError
from exception_utils import CommandFailure
import slurm_utils
from ClusterShell.NodeSet import NodeSet
from getpass import getuser
import socket
from agent_utils import include_local_host
from utils import DDHHMMSS_format, add_pools, get_remote_dir, \
    launch_snapshot, launch_exclude_reintegrate, \
    create_ior_cmdline, cleanup_dfuse, create_fio_cmdline, \
    build_job_script, SoakTestError, launch_server_stop_start, get_harassers, \
    create_racer_cmdline, run_event_check, run_monitor_check, \
    create_mdtest_cmdline, reserved_file_copy, run_metrics_check, \
    get_journalctl, get_daos_server_logs


class SoakTestBase(TestWithServers):
    # pylint: disable=too-many-public-methods
    # pylint: disable=too-many-instance-attributes
    """Execute DAOS Soak test cases.

    :avocado: recursive
    """

    def __init__(self, *args, **kwargs):
        """Initialize a SoakBase object."""
        super().__init__(*args, **kwargs)
        self.failed_job_id_list = None
        self.soaktest_dir = None
        self.exclude_slurm_nodes = None
        self.loop = None
        self.outputsoak_dir = None
        self.test_name = None
        self.test_timeout = None
        self.start_time = None
        self.end_time = None
        self.soak_results = None
        self.srun_params = None
        self.harassers = None
        self.offline_harassers = None
        self.harasser_results = None
        self.all_failed_jobs = None
        self.username = None
        self.used = None
        self.dfuse = []
        self.harasser_args = None
        self.harasser_loop_time = None
        self.all_failed_harassers = None
        self.soak_errors = None
        self.check_errors = None
        self.initial_resv_file = None
        self.resv_cont = None
        self.mpi_module = None
        self.sudo_cmd = None

    def setUp(self):
        """Define test setup to be done."""
        self.log.info("<<setUp Started>> at %s", time.ctime())
        super().setUp()
        self.username = getuser()
        # Initialize loop param for all tests
        self.loop = 1
        self.exclude_slurm_nodes = []
        # Setup logging directories for soak logfiles
        # self.output dir is an avocado directory .../data/
        self.outputsoak_dir = self.outputdir + "/soak"
        # Create the remote log directories on all client nodes
        self.soak_dir = self.base_test_dir + "/soak"
        self.soaktest_dir = self.soak_dir + "/pass" + str(self.loop)
        self.sharedsoak_dir = self.tmp + "/soak"
        self.sharedsoaktest_dir = self.sharedsoak_dir + "/pass" + str(self.loop)
        # Initialize dmg cmd
        self.dmg_command = self.get_dmg_command()
        # Fail if slurm partition is not defined
        # NOTE: Slurm reservation and partition are created before soak runs.
        # CI uses partition=daos_client and no reservation.
        # A21 uses partition=normal/default and reservation=daos-test.
        # Partition and reservation names are updated in the yaml file.
        # It is assumed that if there is no reservation (CI only), then all
        # the nodes in the partition will be used for soak.
        if not self.client_partition:
            raise SoakTestError(
                "<<FAILED: Partition is not correctly setup for daos "
                "slurm partition>>")
        self.srun_params = {"partition": self.client_partition}
        if self.client_reservation:
            self.srun_params["reservation"] = self.client_reservation
        # Check if the server nodes are in the client list;
        # this will happen when only one partition is specified
        for host_server in self.hostlist_servers:
            if host_server in self.hostlist_clients:
                self.hostlist_clients.remove(host_server)
                self.exclude_slurm_nodes.append(host_server)
        # Include test node for log cleanup; remove from client list
        local_host_list = include_local_host(None)
        self.exclude_slurm_nodes.extend(local_host_list)
        if local_host_list[0] in self.hostlist_clients:
            self.hostlist_clients.remove((local_host_list[0]))
        if not self.hostlist_clients:
            self.fail(
                "There are no valid nodes in this partition to run "
                "soak. Check partition {} for valid nodes".format(
                    self.client_partition))

    def pre_tear_down(self):
        """Tear down any test-specific steps prior to running tearDown().

        Returns:
            list: a list of error strings to report after all tear down
            steps have been attempted

        """
        self.log.info("<<preTearDown Started>> at %s", time.ctime())
        errors = []
        # clear out any jobs in squeue;
        if self.failed_job_id_list:
            job_id = " ".join([str(job) for job in self.failed_job_id_list])
            self.log.info("<<Cancel jobs in queue with ids %s >>", job_id)
            try:
                run_command(
                    "scancel --partition {} -u {} {}".format(
                        self.client_partition, self.username, job_id))
            except DaosTestError as error:
                # Exception was raised due to a non-zero exit status
                errors.append("Failed to cancel jobs {}: {}".format(
                    self.failed_job_id_list, error))
        if self.all_failed_jobs:
            errors.append("SOAK FAILED: The following jobs failed {} ".format(
                " ,".join(str(j_id) for j_id in self.all_failed_jobs)))

        # verify reserved container data
        if self.resv_cont:
            final_resv_file = os.path.join(self.test_dir, "final", "resv_file")
            try:
                reserved_file_copy(self, final_resv_file, self.pool[0], self.resv_cont)
            except CommandFailure:
                errors.append("<<FAILED: Soak reserved container read failed>>")

            if not cmp(self.initial_resv_file, final_resv_file):
                errors.append("<<FAILED: Data verification error on reserved pool"
                                        " after SOAK completed>>")

            for file in [self.initial_resv_file, final_resv_file]:
                os.remove(file)

            self.container.append(self.resv_cont)

        # display final metrics
        run_metrics_check(self, prefix="final")
        # Gather server logs
        try:
            get_daos_server_logs(self)
        except SoakTestError as error:
            errors.append("<<FAILED: Failed to gather server logs {}>>".format(error))
        # Gather journalctl logs
        hosts = list(set(self.hostlist_servers))
        since = time.strftime('%Y-%m-%d %H:%M:%S', time.localtime(self.start_time))
        until = time.strftime('%Y-%m-%d %H:%M:%S', time.localtime(self.end_time))
        for journalctl_type in ["kernel", "daos_server"]:
            get_journalctl(self, hosts, since, until, journalctl_type, logging=True)
        # Gather client daos logs with resource manager
        try:
            get_remote_dir(
                self, self.base_test_dir, self.outputsoak_dir, self.hostlist_clients,
                shared_dir=self.sharedsoak_dir, rm_remote=False, append="/daos_logs-")
        except SoakTestError as error:
            errors.append(
                "<<FAILED: Failed to copy remote logs - {}>>".format(error))

        if self.all_failed_harassers:
            errors.extend(self.all_failed_harassers)
        if self.soak_errors:
            errors.extend(self.soak_errors)
        if self.check_errors:
            errors.extend(self.check_errors)
        # Check if any dfuse mount points need to be cleaned
        cleanup_dfuse(self)
        # daos_agent is always started on this node when start agent is false
        if not self.setup_start_agents:
            self.hostlist_clients = [socket.gethostname().split('.', 1)[0]]
        for error in errors:
            self.log.info("<<ERRORS: %s >>\n", error)
        return errors

    def launch_harasser(self, harasser, pool):
        """Launch any harasser tests if defined in yaml.

        Args:
            harasser (str): harasser to launch
            pool (list): list of TestPool obj

        Returns:
            status_msg(str): pass/fail status message

        """
        # Init the status message
        status_msg = None
        job = None
        results = multiprocessing.Queue()
        args = multiprocessing.Queue()
        # Launch harasser
        self.log.info("\n<<<Launch harasser %s>>>\n", harasser)
        if harasser == "snapshot":
            method = launch_snapshot
            name = "SNAPSHOT"
            params = (self, self.pool[0], name)
            job = threading.Thread(target=method, args=params, name=name)
        elif harasser == "exclude":
            method = launch_exclude_reintegrate
            name = "EXCLUDE"
            params = (self, pool[1], name, results, args)
            job = multiprocessing.Process(target=method, args=params, name=name)
        elif harasser == "reintegrate":
            method = launch_exclude_reintegrate
            name = "REINTEGRATE"
            params = (self, pool[1], name, results, args)
            job = multiprocessing.Process(target=method, args=params, name=name)
        elif harasser == "server-stop":
            method = launch_server_stop_start
            name = "SVR_STOP"
            params = (self, pool, name, results, args)
            job = multiprocessing.Process(target=method, args=params, name=name)
        elif harasser == "server-start":
            method = launch_server_stop_start
            name = "SVR_START"
            params = (self, pool, name, results, args)
            job = multiprocessing.Process(target=method, args=params, name=name)
        elif harasser == "server-reintegrate":
            method = launch_server_stop_start
            name = "SVR_REINTEGRATE"
            params = (self, pool, name, results, args)
            job = multiprocessing.Process(target=method, args=params, name=name)
        else:
            raise SoakTestError(
                "<<FAILED: Harasser {} is not supported. ".format(
                    harasser))

        # start harasser
        job.start()
        timeout = self.params.get("harasser_to", "/run/soak_harassers/*", 30)
        # Wait for harasser job to join
        job.join(timeout)
        if job.is_alive():
            self.log.error(
                "<< ERROR: harasser %s is alive, failed to join>>", job.name)
            if name not in ["REBUILD", "SNAPSHOT"]:
                job.terminate()
                status_msg = "<<FAILED: {} has been terminated.".format(name)
            raise SoakTestError(
                "<<FAILED: Soak failed while running {} . ".format(name))
        if name not in ["REBUILD", "SNAPSHOT"]:
            self.harasser_results = results.get()
            self.harasser_args = args.get()
        # Check if the completed job passed
        self.log.info("Harasser results: %s", self.harasser_results)
        self.log.info("Harasser args: %s", self.harasser_args)
        if not self.harasser_results[name.upper()]:
            status_msg = "<< HARASSER {} FAILED in pass {} at {}>> ".format(
                name, self.loop, time.ctime())
            self.log.error(status_msg)
        return status_msg

    def harasser_job_done(self, args):
        """Call this function when a job is done.

        Args:
            args (list):name   job name of harasser,
                        status  job completion status
                        vars:   variables used in harasser
        """
        self.harasser_results[args["name"]] = args["status"]
        self.harasser_args[args["name"]] = args["vars"]

    def job_setup(self, jobs, pool):
        """Create the cmdline needed to launch job.

        Args:
            jobs(list): list of jobs to run
            pool (obj): TestPool obj

        Returns:
            job_cmdlist: list of sbatch scripts that can be launched
                         by slurm job manager

        """
        job_cmdlist = []
        self.log.info("<<Job_Setup %s >> at %s", self.test_name, time.ctime())
        for job in jobs:
            jobscript = []
            commands = []
            nodesperjob = self.params.get(
                "nodesperjob", "/run/" + job + "/*", [1])
            taskspernode = self.params.get(
                "taskspernode", "/run/" + job + "/*", [1])
            for npj in list(nodesperjob):
                # nodesperjob = -1 indicates to use all nodes in client hostlist
                if npj < 0:
                    npj = len(self.hostlist_clients)
                if len(self.hostlist_clients)/npj < 1:
                    raise SoakTestError(
                        "<<FAILED: There are only {} client nodes for this job."
                        " Job requires {}".format(
                            len(self.hostlist_clients), npj))
                for ppn in list(taskspernode):
                    if "ior" in job:
                        commands = create_ior_cmdline(self, job, pool, ppn, npj)
                    elif "fio" in job:
                        commands = create_fio_cmdline(self, job, pool)
                    elif "mdtest" in job:
                        commands = create_mdtest_cmdline(
                            self, job, pool, ppn, npj)
                    elif "daos_racer" in job:
                        commands = create_racer_cmdline(self, job)
                    else:
                        raise SoakTestError(
                            "<<FAILED: Job {} is not supported. ".format(job))
                    jobscript = build_job_script(self, commands, job, npj)
                    job_cmdlist.extend(jobscript)
        return job_cmdlist

    def job_startup(self, job_cmdlist):
        """Submit job batch script.

        Args:
            job_cmdlist (list): list of jobs to execute
        Returns:
            job_id_list: IDs of each job submitted to slurm.

        """
        self.log.info(
            "<<Job Startup - %s >> at %s", self.test_name, time.ctime())
        job_id_list = []
        # before submitting the jobs to the queue, check the job timeout;
        if time.time() > self.end_time:
            self.log.info("<< SOAK test timeout in Job Startup>>")
            return job_id_list
        # job_cmdlist is a list of batch script files

        for script in job_cmdlist:
            try:
                job_id = slurm_utils.run_slurm_script(str(script))
            except slurm_utils.SlurmFailed as error:
                self.log.error(error)
                # Force the test to exit with failure
                job_id = None
            if job_id:
                self.log.info(
                    "<<Job %s started with %s >> at %s",
                    job_id, script, time.ctime())
                slurm_utils.register_for_job_results(
                    job_id, self, maxwait=self.test_timeout)
                # keep a list of the job_id's
                job_id_list.append(int(job_id))
            else:
                # one of the jobs failed to queue; exit on first fail for now.
                err_msg = "Slurm failed to submit job for {}".format(script)
                job_id_list = []
                raise SoakTestError(
                    "<<FAILED:  Soak {}: {}>>".format(self.test_name, err_msg))
        return job_id_list

    def job_completion(self, job_id_list):
        """Wait for job completion and cleanup.

        Args:
            job_id_list: IDs of each job submitted to slurm
        Returns:
            failed_job_id_list: IDs of each job that failed in slurm

        """
        self.log.info(
            "<<Job Completion - %s >> at %s", self.test_name, time.ctime())
        harasser_interval = 0
        failed_harasser_msg = None
        harasser_timer = time.time()
        check_time = datetime.now()
        event_check_messages = []
        since = datetime.now().strftime("%Y-%m-%d %H:%M:%S")
        # loop time exists after the first pass; no harassers in the first pass
        if self.harasser_loop_time and self.harassers:
            harasser_interval = self.harasser_loop_time / (
                len(self.harassers) + 1)
        # If there is nothing to do; exit
        if job_id_list:
            # wait for all the jobs to finish
            while len(self.soak_results) < len(job_id_list):
                # wait for the jobs to complete.
                # enter tearDown before hitting the avocado timeout
                if time.time() > self.end_time:
                    self.log.info(
                        "<< SOAK test timeout in Job Completion at %s >>",
                        time.ctime())
                    for job in job_id_list:
                        _ = slurm_utils.cancel_jobs(int(job))
                # monitor events every 15 min
                if datetime.now() > check_time:
                    run_monitor_check(self)
                    check_time = datetime.now() + timedelta(minutes=15)
                # launch harassers if enabled;
                # one harasser at a time starting on pass2
                if self.harassers:
                    if self.loop >= 2 and (
                            time.time() > (harasser_timer + harasser_interval)):
                        harasser = self.harassers.pop(0)
                        harasser_timer += harasser_interval
                        failed_harasser_msg = self.launch_harasser(
                            harasser, self.pool)
                time.sleep(5)
            if time.time() < self.end_time:
                # Run any offline harassers after first loop
                if self.offline_harassers and self.loop >= 1:
                    for offline_harasser in self.offline_harassers:
                        if time.time() + int(180) < self.end_time:
                            failed_harasser_msg = self.launch_harasser(
                                offline_harasser, self.pool)
                            # wait 2 minutes to issue next harasser
                            time.sleep(120)
            # check journalctl for events;
            until = datetime.now().strftime('%Y-%m-%d %H:%M:%S')
            event_check_messages = run_event_check(self, since, until)
            self.check_errors.extend(event_check_messages)
            run_monitor_check(self)
            # init harasser list when all jobs are done
            self.harassers = []
            self.offline_harassers = []
            if failed_harasser_msg is not None:
                self.all_failed_harassers.append(failed_harasser_msg)
            # check for JobStatus = COMPLETED or CANCELLED (i.e. TEST TO)
            for job, result in list(self.soak_results.items()):
                if result in ["COMPLETED", "CANCELLED"]:
                    job_id_list.remove(int(job))
                else:
                    self.log.info(
                        "<< Job %s failed with status %s>>", job, result)
            # gather all the logfiles for this pass and cleanup test nodes
            try:
                get_remote_dir(self, self.soaktest_dir, self.outputsoak_dir, self.hostlist_clients)
            except SoakTestError as error:
                self.log.info("Remote copy failed with %s", error)
            self.soak_results = {}
        return job_id_list

    def job_done(self, args):
        """Call this function when a job is done.

        Args:
            args (list):handle --which job, i.e. the job ID,
                        state  --string indicating job completion status
        """
        self.soak_results[args["handle"]] = args["state"]

    def execute_jobs(self, jobs, pools):
        """Execute the overall soak test.

        Args:
            pools (list): list of TestPool obj - self.pool[1:]

        Raise:
            SoakTestError

        """
        job_script_list = []
        # Update the remote log directories from new loop/pass
        self.sharedsoaktest_dir = self.sharedsoak_dir + "/pass" + str(self.loop)
        self.soaktest_dir = self.soak_dir + "/pass" + str(self.loop)
        outputsoaktest_dir = self.outputsoak_dir + "/pass" + str(self.loop)
        result = slurm_utils.srun(
            NodeSet.fromlist(self.hostlist_clients), "mkdir -p {}".format(
                self.soaktest_dir), self.srun_params)
        if result.exit_status > 0:
            raise SoakTestError(
                "<<FAILED: logfile directory not"
                "created on clients>>: {}".format(self.hostlist_clients))
        # Create local avocado log directory for this pass
        os.makedirs(outputsoaktest_dir)
        # Create shared log directory for this pass
        os.makedirs(self.sharedsoaktest_dir)
        # Create local test log directory for this pass
        os.makedirs(self.soaktest_dir)
        # create the batch scripts
        job_script_list = self.job_setup(jobs, pools)
        # randomize job list
        random.seed(4)
        random.shuffle(job_script_list)
        # Gather the job_ids
        job_id_list = self.job_startup(job_script_list)
        # Initialize the failed_job_list to job_list so that any
        # unexpected failures will clear the squeue in tearDown
        self.failed_job_id_list = job_id_list

        # Wait for jobs to finish and cancel/kill jobs if necessary
        self.failed_job_id_list = self.job_completion(job_id_list)
        # Log the failing job ID
        if self.failed_job_id_list:
            self.log.info(
                "<<FAILED: The following jobs failed %s >>", (" ,".join(
                    str(j_id) for j_id in self.failed_job_id_list)))
            # accumulate failing job IDs
            self.all_failed_jobs.extend(self.failed_job_id_list)
            # clear out the failed jobs for this pass
            self.failed_job_id_list = []

    def run_soak(self, test_param):
        """Run the soak test specified by the test params.

        Args:
            test_param (str): test_params from yaml file

        """
        self.soak_results = {}
        self.pool = []
        self.container = []
        self.harasser_results = {}
        self.harasser_args = {}
        run_harasser = False
        self.all_failed_jobs = []
        self.all_failed_harassers = []
        self.soak_errors = []
        self.check_errors = []
        self.used = []
        self.mpi_module = self.params.get("mpi_module", "/run/*", default="mpi/mpich-x86_64")
        enable_sudo = self.params.get("enable_sudo", "/run/*", default=True)
        test_to = self.params.get("test_timeout", test_param + "*")
        self.test_name = self.params.get("name", test_param + "*")
        single_test_pool = self.params.get(
            "single_test_pool", test_param + "*", True)
        harassers = self.params.get("harasserlist", test_param + "*")
        job_list = self.params.get("joblist", test_param + "*")
        resv_bytes = self.params.get("resv_bytes", test_param + "*", 500000000)
        ignore_soak_errors = self.params.get("ignore_soak_errors", test_param + "*", False)
<<<<<<< HEAD
        if enable_sudo:
            self.sudo_cmd = "sudo"
        else:
            self.sudo_cmd = ""
=======
        self.sudo_cmd = "sudo" if enable_sudo else ""
>>>>>>> 710517d4
        if harassers:
            run_harasser = True
            self.log.info("<< Initial harasser list = %s>>", harassers)
            harasserlist = harassers[:]
        # Create the reserved pool with data
        # self.pool is a list of all the pools used in soak
        # self.pool[0] will always be the reserved pool
        add_pools(self, ["pool_reserved"])
        # Create the reserved container
        self.resv_cont = self.get_container(
            self.pool[0], "/run/container_reserved/*", True)
        # populate reserved container with a 500MB file unless test is smoke
        self.initial_resv_file = os.path.join(self.test_dir, "initial", "resv_file")
        try:
            reserved_file_copy(self, self.initial_resv_file, self.pool[0], self.resv_cont,
                               num_bytes=resv_bytes, cmd="write")
        except CommandFailure as error:
            self.fail(error)

        # Create pool for jobs
        if single_test_pool:
            add_pools(self, ["pool_jobs"])
            self.log.info(
                "Current pools: %s",
                " ".join([pool.uuid for pool in self.pool]))

        # cleanup soak log directories before test on all nodes
        result = slurm_utils.srun(
            NodeSet.fromlist(self.hostlist_clients), "rm -rf {}".format(
                self.soak_dir), self.srun_params)
        if result.exit_status > 0:
            raise SoakTestError(
                "<<FAILED: Soak directories not removed"
                "from clients>>: {}".format(self.hostlist_clients))
        # cleanup test_node
        for log_dir in [self.soak_dir, self.sharedsoak_dir]:
            cmd = "rm -rf {}".format(log_dir)
            try:
                result = run_command(cmd, timeout=30)
            except DaosTestError as error:
                raise SoakTestError(
                    "<<FAILED: Soak directory {} was not removed>>".format(
                        log_dir)) from error
        # Baseline metrics data
        run_metrics_check(self, prefix="initial")
        # Initialize time
        self.start_time = time.time()
        self.test_timeout = int(3600 * test_to)
        self.end_time = self.start_time + self.test_timeout
        self.log.info("<<START %s >> at %s", self.test_name, time.ctime())
        while time.time() < self.end_time:
            # Start new pass
            start_loop_time = time.time()
            self.log.info(
                "<<SOAK LOOP %s: time until done %s>>", self.loop,
                DDHHMMSS_format(self.end_time - time.time()))
            if not single_test_pool:
                # Create pool for jobs
                add_pools(self, ["pool_jobs"])
                self.log.info(
                    "Current pools: %s",
                    " ".join([pool.uuid for pool in self.pool]))
            # Initialize harassers
            if run_harasser:
                if not harasserlist:
                    harasserlist = harassers[:]
                harasser = harasserlist.pop(0)
                self.harasser_args = {}
                self.harasser_results = {}
                self.harassers, self.offline_harassers = get_harassers(harasser)
            try:
                self.execute_jobs(job_list, self.pool[1])
            except SoakTestError as error:
                self.fail(error)
            # Check space after jobs done
            for pool in self.pool:
                self.dmg_command.pool_query(pool.uuid)
            # Cleanup any dfuse mounts before destroying containers
            cleanup_dfuse(self)
            self.soak_errors.extend(self.destroy_containers(self.container))
            self.container = []
            # Remove the test pools from self.pool; preserving reserved pool
            if not single_test_pool:
                self.soak_errors.extend(self.destroy_pools(self.pool[1]))
                self.pool = [self.pool[0]]
            self.log.info(
                "Current pools: %s",
                " ".join([pool.uuid for pool in self.pool]))
            # Gather metrics data after jobs complete
            run_metrics_check(self)
            # Fail if the pool/containers did not clean up correctly
            if not ignore_soak_errors:
                self.assertEqual(
                    len(self.soak_errors), 0, "\n".join(self.soak_errors))
            # Break out of loop if smoke
            if "smoke" in self.test_name:
                break
            loop_time = time.time() - start_loop_time
            self.log.info(
                "<<LOOP %s completed in %s at %s>>", self.loop, DDHHMMSS_format(
                    loop_time), time.ctime())
            # Initialize harasser loop time from first pass loop time
            if self.loop == 1 and run_harasser:
                self.harasser_loop_time = loop_time
            self.loop += 1
        self.log.info(
            "<<<<SOAK TOTAL TEST TIME = %s>>>>", DDHHMMSS_format(
                time.time() - self.start_time))<|MERGE_RESOLUTION|>--- conflicted
+++ resolved
@@ -543,14 +543,7 @@
         job_list = self.params.get("joblist", test_param + "*")
         resv_bytes = self.params.get("resv_bytes", test_param + "*", 500000000)
         ignore_soak_errors = self.params.get("ignore_soak_errors", test_param + "*", False)
-<<<<<<< HEAD
-        if enable_sudo:
-            self.sudo_cmd = "sudo"
-        else:
-            self.sudo_cmd = ""
-=======
         self.sudo_cmd = "sudo" if enable_sudo else ""
->>>>>>> 710517d4
         if harassers:
             run_harasser = True
             self.log.info("<< Initial harasser list = %s>>", harassers)
