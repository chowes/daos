"""
  (C) Copyright 2020-2023 Intel Corporation.

  SPDX-License-Identifier: BSD-2-Clause-Patent
"""
import time
from ec_utils import ErasureCodeIor


class EcodServerRestart(ErasureCodeIor):
    # pylint: disable=too-many-ancestors
    """
    Test Class Description: To validate Erasure code object data after restarting all servers.

    :avocado: recursive
    """

    def setUp(self):
        """Set up for test case."""
        super().setUp()
        self.percent = self.params.get("size", '/run/ior/data_percentage/*')

    def execution(self, agg_check=None):
        """Execute test.

        Common test execution method to write data, verify aggregation, restart
        all the servers and read data.

        Args:
            agg_check: When to check Aggregation status.Either before restarting all the servers or
                       after.Default is None so not to check aggregation, but wait for 20 seconds
                       and restart the servers.
        """
        # Write all EC object data to NVMe
        self.ior_write_dataset(operation="Auto_Write", percent=self.percent)
        self.log.info(self.pool.pool_percentage_used())
        # Write all EC object data to SCM
        self.ior_write_dataset(storage='SCM', operation="Auto_Write", percent=self.percent)
        self.log.info(self.pool.pool_percentage_used())
<<<<<<< HEAD
        size_before_restart = self.pool.pool_percentage_used()
        self.log.info("Size before Restart: %s ", size_before_restart)
=======
        self.pool.pool_percentage_used()
>>>>>>> e833e71a

        if not agg_check:
            # Set time mode aggregation
            self.pool.set_property("reclaim", "time")
            # Aggregation will start in 20 seconds after it sets to time mode. So wait for 20
            # seconds and restart all the servers.
            time.sleep(20)

        if agg_check == "Before":
            # Verify if Aggregation is getting started
            if not any(self.check_aggregation_status(attempt=50).values()):
                self.fail("Aggregation failed to start Before server restart..")

        # Shutdown the servers and restart
        self.get_dmg_command().system_stop(True)
        time.sleep(5)
        self.get_dmg_command().system_start()

        if agg_check == "After":
<<<<<<< HEAD
            size_after_restart = self.pool.pool_percentage_used()
            self.log.info("Size after Restart: %s ", size_after_restart)
=======
            self.pool.pool_percentage_used()
            self.log.info("Size after Restarti: %s ", self.pool.pool_percentage_used())
>>>>>>> e833e71a
            # Verify if Aggregation is getting started
            if not any(self.check_aggregation_status(attempt=50).values()):
                self.fail("Aggregation failed to start After server restart..")
            if not size_after_restart['scm'] > size_before_restart['scm']:
                self.log.info("SCM size_after_restart: %s, size_before_restart['scm']: %s",
                              size_after_restart['scm'], size_before_restart['scm'])
                self.fail("Aggregation failed : SCM space not recovered")

        # Read all EC object data from NVMe
        self.ior_read_dataset(operation="Auto_Read", percent=self.percent)
        # Read all EC object data which was written on SCM
        self.read_set_from_beginning = False
        self.ior_read_dataset(storage='SCM', operation="Auto_Read", percent=self.percent)

    def test_ec_restart_before_agg(self):
        """Jira ID: DAOS-7337.

        Test Description: Test Erasure code object with IOR after all server restart and Aggregation
                            trigger before restart.
        Use Case: Create the pool, run IOR with supported EC object type class for small and
                    large transfer sizes.Verify aggregation starts, Restart all the servers.
                    Read and verify all IOR data.

        :avocado: tags=all,full_regression
        :avocado: tags=hw,large
        :avocado: tags=ec,ec_array,ec_server_restart,ec_aggregation
        :avocado: tags=EcodServerRestart,test_ec_restart_before_agg
        """
        self.execution(agg_check="Before")

    def test_ec_restart_after_agg(self):
        """Jira ID: DAOS-7337.

        Test Description: Test Erasure code object with IOR after all server restart and Aggregation
                            trigger after restart.
        Use Case: Create the pool, run IOR with supported EC object type class for small and
                large transfer sizes.Restart all servers. Verify Aggregation trigger after it's
                start. Read and verify all IOR data.

        :avocado: tags=all,full_regression
        :avocado: tags=hw,large
        :avocado: tags=ec,ec_array,ec_server_restart,ec_aggregation
        :avocado: tags=EcodServerRestart,test_ec_restart_after_agg
        """
        self.execution(agg_check="After")

    def test_ec_restart_during_agg(self):
        """Jira ID: DAOS-7337.

        Test Description: Test server restart works during aggregation and IOR data is intact
                            after restart.
        Use Case: Create the pool, disabled rebuild, run IOR with supported EC object type class
                    for small and large transfer sizes. Enable the time mode aggregation and wait
                    for 20 seconds. Restart all servers, Read and verify all IOR data.

        :avocado: tags=all,full_regression
        :avocado: tags=hw,large
        :avocado: tags=ec,ec_array,ec_server_restart,ec_aggregation
        :avocado: tags=EcodServerRestart,test_ec_restart_during_agg
        """
        # Disable the aggregation
        self.pool.set_property("reclaim", "disabled")
        self.execution()<|MERGE_RESOLUTION|>--- conflicted
+++ resolved
@@ -37,12 +37,8 @@
         # Write all EC object data to SCM
         self.ior_write_dataset(storage='SCM', operation="Auto_Write", percent=self.percent)
         self.log.info(self.pool.pool_percentage_used())
-<<<<<<< HEAD
-        size_before_restart = self.pool.pool_percentage_used()
-        self.log.info("Size before Restart: %s ", size_before_restart)
-=======
         self.pool.pool_percentage_used()
->>>>>>> e833e71a
+        self.log.info("Size before Restart: %s ", self.pool.pool_percentage_used())
 
         if not agg_check:
             # Set time mode aggregation
@@ -62,22 +58,13 @@
         self.get_dmg_command().system_start()
 
         if agg_check == "After":
-<<<<<<< HEAD
-            size_after_restart = self.pool.pool_percentage_used()
-            self.log.info("Size after Restart: %s ", size_after_restart)
-=======
             self.pool.pool_percentage_used()
-            self.log.info("Size after Restarti: %s ", self.pool.pool_percentage_used())
->>>>>>> e833e71a
+            self.log.info("Size after Restart: %s ", self.pool.pool_percentage_used())
             # Verify if Aggregation is getting started
             if not any(self.check_aggregation_status(attempt=50).values()):
                 self.fail("Aggregation failed to start After server restart..")
-            if not size_after_restart['scm'] > size_before_restart['scm']:
-                self.log.info("SCM size_after_restart: %s, size_before_restart['scm']: %s",
-                              size_after_restart['scm'], size_before_restart['scm'])
-                self.fail("Aggregation failed : SCM space not recovered")
 
-        # Read all EC object data from NVMe
+        # Read all EC object data from NVMe/
         self.ior_read_dataset(operation="Auto_Read", percent=self.percent)
         # Read all EC object data which was written on SCM
         self.read_set_from_beginning = False
