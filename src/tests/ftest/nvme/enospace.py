#!/usr/bin/python
'''
  (C) Copyright 2020-2022 Intel Corporation.

  SPDX-License-Identifier: BSD-2-Clause-Patent
'''
import time
import threading

from apricot import skipForTicket
from nvme_utils import ServerFillUp
from avocado.core.exceptions import TestFail
from daos_utils import DaosCommand
from job_manager_utils import get_job_manager
from ior_utils import IorCommand, IorMetrics
from exception_utils import CommandFailure
from general_utils import error_count


class NvmeEnospace(ServerFillUp):
    # pylint: disable=too-many-ancestors
    """
    Test Class Description: To validate DER_NOSPACE for SCM and NVMe
    :avocado: recursive
    """

    def __init__(self, *args, **kwargs):
        """Initialize a NvmeEnospace object."""
        super().__init__(*args, **kwargs)
        self.daos_cmd = None

    def setUp(self):
        """Initial setup"""
        super().setUp()

        # initialize daos command
        self.daos_cmd = DaosCommand(self.bin)
        self.create_pool_max_size()
        self.der_nospace_count = 0
        self.other_errors_count = 0
        self.test_result = []

    def verify_enspace_log(self, der_nospace_err_count):
        """
        Function to verify there are no other error except DER_NOSPACE and
        DER_NO_HDL in client log.Verify DER_NOSPACE count is higher.

        args:
            expected_err_count(int): Expected DER_NOSPACE count from client log.
        """
        #Get the DER_NOSPACE and other error count from log
        self.der_nospace_count, self.other_errors_count = error_count(
            "-1007", self.hostlist_clients, self.client_log)

        #Get the DER_NO_HDL and other error count from log
        der_nohdl_count, other_nohdl_err = error_count(
            "-1002", self.hostlist_clients, self.client_log)

        #Check there are no other errors in log file except DER_NO_HDL
        if self.other_errors_count != der_nohdl_count:
            self.fail('Found other errors, count {} in client log {}'
                      .format(int(self.other_errors_count-other_nohdl_err),
                              self.client_log))
        #Check the DER_NOSPACE error count is higher if not test will FAIL
        if self.der_nospace_count < der_nospace_err_count:
            self.fail('Expected DER_NOSPACE should be > {} and Found {}'
                      .format(der_nospace_err_count, self.der_nospace_count))

    def delete_all_containers(self):
        """
        Delete all the containers.
        """
        #List all the container
        kwargs = {"pool": self.pool.uuid}
        data = self.daos_cmd.container_list(**kwargs)
        containers = [uuid_label["UUID"] for uuid_label in data["response"]]

        #Destroy all the containers
        for _cont in containers:
            kwargs["cont"] = _cont
            kwargs["force"] = True
            self.daos_cmd.container_destroy(**kwargs)

    def ior_bg_thread(self):
        """Start IOR Background thread, This will write small data set and
        keep reading it in loop until it fails or main program exit.

        """

        # Define the IOR Command and use the parameter from yaml file.
        ior_bg_cmd = IorCommand()
        ior_bg_cmd.get_params(self)
        ior_bg_cmd.set_daos_params(self.server_group, self.pool)
        ior_bg_cmd.dfs_oclass.update(self.ior_cmd.dfs_oclass.value)
        ior_bg_cmd.api.update(self.ior_cmd.api.value)
        ior_bg_cmd.transfer_size.update(self.ior_scm_xfersize)
        ior_bg_cmd.block_size.update(self.ior_cmd.block_size.value)
        ior_bg_cmd.flags.update(self.ior_cmd.flags.value)
        ior_bg_cmd.test_file.update('/testfile_background')

        # Define the job manager for the IOR command
<<<<<<< HEAD
        job_manager = Mpirun(ior_bg_cmd, mpitype="mpich")
        self.create_cont()
=======
        job_manager = get_job_manager(self, "Mpirun", ior_bg_cmd, mpi_type="mpich")
        self.create_cont()
        job_manager.job.dfs_cont.update(self.container.uuid)
>>>>>>> 2694c7a0
        env = ior_bg_cmd.get_default_env(str(job_manager))
        job_manager.assign_hosts(self.hostlist_clients, self.workdir, None)
        job_manager.assign_processes(1)
        job_manager.assign_environment(env, True)
        print('----Run IOR in Background-------')
        # run IOR Write Command
        try:
            job_manager.run()
        except (CommandFailure, TestFail) as _error:
            self.test_result.append("FAIL")
            return

        # run IOR Read Command in loop
        ior_bg_cmd.flags.update(self.ior_read_flags)
        while True:
            try:
                job_manager.run()
            except (CommandFailure, TestFail) as _error:
                break

    def run_enospace_foreground(self):
        """
        Function to run test and validate DER_ENOSPACE and expected storage size
        """
        #Fill 75% more of SCM pool,Aggregation is Enabled so NVMe space will be
        #start filling
        print('Starting main IOR load')
        self.start_ior_load(storage='SCM', operation="Auto_Write", percent=75)
        print(self.pool.pool_percentage_used())

        #Fill 50% more of SCM pool,Aggregation is Enabled so NVMe space will be
        #filled
        self.start_ior_load(storage='SCM', operation="Auto_Write", percent=50)
        print(self.pool.pool_percentage_used())

        #Fill 60% more of SCM pool, now NVMe will be Full so data will not be
        #moved to NVMe but it will start filling SCM. SCM size will be going to
        #full and this command expected to fail with DER_NOSPACE
        try:
            self.start_ior_load(storage='SCM', operation="Auto_Write", percent=60)
            self.fail('This test suppose to FAIL because of DER_NOSPACE'
                      'but it got Passed')
        except TestFail as _error:
            self.log.info('Test expected to fail because of DER_NOSPACE')

        #Display the pool%
        print(self.pool.pool_percentage_used())

        #verify the DER_NO_SAPCE error count is expected and no other Error in
        #client log
        self.verify_enspace_log(self.der_nospace_count)

        #Check both NVMe and SCM are full.
        pool_usage = self.pool.pool_percentage_used()
        #NVMe should be almost full if not test will fail.
        if pool_usage['nvme'] > 8:
            self.fail('Pool NVMe used percentage should be < 8%, instead {}'.
                      format(pool_usage['nvme']))
        #For SCM some % space used for system so it won't be 100% full.
        if pool_usage['scm'] > 50:
            self.fail('Pool SCM used percentage should be < 50%, instead {}'.
                      format(pool_usage['scm']))

    def run_enospace_with_bg_job(self):
        """
        Function to run test and validate DER_ENOSPACE and expected storage
        size. Single IOR job will run in background while space is filling.
        """
        #Get the initial DER_ENOSPACE count
        self.der_nospace_count, self.other_errors_count = error_count(
            "-1007", self.hostlist_clients, self.client_log)

        # Start the IOR Background thread which will write small data set and
        # read in loop, until storage space is full.
        job = threading.Thread(target=self.ior_bg_thread)
        job.daemon = True
        job.start()

        #Run IOR in Foreground
        self.run_enospace_foreground()
        # Verify the background job result has no FAIL for any IOR run
        for _result in self.test_result:
            if "FAIL" in _result:
                self.fail("One of the Background IOR job failed")

    def test_enospace_lazy_with_bg(self):
        """Jira ID: DAOS-4756.

        Test Description: IO gets DER_NOSPACE when SCM and NVMe is full with
                          default (lazy) Aggregation mode.

        Use Case: This tests will create the pool and fill 75% of SCM size which
                  will trigger the aggregation because of space pressure,
                  next fill 75% more which should fill NVMe. Try to fill 60%
                  more and now SCM size will be full too.
                  verify that last IO fails with DER_NOSPACE and SCM/NVMe pool
                  capacity is full.One background IO job will be running
                  continuously.

        :avocado: tags=all,full_regression
        :avocado: tags=hw,medium,ib2
        :avocado: tags=nvme,der_enospace,enospc_lazy,enospc_lazy_bg
        """
        print(self.pool.pool_percentage_used())

        #Run IOR to fill the pool.
        self.run_enospace_with_bg_job()

    def test_enospace_lazy_with_fg(self):
        """Jira ID: DAOS-4756.

        Test Description: Fill up the system (default aggregation mode) and
                          delete all containers in loop, which should release
                          the space.

        Use Case: This tests will create the pool and fill 75% of SCM size which
                  will trigger the aggregation because of space pressure,
                  next fill 75% more which should fill NVMe. Try to fill 60%
                  more and now SCM size will be full too.
                  verify that last IO fails with DER_NOSPACE and SCM/NVMe pool
                  capacity is full. Delete all the containers.
                  Do this in loop for 10 times and verify space is released.

        :avocado: tags=all,full_regression
        :avocado: tags=hw,medium,ib2
        :avocado: tags=nvme,der_enospace,enospc_lazy,enospc_lazy_fg
        """
        print(self.pool.pool_percentage_used())

        #Repeat the test in loop.
        for _loop in range(10):
            print("-------enospc_lazy_fg Loop--------- {}".format(_loop))
            #Run IOR to fill the pool.
            self.run_enospace_foreground()
            #Delete all the containers
            self.delete_all_containers()
            #Delete container will take some time to release the space
            time.sleep(60)

        #Run last IO
        self.start_ior_load(storage='SCM', operation="Auto_Write", percent=1)

    def test_enospace_time_with_bg(self):
        """Jira ID: DAOS-4756.

        Test Description: IO gets DER_NOSPACE when SCM is full and it release
                          the size when container destroy with Aggregation
                          set on time mode.

        Use Case: This tests will create the pool. Set Aggregation mode to Time.
                  Start filling 75% of SCM size. Aggregation will be triggered
                  time to time, next fill 75% more which will fill up NVMe.
                  Try to fill 60% more and now SCM size will be full too.
                  Verify last IO fails with DER_NOSPACE and SCM/NVMe pool
                  capacity is full.One background IO job will be running
                  continuously.

        :avocado: tags=all,full_regression
        :avocado: tags=hw,medium,ib2
        :avocado: tags=nvme,der_enospace,enospc_time,enospc_time_bg
        """
        print(self.pool.pool_percentage_used())

        # Enabled TIme mode for Aggregation.
        self.pool.set_property("reclaim", "time")

        #Run IOR to fill the pool.
        self.run_enospace_with_bg_job()

    def test_enospace_time_with_fg(self):
        """Jira ID: DAOS-4756.

        Test Description: Fill up the system (time aggregation mode) and
                          delete all containers in loop, which should release
                          the space.

        Use Case: This tests will create the pool. Set Aggregation mode to Time.
                  Start filling 75% of SCM size. Aggregation will be triggered
                  time to time, next fill 75% more which will fill up NVMe.
                  Try to fill 60% more and now SCM size will be full too.
                  Verify last IO fails with DER_NOSPACE and SCM/NVMe pool
                  capacity is full. Delete all the containers.
                  Do this in loop for 10 times and verify space is released.

        :avocado: tags=all,full_regression
        :avocado: tags=hw,medium,ib2
        :avocado: tags=nvme,der_enospace,enospc_time,enospc_time_fg
        """
        print(self.pool.pool_percentage_used())

        # Enabled TIme mode for Aggregation.
        self.pool.set_property("reclaim", "time")

        #Repeat the test in loop.
        for _loop in range(10):
            print("-------enospc_time_fg Loop--------- {}".format(_loop))
            print(self.pool.pool_percentage_used())
            #Run IOR to fill the pool.
            self.run_enospace_with_bg_job()
            #Delete all the containers
            self.delete_all_containers()
            #Delete container will take some time to release the space
            time.sleep(60)

        #Run last IO
        self.start_ior_load(storage='SCM', operation="Auto_Write", percent=1)

    @skipForTicket("DAOS-8896")
    def test_performance_storage_full(self):
        """Jira ID: DAOS-4756.

        Test Description: Verify IO Read performance when pool size is full.

        Use Case: This tests will create the pool. Run small set of IOR as
                  baseline.Start IOR with < 4K which will start filling SCM
                  and trigger aggregation and start filling up NVMe.
                  Check the IOR baseline read number and make sure it's +- 5%
                  to the number ran prior system storage was full.

        :avocado: tags=all,full_regression
        :avocado: tags=hw,medium,ib2
        :avocado: tags=nvme,der_enospace,enospc_performance
        """
        #Write the IOR Baseline and get the Read BW for later comparison.
        print(self.pool.pool_percentage_used())
        #Write First
        self.start_ior_load(storage='SCM', operation="Auto_Write", percent=1)
        #Read the baseline data set
        self.start_ior_load(storage='SCM', operation='Auto_Read', percent=1)
        max_mib_baseline = float(self.ior_matrix[0][int(IorMetrics.Max_MiB)])
        baseline_cont_uuid = self.ior_cmd.dfs_cont.value
        print("IOR Baseline Read MiB {}".format(max_mib_baseline))

        #Run IOR to fill the pool.
        self.run_enospace_with_bg_job()

        #Read the same container which was written at the beginning.
        self.container.uuid = baseline_cont_uuid
        self.start_ior_load(storage='SCM', operation='Auto_Read', percent=1)
        max_mib_latest = float(self.ior_matrix[0][int(IorMetrics.Max_MiB)])
        print("IOR Latest Read MiB {}".format(max_mib_latest))

        #Check if latest IOR read performance is in Tolerance of 5%, when
        #Storage space is full.
        if abs(max_mib_baseline-max_mib_latest) > (max_mib_baseline/100 * 5):
            self.fail('Latest IOR read performance is not under 5% Tolerance'
                      ' Baseline Read MiB = {} and latest IOR Read MiB = {}'
                      .format(max_mib_baseline, max_mib_latest))

    def test_enospace_no_aggregation(self):
        """Jira ID: DAOS-4756.

        Test Description: IO gets DER_NOSPACE when SCM is full and it release
                          the size when container destroy with Aggregation
                          disabled.

        Use Case: This tests will create the pool and disable aggregation. Fill
                  75% of SCM size which should work, next try fill 10% more
                  which should fail with DER_NOSPACE. Destroy the container
                  and validate the Pool SCM free size is close to full (> 95%).
                  Do this in loop ~10 times and verify the DER_NOSPACE and SCM
                  free size after container destroy.

        :avocado: tags=all,full_regression
        :avocado: tags=hw,medium,ib2
        :avocado: tags=nvme,der_enospace,enospc_no_aggregation
        """
        # pylint: disable=attribute-defined-outside-init
        # pylint: disable=too-many-branches
        print(self.pool.pool_percentage_used())

        # Disable the aggregation
        self.pool.set_property("reclaim", "disabled")

        #Get the DER_NOSPACE and other error count from log
        self.der_nospace_count, self.other_errors_count = error_count(
            "-1007", self.hostlist_clients, self.client_log)

        #Repeat the test in loop.
        for _loop in range(10):
            print("-------enospc_no_aggregation Loop--------- {}".format(_loop))
            #Fill 75% of SCM pool
            self.start_ior_load(storage='SCM', operation="Auto_Write", percent=40)

            print(self.pool.pool_percentage_used())

            try:
                #Fill 10% more to SCM ,which should Fail because no SCM space
                self.start_ior_load(storage='SCM', operation="Auto_Write", percent=40)
                self.fail('This test suppose to fail because of DER_NOSPACE'
                          'but it got Passed')
            except TestFail as _error:
                self.log.info('Expected to fail because of DER_NOSPACE')

            #Verify DER_NO_SAPCE error count is expected and no other Error
            #in client log.
            self.verify_enspace_log(self.der_nospace_count)

            #Delete all the containers
            self.delete_all_containers()

            #Get the pool usage
            pool_usage = self.pool.pool_percentage_used()
            #Delay to release the SCM size.
            time.sleep(60)
            print(pool_usage)
            #SCM pool size should be released (some still be used for system)
            #Pool SCM free % should not be less than 50%
            if pool_usage['scm'] > 55:
                self.fail('SCM pool used percentage should be < 55, instead {}'.
                          format(pool_usage['scm']))

        #Run last IO
        self.start_ior_load(storage='SCM', operation="Auto_Write", percent=1)<|MERGE_RESOLUTION|>--- conflicted
+++ resolved
@@ -99,14 +99,9 @@
         ior_bg_cmd.test_file.update('/testfile_background')
 
         # Define the job manager for the IOR command
-<<<<<<< HEAD
-        job_manager = Mpirun(ior_bg_cmd, mpitype="mpich")
-        self.create_cont()
-=======
         job_manager = get_job_manager(self, "Mpirun", ior_bg_cmd, mpi_type="mpich")
         self.create_cont()
         job_manager.job.dfs_cont.update(self.container.uuid)
->>>>>>> 2694c7a0
         env = ior_bg_cmd.get_default_env(str(job_manager))
         job_manager.assign_hosts(self.hostlist_clients, self.workdir, None)
         job_manager.assign_processes(1)
