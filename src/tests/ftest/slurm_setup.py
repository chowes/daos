#!/usr/bin/python3
"""
  (C) Copyright 2018-2022 Intel Corporation.

  SPDX-License-Identifier: BSD-2-Clause-Patent
"""


import argparse
import getpass
import logging
import re
import socket
import sys
from ClusterShell.NodeSet import NodeSet
from util.general_utils import pcmd, run_task

SLURM_CONF = "/etc/slurm/slurm.conf"

PACKAGE_LIST = ["slurm", "slurm-example-configs",
                "slurm-slurmctld", "slurm-slurmd"]

COPY_LIST = ["cp /etc/slurm/slurm.conf.example /etc/slurm/slurm.conf",
             "cp /etc/slurm/cgroup.conf.example /etc/slurm/cgroup.conf",
             "cp /etc/slurm/slurmdbd.conf.example /etc/slurm/slurmdbd.conf"]

MUNGE_STARTUP = [
    "chown munge. {0}".format("/etc/munge/munge.key"),
    "systemctl restart munge",
    "systemctl enable munge"]

SLURMCTLD_STARTUP = [
    "systemctl restart slurmctld",
    "systemctl enable slurmctld"]

SLURMCTLD_STARTUP_DEBUG = [
    "cat /var/log/slurmctld.log",
    "grep -v \"^#\\w\" /etc/slurm/slurm.conf"]

SLURMD_STARTUP = [
    "systemctl restart slurmd",
    "systemctl enable slurmd"]

SLURMD_STARTUP_DEBUG = [
    "cat /var/log/slurmd.log",
    "grep -v \"^#\\w\" /etc/slurm/slurm.conf"]


def update_config_cmdlist(args):
    """Create the command lines to update slurmd.conf file.

    Args:
        args (Namespace): Commandline arguments

    Returns:
        cmd_list: list of cmdlines to update config file

    """
    all_nodes = NodeSet("{},{}".format(str(args.control), str(args.nodes)))
<<<<<<< HEAD
    cmd_list = [
        "sed -i -e 's/ClusterName=cluster/ClusterName=ci_cluster/g' {}".format(
            SLURM_CONF),
        "sed -i -e 's/SlurmUser=slurm/SlurmUser={}/g' {}".format(
            args.user, SLURM_CONF),
        "sed -i -e 's/NodeName/#NodeName/g' {}".format(
            SLURM_CONF),
        ]
    if args.sudo:
        sudo = "sudo"
    else:
        sudo = ""
=======
    cmd_list = ["sed -i -e 's/ClusterName=cluster/ClusterName=ci_cluster/g' {}".format(SLURM_CONF),
                "sed -i -e 's/SlurmUser=slurm/SlurmUser={}/g' {}".format(args.user, SLURM_CONF),
                "sed -i -e 's/NodeName/#NodeName/g' {}".format(SLURM_CONF)]
    sudo = "sudo" if args.sudo else ""
>>>>>>> 710517d4
    # Copy the slurm*example.conf files to /etc/slurm/
    if execute_cluster_cmds(all_nodes, COPY_LIST, args.sudo) > 0:
        sys.exit(1)
    match = False
    # grep SLURM_CONF to determine format of the the file
    for ctl_host in ["SlurmctldHost", "ControlMachine"]:
        command = r"grep {} {}".format(ctl_host, SLURM_CONF)
        task = run_task(all_nodes, command)
        results = dict(task.iter_retcodes())
        if len(results) == 1 and 0 in results:
            ctl_str = "sed -i -e 's/{0}=linux0/{0}={1}/g' {2}".format(
                ctl_host, args.control, SLURM_CONF)
            cmd_list.insert(0, ctl_str)
            match = True
            break
    if not match:
        logging.error("% could not be updated. Check conf file format", SLURM_CONF)
        sys.exit(1)

    # This info needs to be gathered from every node that can run a slurm job
    command = r"lscpu | grep -E '(Socket|Core|Thread)\(s\)'"
    task = run_task(all_nodes, command)
    for output, nodes in task.iter_buffers():
        output_str = "\n".join([line.decode("utf-8") for line in output])
        info = {
            data[0]: data[1]
            for data in re.findall(
                r"(Socket|Core|Thread).*:\s+(\d+)", str(output_str))
            if len(data) > 1}

        if "Socket" not in info or "Core" not in info or "Thread" not in info:
            # Did not find value for socket|core|thread so do not
            # include in config file
            pass
        cmd_list.append("echo \"NodeName={0} Sockets={1} CoresPerSocket={2} "
                        "ThreadsPerCore={3}\" |{4} tee -a {5}".format(
                            NodeSet.fromlist(nodes), info["Socket"],
                            info["Core"], info["Thread"], sudo, SLURM_CONF))

    #
    cmd_list.append("echo \"PartitionName={} Nodes={} Default=YES "
                    "MaxTime=INFINITE State=UP\" |{} tee -a {}".format(
                        args.partition, args.nodes, sudo, SLURM_CONF))

    return execute_cluster_cmds(all_nodes, cmd_list, args.sudo)


def execute_cluster_cmds(nodes, cmdlist, sudo=False):
    """Execute the list of cmds on hostlist nodes.

    Args:
        nodes (list):  list of nodes
        cmdlist ([type]): list of cmdlines to execute
        sudo (str, optional): Execute cmd with sudo privs. Defaults to false.

     Returns:
        ret_code: returns error code if pcmd fails;

    """
    for cmd in cmdlist:
        if sudo:
            cmd = "sudo {}".format(cmd)
        result = pcmd(nodes, cmd, True, None, 0)
        # if at least one node failed or all nodes failed
        # return on first failure
        if len(result) > 1 or 0 not in result:
            return 1
    return 0


def configuring_packages(args, action):
    """Install required slurm and munge packages.

    Args:
        args (Namespace): Commandline arguments
        action (str):  install or remove

    """
    # Install packages on control and compute nodes
    all_nodes = NodeSet("{},{}".format(str(args.control), str(args.nodes)))
    cmd_list = []
    for package in PACKAGE_LIST:
        logging.info("%s %s on %s", action, package, all_nodes)
        cmd_list.append("dnf {} -y ".format(action) + package)
    return execute_cluster_cmds(all_nodes, cmd_list, args.sudo)


def start_munge(args):
    """Start munge service on all nodes.

    Args:
        args (Namespace): Commandline arguments

    """
<<<<<<< HEAD
    if args.sudo:
        sudo = "sudo"
    else:
        sudo = ""
=======
    sudo = "sudo" if args.sudo else ""
>>>>>>> 710517d4
    all_nodes = NodeSet("{},{}".format(str(args.control), str(args.nodes)))
    # exclude the control node
    nodes = NodeSet(str(args.nodes))
    nodes.difference_update(str(args.control))

    # copy key to all nodes FROM slurmctl node;
    # change the protections/ownership on the munge dir on all nodes
    cmd_list = [
        "{0} chmod -R 777 /etc/munge; {0} chown {1}. /etc/munge".format(
            sudo, args.user)]
    if execute_cluster_cmds(all_nodes, cmd_list) > 0:
        return 1

    # Check if file exists on slurm control node
    # change the protections/ownership on the munge key before copying
    cmd_list = ["set -Eeu",
                "rc=0",
                "if [ ! -f /etc/munge/munge.key ]",
                "then {} create-munge-key".format(sudo),
                "fi",
                "{} chmod 777 /etc/munge/munge.key".format(sudo),
                "{} chown {}. /etc/munge/munge.key".format(sudo, args.user)]

    if execute_cluster_cmds(args.control, ["; ".join(cmd_list)]) > 0:
        return 1
    # remove any existing key from other nodes
    cmd_list = ["{} rm -f /etc/munge/munge.key".format(sudo),
                "scp -p {}:/etc/munge/munge.key /etc/munge/munge.key".format(
                    args.control)]
    if execute_cluster_cmds(nodes, ["; ".join(cmd_list)]) > 0:
        return 1
    # set the protection back to defaults
    cmd_list = [
        "{} chmod 400 /etc/munge/munge.key".format(sudo),
        "{} chown munge. /etc/munge/munge.key".format(sudo),
        "{} chmod 700 /etc/munge".format(sudo),
        "{} chown munge. /etc/munge".format(sudo)]
    if execute_cluster_cmds(all_nodes, ["; ".join(cmd_list)]) > 0:
        return 1

    # Start Munge service on all nodes
    all_nodes = NodeSet("{},{}".format(str(args.control), str(args.nodes)))
    return execute_cluster_cmds(all_nodes, MUNGE_STARTUP, args.sudo)


def start_slurm(args):
    """Start the slurm services on all nodes.

    Args:
        args (Namespace): Commandline arguments

    """
    # Setting up slurm on all nodes
    all_nodes = NodeSet("{},{}".format(str(args.control), str(args.nodes)))
    cmd_list = [
        "mkdir -p /var/log/slurm",
        "chown {}. {}".format(args.user, "/var/log/slurm"),
        "mkdir -p /var/spool/slurmd",
        "mkdir -p /var/spool/slurmctld",
        "mkdir -p /var/spool/slurm/d",
        "mkdir -p /var/spool/slurm/ctld",
        "chown {}. {}/ctld".format(args.user, "/var/spool/slurm"),
        "chown {}. {}".format(args.user, "/var/spool/slurmctld"),
        "chmod 775 {}".format("/var/spool/slurmctld"),
        "rm -f /var/spool/slurmctld/clustername"]

    if execute_cluster_cmds(all_nodes, cmd_list, args.sudo) > 0:
        return 1

    # Startup the slurm control service
    status = execute_cluster_cmds(args.control, SLURMCTLD_STARTUP, args.sudo)
    if status > 0 or args.debug:
        execute_cluster_cmds(args.control, SLURMCTLD_STARTUP_DEBUG, args.sudo)
    if status > 0:
        return 1

    # Startup the slurm service
    status = execute_cluster_cmds(all_nodes, SLURMD_STARTUP, args.sudo)
    if status > 0 or args.debug:
        execute_cluster_cmds(all_nodes, SLURMD_STARTUP_DEBUG, args.sudo)
    if status > 0:
        return 1

    # ensure that the nodes are in the idle state
    cmd_list = ["scontrol update nodename={} state=idle".format(args.nodes)]
    status = execute_cluster_cmds(args.nodes, cmd_list, args.sudo)
    if status > 0 or args.debug:
        cmd_list = (SLURMCTLD_STARTUP_DEBUG)
        execute_cluster_cmds(args.control, cmd_list, args.sudo)
        cmd_list = (SLURMD_STARTUP_DEBUG)
        execute_cluster_cmds(all_nodes, cmd_list, args.sudo)
    if status > 0:
        return 1
    return 0


def main():
    """Set up test env with slurm."""
    logging.basicConfig(
        format="%(asctime)s %(levelname)-5s %(message)s",
        datefmt=r"%Y/%m/%d %I:%M:%S", level=logging.DEBUG)

    parser = argparse.ArgumentParser(prog="slurm_setup.py")

    parser.add_argument(
        "-n", "--nodes",
        default=None,
        help="Comma separated list of nodes to install slurm")
    parser.add_argument(
        "-c", "--control",
        default=socket.gethostname().split('.', 1)[0],
        help="slurm control node; test control node if None")
    parser.add_argument(
        "-p", "--partition",
        default="daos_client",
        help="Partition name; all nodes will be in this partition")
    parser.add_argument(
        "-u", "--user",
        default=getpass.getuser(),
        help="slurm user for config file; if none the current user is used")
    parser.add_argument(
        "-i", "--install",
        action="store_true",
        help="Install all the slurm/munge packages")
    parser.add_argument(
        "-r", "--remove",
        action="store_true",
        help="Install all the slurm/munge packages")
    parser.add_argument(
        "-s", "--sudo",
        action="store_true",
        help="Run all commands with privileges")
    parser.add_argument(
        "-d", "--debug",
        action="store_true",
        help="Run all debug commands")

    args = parser.parse_args()
    logging.info("Arguments: %s", args)

    # Check params
    if args.nodes is None:
        logging.error("slurm_nodes: Specify at least one slurm node")
        sys.exit(1)

    # Convert control node and slurm node list into NodeSets
    args.control = NodeSet(args.control)
    args.nodes = NodeSet(args.nodes)

    # Remove packages if specified with --remove and then exit
    if args.remove:
        ret_code = configuring_packages(args, "remove")
        if ret_code > 0:
            sys.exit(1)
        sys.exit(0)

    # Install packages if specified with --install and continue with setup
    if args.install:
        ret_code = configuring_packages(args, "install")
        if ret_code > 0:
            sys.exit(1)

    # Edit the slurm conf files
    ret_code = update_config_cmdlist(args)
    if ret_code > 0:
        sys.exit(1)

    # Munge Setup
    ret_code = start_munge(args)
    if ret_code > 0:
        sys.exit(1)

    # Slurm Startup
    ret_code = start_slurm(args)
    if ret_code > 0:
        sys.exit(1)

    sys.exit(0)


if __name__ == "__main__":
    main()<|MERGE_RESOLUTION|>--- conflicted
+++ resolved
@@ -57,25 +57,10 @@
 
     """
     all_nodes = NodeSet("{},{}".format(str(args.control), str(args.nodes)))
-<<<<<<< HEAD
-    cmd_list = [
-        "sed -i -e 's/ClusterName=cluster/ClusterName=ci_cluster/g' {}".format(
-            SLURM_CONF),
-        "sed -i -e 's/SlurmUser=slurm/SlurmUser={}/g' {}".format(
-            args.user, SLURM_CONF),
-        "sed -i -e 's/NodeName/#NodeName/g' {}".format(
-            SLURM_CONF),
-        ]
-    if args.sudo:
-        sudo = "sudo"
-    else:
-        sudo = ""
-=======
     cmd_list = ["sed -i -e 's/ClusterName=cluster/ClusterName=ci_cluster/g' {}".format(SLURM_CONF),
                 "sed -i -e 's/SlurmUser=slurm/SlurmUser={}/g' {}".format(args.user, SLURM_CONF),
                 "sed -i -e 's/NodeName/#NodeName/g' {}".format(SLURM_CONF)]
     sudo = "sudo" if args.sudo else ""
->>>>>>> 710517d4
     # Copy the slurm*example.conf files to /etc/slurm/
     if execute_cluster_cmds(all_nodes, COPY_LIST, args.sudo) > 0:
         sys.exit(1)
@@ -170,14 +155,7 @@
         args (Namespace): Commandline arguments
 
     """
-<<<<<<< HEAD
-    if args.sudo:
-        sudo = "sudo"
-    else:
-        sudo = ""
-=======
     sudo = "sudo" if args.sudo else ""
->>>>>>> 710517d4
     all_nodes = NodeSet("{},{}".format(str(args.control), str(args.nodes)))
     # exclude the control node
     nodes = NodeSet(str(args.nodes))
