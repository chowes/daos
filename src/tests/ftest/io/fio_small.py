--- conflicted
+++ resolved
@@ -36,12 +36,7 @@
 
         :avocado: tags=all,daily_regression
         :avocado: tags=hw,medium,ib2
-<<<<<<< HEAD
-        :avocado: tags=fio,checksum,tx
-        :avocado: tags=io,fio_small,dfuse
-=======
         :avocado: tags=fio,checksum,tx,dfuse
         :avocado: tags=fiosmall
->>>>>>> c464ba2b
         """
         self.execute_fio()