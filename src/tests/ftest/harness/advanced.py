"""
  (C) Copyright 2021-2022 Intel Corporation.

  SPDX-License-Identifier: BSD-2-Clause-Patent
"""
import os
from random import choice
from re import findall

from apricot import TestWithServers
from ClusterShell.NodeSet import NodeSet

from general_utils import get_avocado_config_value
from run_utils import run_remote
from test_utils_pool import POOL_TIMEOUT_INCREMENT
from user_utils import get_chown_command


class HarnessAdvancedTest(TestWithServers):
    """Advanced harness test cases.

    :avocado: recursive
    """

    def __init__(self, *args, **kwargs):
        """Initialize a TestWithServers object."""
        super().__init__(*args, **kwargs)

        # Always start the servers for each test variant
        self.start_agents_once = False
        self.start_servers_once = False

    def test_core_files(self):
        """Test to verify core file creation.

        This test will send a signal 6 to a random daos_engine process so
        that it will create a core file, allowing the core file collection code
        in launch.py to be tested.

        This test can be run in any CI stage: vm, small, medium, large

        :avocado: tags=all
        :avocado: tags=vm
        :avocado: tags=harness,harness_advanced_test,core_files
        :avocado: tags=test_core_files
        """
        # Choose a server find the pid of its daos_engine process
        host = NodeSet(choice(self.server_managers[0].hosts))   # nosec
        ranks = self.server_managers[0].get_host_ranks(host)
        self.log.info("Obtaining pid of the daos_engine process on %s (rank %s)", host, ranks)
        pid = None
        result = run_remote(self.log, host, "pgrep --list-full daos_engine", timeout=20)
        if not result.passed:
            self.fail("Error obtaining pid of the daos_engine process on {}".format(host))
        pid = findall(r"(\d+)\s+[A-Za-z0-9/]+daos_engine\s+", "\n".join(result.output[0].stdout))[0]
        if pid is None:
            self.fail("Error obtaining pid of the daos_engine process on {}".format(host))
        self.log.info("Found pid %s", pid)

        # Send a signal 6 to its daos_engine process
        self.log.info("Sending a signal 6 to %s", pid)
        if not run_remote(self.log, host, "sudo -n kill -6 {}".format(pid)).passed:
            self.fail("Error sending a signal 6 to {} on {}".format(pid, host))

        # Simplify resolving the host name to rank by marking all ranks as
        # expected to be either running or errored (sent a signal 6)
        self.server_managers[0].update_expected_states(ranks, ["Joined", "Errored"])

        # Wait for the engine to create the core file
        ranks = self.server_managers[0].get_host_ranks(host)
        state = ["errored"]
        try:
            self.log.info(
                "Waiting for the engine on %s (rank %s) to move to the %s state",
                host, ranks, state)
            if self.server_managers[0].check_rank_state(ranks, state, 25):
                self.fail("Rank {} state not {} after sending signal 6".format(ranks, state))
        finally:
            # Display the journalctl log for the process that was sent the signal
            self.server_managers[0].manager.dump_logs(host)

        self.log.info("Test passed")

    def test_core_files_hw(self):
        """Test to verify core file creation.

        This test will send a signal 6 to a random daos_engine process so
        that it will create a core file, allowing the core file collection code
        in launch.py to be tested.

        This test can be run in any CI stage: vm, small, medium, large

        :avocado: tags=all
        :avocado: tags=hw,small,medium,large
        :avocado: tags=harness,harness_advanced_test,core_files
        :avocado: tags=test_core_files_hw
        """
        self.test_core_files()

    def test_pool_timeout(self):
        """Test to verify tearDown() timeout setting for timed out tests.

        Adding a pool should increase the runner.timeout.after_interrupted,
        runner.timeout.process_alive, and runner.timeout.process_died timeouts by 200 seconds each.

        :avocado: tags=all
        :avocado: tags=vm
        :avocado: tags=harness,harness_advanced_test,pool_timeout
        :avocado: tags=test_pool_timeout
        """
        namespace = "runner.timeout"
        timeouts = {"after_interrupted": [], "process_alive": [], "process_died": []}

        self.log.info("Before creating pools:")
        for key in sorted(timeouts):
            timeouts[key].append(get_avocado_config_value(namespace, key))
            self.log.info("    %s.%s = %s", namespace, key, timeouts[key][0])

        self.add_pool(create=True, connect=True)
        self.add_pool(create=True, connect=False)
        self.add_pool(create=False)

        self.log.info("After creating pools:")
        for key in sorted(timeouts):
            timeouts[key].append(get_avocado_config_value(namespace, key))
            self.log.info("    %s.%s = %s", namespace, key, timeouts[key][1])

        for key in sorted(timeouts):
            self.assertEqual(
                int(timeouts[key][1]) - int(timeouts[key][0]), POOL_TIMEOUT_INCREMENT * 3,
                "Incorrect {}.{} value detected after adding 3 pools".format(namespace, key))

        self.log.info("Test passed")

    def test_pool_timeout_hw(self):
        """Test to verify tearDown() timeout setting for timed out tests.

        Adding a pool should increase the runner.timeout.after_interrupted,
        runner.timeout.process_alive, and runner.timeout.process_died timeouts by 200 seconds each.

        :avocado: tags=all
        :avocado: tags=hw,small,medium,large
        :avocado: tags=harness,harness_advanced_test,pool_timeout
        :avocado: tags=test_pool_timeout_hw
        """
        self.test_pool_timeout()

    def test_launch_failures(self):
        """Test to verify launch.py post processing error reporting.

        The test will place uniquely named files in the paths where launch.py archives test results.
        When these files are detected launch.py will trigger a fake failure for the archiving of
        each file.

        :avocado: tags=all
        :avocado: tags=vm
        :avocado: tags=harness,harness_advanced_test,launch_failures
        :avocado: tags=test_launch_failures
        """
<<<<<<< HEAD
        host = NodeSet(choice(self.server_managers[0].hosts))  # nosec
=======
        host = NodeSet(choice(self.server_managers[0].hosts))   # nosec
>>>>>>> 4def9272
        self.log.info("Creating launch.py failure trigger files on %s", host)
        failure_trigger = "00_trigger-launch-failure_00"
        failure_trigger_dir = os.path.join(self.base_test_dir, failure_trigger)
        failure_trigger_files = [
            os.path.join(self.base_test_dir, f"{failure_trigger}_local.yaml"),
            os.path.join(os.sep, "etc", "daos", f"daos_{failure_trigger}.yml"),
            os.path.join(self.base_test_dir, f"{failure_trigger}.log"),
            os.path.join(failure_trigger_dir, f"{failure_trigger}.log"),
            os.path.join(os.sep, "tmp", f"daos_dump_{failure_trigger}.txt"),
            os.path.join(self.tmp, f"valgrind_{failure_trigger}"),
        ]

        self.log.debug("Creating %s", failure_trigger_dir)
        commands = [
            f"sudo -n mkdir -p {failure_trigger_dir}",
            f"sudo -n {get_chown_command(options='-R', file=failure_trigger_dir)}",
        ]

        local_trigger_file = failure_trigger_files.pop(0)
        self.log.debug("Creating %s", local_trigger_file)
        try:
            with open(local_trigger_file, "w", encoding="utf-8") as local_trigger:
                local_trigger.write("THIS IS JUST A TEST\n")
        except IOError as error:
            self.fail(f"Error writing {local_trigger_file}: {str(error)}")

        for command in commands:
            if not run_remote(self.log, host, command, timeout=20).passed:
                self.fail(f"Error creating directory {failure_trigger_dir}")

        for failure_trigger_file in failure_trigger_files:
            self.log.debug("Creating %s", failure_trigger_file)
            sudo = "" if failure_trigger_file.startswith(self.tmp) else "sudo -n "
            commands = [
                f"{sudo}touch {failure_trigger_file}",
                f"{sudo}{get_chown_command(options='-R', file=failure_trigger_file)}",
                f"echo 'THIS IS JUST A TEST' > {failure_trigger_file}",
            ]
            for command in commands:
                if not run_remote(self.log, host, command, timeout=20).passed:
                    self.fail(f"Error creating file {failure_trigger_file}")

    def test_launch_failures_hw(self):
        """Test to verify launch.py post processing error reporting.

        The test will place uniquely named files in the paths where launch.py archives test results.
        When these files are detected launch.py will trigger a fake failure for the archiving of
        each file.

        :avocado: tags=all
        :avocado: tags=hw,small,medium,large
        :avocado: tags=harness,harness_advanced_test,launch_failures
        :avocado: tags=test_launch_failures_hw
        """
        self.test_launch_failures()<|MERGE_RESOLUTION|>--- conflicted
+++ resolved
@@ -157,11 +157,7 @@
         :avocado: tags=harness,harness_advanced_test,launch_failures
         :avocado: tags=test_launch_failures
         """
-<<<<<<< HEAD
-        host = NodeSet(choice(self.server_managers[0].hosts))  # nosec
-=======
         host = NodeSet(choice(self.server_managers[0].hosts))   # nosec
->>>>>>> 4def9272
         self.log.info("Creating launch.py failure trigger files on %s", host)
         failure_trigger = "00_trigger-launch-failure_00"
         failure_trigger_dir = os.path.join(self.base_test_dir, failure_trigger)
