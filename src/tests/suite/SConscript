--- conflicted
+++ resolved
@@ -108,11 +108,7 @@
                     daos_rebuild.c daos_rebuild_common.c daos_rebuild_ec.c
                     daos_rebuild_simple.c daos_test.c daos_verify_consistency.c
                     daos_aggregate_ec.c daos_degrade_ec.c
-<<<<<<< HEAD
-                    daos_extend_simple.c daos_obj_ec.c daos_pipeline.c""")
-=======
-                    daos_extend_simple.c daos_obj_ec.c daos_upgrade.c""")
->>>>>>> 565665c8
+                    daos_extend_simple.c daos_obj_ec.c daos_upgrade.c daos_pipeline.c""")
 
     daostest = newenv.d_program('daos_test', c_files + daos_test_tgt,
                                 LIBS=['daos_common'] + libraries)
