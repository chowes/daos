--- conflicted
+++ resolved
@@ -70,16 +70,14 @@
     # ftest
     SConscript('ftest/SConscript')
 
-<<<<<<< HEAD
+    # rpc tests
+    SConscript('rpc/SConscript')
+
     # daos middleware consistency corruption tool for testing
     libs_client += ['dfs']
     denv.AppendUnique(RPATH_FULL=['$PREFIX/lib64'])
     daos_mw = denv.d_program('daos_mw_fi', 'daos_mw_fi.c', LIBS=libs_client, RPATH='$PREFIX/lib64')
     denv.Install('$PREFIX/lib/daos/TESTING/tests', daos_mw)
-=======
-    # rpc tests
-    SConscript('rpc/SConscript')
->>>>>>> 5f50ba88
 
 
 def scons():
