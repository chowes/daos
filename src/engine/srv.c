/*
 * (C) Copyright 2016-2023 Intel Corporation.
 *
 * SPDX-License-Identifier: BSD-2-Clause-Patent
 */
/**
 * \file
 *
 * This file is part of the DAOS server. It implements the DAOS service
 * including:
 * - network setup
 * - start/stop execution streams
 * - bind execution streams to core/NUMA node
 */

#define D_LOGFAC       DD_FAC(server)

#include <abt.h>
#include <libgen.h>
#include <daos/common.h>
#include <daos/event.h>
#include <daos/sys_db.h>
#include <daos_errno.h>
#include <daos_mgmt.h>
#include <daos_srv/bio.h>
#include <daos_srv/smd.h>
#include <daos_srv/vos.h>
#include <gurt/list.h>
#include "drpc_internal.h"
#include "srv_internal.h"

/**
 * DAOS server threading model:
 * 1) a set of "target XS (xstream) set" per engine (dss_tgt_nr)
 * There is a "-t" option of daos_server to set the number.
 * For DAOS pool, one target XS set per VOS target to avoid extra lock when
 * accessing VOS file.
 * With in each target XS set, there is one "main XS":
 * 1.1) The tasks for main XS:
 *	RPC server of IO request handler,
 *	ULT server for:
 *		rebuild scanner/puller
 *		rebalance,
 *		aggregation,
 *		data scrubbing,
 *		pool service (tgt connect/disconnect etc),
 *		container open/close.
 *
 * And a set of "offload XS" (dss_tgt_offload_xs_nr)
 * 1.2) The tasks for offload XS:
 *	ULT server for:
 *		IO request dispatch (TX coordinator, on 1st offload XS),
 *		Acceleration of EC/checksum/compress (on 2nd offload XS if
 *		dss_tgt_offload_xs_nr is 2, or on 1st offload XS).
 *
 * 2) one "system XS set" per engine (dss_sys_xs_nr)
 * The system XS set (now only one - the XS 0) is for some system level tasks:
 *	RPC server for:
 *		drpc listener,
 *		RDB request and meta-data service,
 *		management request for mgmt module,
 *		pool request,
 *		container request (including the OID allocate),
 *		rebuild request such as REBUILD_OBJECTS_SCAN/REBUILD_OBJECTS,
 *		rebuild status checker,
 *		rebalance request,
 *		IV, bcast, and SWIM message handling.
 *
 * Helper function:
 * daos_rpc_tag() to query the target tag (context ID) of specific RPC request.
 */

/** Number of dRPC xstreams */
#define DRPC_XS_NR	(1)
/** Number of offload XS */
unsigned int	dss_tgt_offload_xs_nr;
/** Number of target (XS set) per engine */
unsigned int	dss_tgt_nr;
/** Number of system XS */
unsigned int	dss_sys_xs_nr = DAOS_TGT0_OFFSET + DRPC_XS_NR;
/**
 * Flag of helper XS as a pool.
 * false - the helper XS is near its main IO service XS. When there is one or
 *         2 helper XS for each VOS target (dss_tgt_offload_xs_nr % dss_tgt_nr
 *         == 0), we create each VOS target's IO service XS and then its helper
 *         XS, and each VOS has its own helper XS.
 * true  - When there is no enough cores/XS to create one or two helpers for
 *         VOS target (dss_tgt_offload_xs_nr % dss_tgt_nr != 0), we firstly
 *         create all VOS targets' IO service XS, and then all helper XS that
 *         are shared used by all VOS targets.
 */
bool		dss_helper_pool;

/** Bypass for the nvme health check */
bool		dss_nvme_bypass_health_check;

static daos_epoch_t	dss_start_epoch;

unsigned int
dss_ctx_nr_get(void)
{
	return DSS_CTX_NR_TOTAL;
}

#define DSS_SYS_XS_NAME_FMT	"daos_sys_%d"
#define DSS_IO_XS_NAME_FMT	"daos_io_%d"
#define DSS_OFFLOAD_XS_NAME_FMT	"daos_off_%d"

struct dss_xstream_data {
	/** Initializing step, it is for cleanup of global states */
	int			  xd_init_step;
	int			  xd_ult_init_rc;
	bool			  xd_ult_signal;
	/** total number of XS including system XS, main XS and offload XS */
	int			  xd_xs_nr;
	/** created XS pointer array */
	struct dss_xstream	**xd_xs_ptrs;
	/** serialize initialization of ULTs */
	ABT_cond		  xd_ult_init;
	/** barrier for all ULTs to enter handling loop */
	ABT_cond		  xd_ult_barrier;
	ABT_mutex		  xd_mutex;
	struct dss_thread_local_storage *xd_dtc;
};

static struct dss_xstream_data	xstream_data;

int
dss_xstream_set_affinity(struct dss_xstream *dxs)
{
	int rc;

	/**
	 * Set cpu affinity
	 * Try to use strict CPU binding, if supported.
	 */
	rc = hwloc_set_cpubind(dss_topo, dxs->dx_cpuset,
			       HWLOC_CPUBIND_THREAD | HWLOC_CPUBIND_STRICT);
	if (rc) {
		D_INFO("failed to set strict cpu affinity: %d\n", errno);
		rc = hwloc_set_cpubind(dss_topo, dxs->dx_cpuset, HWLOC_CPUBIND_THREAD);
		if (rc) {
			D_ERROR("failed to set cpu affinity: %d\n", errno);
			return rc;
		}
	}

	/**
	 * Set memory affinity, but fail silently if it does not work since some
	 * systems return ENOSYS.
	 */
	rc = hwloc_set_membind(dss_topo, dxs->dx_cpuset, HWLOC_MEMBIND_BIND,
			       HWLOC_MEMBIND_THREAD);
	if (rc)
		D_DEBUG(DB_TRACE, "failed to set memory affinity: %d\n", errno);

	return 0;
}

bool
dss_xstream_exiting(struct dss_xstream *dxs)
{
	ABT_bool state;
	int	 rc;

	rc = ABT_future_test(dxs->dx_shutdown, &state);
	D_ASSERTF(rc == ABT_SUCCESS, "%d\n", rc);
	return state == ABT_TRUE;
}

int
dss_xstream_cnt(void)
{
	return xstream_data.xd_xs_nr;
}

struct dss_xstream *
dss_get_xstream(int stream_id)
{
	if (stream_id == DSS_XS_SELF)
		return dss_current_xstream();

	D_ASSERTF(stream_id >= 0 && stream_id < xstream_data.xd_xs_nr,
		  "invalid stream id %d (xstream_data.xd_xs_nr %d).\n",
		  stream_id, xstream_data.xd_xs_nr);

	return xstream_data.xd_xs_ptrs[stream_id];
}

/**
 * sleep milliseconds, then being rescheduled.
 *
 * \param[in]	msec	milliseconds to sleep for
 */
int
dss_sleep(uint64_t msec)
{
	struct sched_req_attr	 attr = { 0 };
	struct sched_request	*req;
	uuid_t			 anonym_uuid;

	uuid_clear(anonym_uuid);
	sched_req_attr_init(&attr, SCHED_REQ_ANONYM, &anonym_uuid);
	req = sched_req_get(&attr, ABT_THREAD_NULL);
	if (req == NULL)
		return -DER_NOMEM;

	sched_req_sleep(req, msec);
	sched_req_put(req);
	return 0;
}

struct dss_rpc_cntr *
dss_rpc_cntr_get(enum dss_rpc_cntr_id id)
{
	struct dss_xstream  *dx = dss_current_xstream();

	D_ASSERT(id < DSS_RC_MAX);
	return &dx->dx_rpc_cntrs[id];
}

/** increase the active and total counters for the RPC type */
void
dss_rpc_cntr_enter(enum dss_rpc_cntr_id id)
{
	struct dss_rpc_cntr *cntr = dss_rpc_cntr_get(id);

	cntr->rc_active_time = sched_cur_msec();
	cntr->rc_active++;
	cntr->rc_total++;

	/* TODO: add interface to calculate average workload and reset stime */
	if (cntr->rc_stime == 0)
		cntr->rc_stime = cntr->rc_active_time;
}

/**
 * Decrease the active counter for the RPC type, also increase error counter
 * if @failed is true.
 */
void
dss_rpc_cntr_exit(enum dss_rpc_cntr_id id, bool error)
{
	struct dss_rpc_cntr *cntr = dss_rpc_cntr_get(id);

	D_ASSERT(cntr->rc_active > 0);
	cntr->rc_active--;
	if (error)
		cntr->rc_errors++;
}

static int
dss_iv_resp_hdlr(crt_context_t *ctx, void *hdlr_arg,
		 void (*real_rpc_hdlr)(void *), void *arg)
{
	struct dss_xstream	*dx = (struct dss_xstream *)arg;

	/*
	 * Current EC aggregation periodically update IV, use
	 * PERIODIC flag to avoid interfering CPU relaxing.
	 */
	return sched_create_thread(dx, real_rpc_hdlr, hdlr_arg,
				   ABT_THREAD_ATTR_NULL, NULL,
				   DSS_ULT_FL_PERIODIC);
}

static int
dss_rpc_hdlr(crt_context_t *ctx, void *hdlr_arg,
	     void (*real_rpc_hdlr)(void *), void *arg)
{
	struct dss_xstream	*dx = (struct dss_xstream *)arg;
	crt_rpc_t		*rpc = (crt_rpc_t *)hdlr_arg;
	unsigned int		 mod_id = opc_get_mod_id(rpc->cr_opc);
	struct dss_module	*module = dss_module_get(mod_id);
	struct sched_req_attr	 attr = { 0 };
	int			 rc;

	if (DAOS_FAIL_CHECK(DAOS_FAIL_LOST_REQ))
		return 0;
	/*
	 * The mod_id for the RPC originated from CART is 0xfe, and 'module'
	 * will be NULL for this case.
	 */
	if (module != NULL && module->sm_mod_ops != NULL &&
	    module->sm_mod_ops->dms_get_req_attr != NULL) {
		rc = module->sm_mod_ops->dms_get_req_attr(rpc, &attr);
		if (rc != 0)
			attr.sra_type = SCHED_REQ_ANONYM;
	} else {
		attr.sra_type = SCHED_REQ_ANONYM;
	}

	return sched_req_enqueue(dx, &attr, real_rpc_hdlr, rpc);
}

static void
dss_nvme_poll_ult(void *args)
{
	struct dss_module_info	*dmi = dss_get_module_info();
	struct dss_xstream	*dx = dss_current_xstream();

	D_ASSERT(dss_xstream_has_nvme(dx));
	while (!dss_xstream_exiting(dx)) {
		bio_nvme_poll(dmi->dmi_nvme_ctxt);
		ABT_thread_yield();
	}
}

/*
 * Wait all other ULTs exited before the srv handler ULT dss_srv_handler()
 * exits, since the per-xstream TLS, comm context, NVMe context, etc. will
 * be destroyed on server handler ULT exiting.
 */
static void
wait_all_exited(struct dss_xstream *dx, struct dss_module_info *dmi)
{
	int	rc;

	D_DEBUG(DB_TRACE, "XS(%d) draining ULTs.\n", dx->dx_xs_id);

	sched_stop(dx);

	while (1) {
		size_t	total_size = 0;
		int	i;

		for (i = 0; i < DSS_POOL_CNT; i++) {
			size_t	pool_size;
			rc = ABT_pool_get_total_size(dx->dx_pools[i],
						     &pool_size);
			D_ASSERTF(rc == ABT_SUCCESS, "%d\n", rc);
			total_size += pool_size;
		}
		/*
		 * Current running srv handler ULT is popped, so it's not
		 * counted in pool size by argobots.
		 */
		if (total_size == 0)
			break;

		/*
		 * Call progress in case any replies are pending in the
		 * queue which might block some ULTs forever.
		 */
		if (dx->dx_comm) {
			rc = crt_progress(dmi->dmi_ctx, 0);
			if (rc != 0 && rc != -DER_TIMEDOUT)
				D_ERROR("failed to progress CART context: %d\n",
					rc);
		}

		ABT_thread_yield();
	}
	D_DEBUG(DB_TRACE, "XS(%d) drained ULTs.\n", dx->dx_xs_id);
}

/*
 * The server handler ULT first sets CPU affinity, initialize the per-xstream
 * TLS, CRT(comm) context, NVMe context, creates the long-run ULTs (GC & NVMe
 * poll), then it starts to poll the network requests in a loop until service
 * shutdown.
 */
static void
dss_srv_handler(void *arg)
{
	struct dss_xstream		*dx = (struct dss_xstream *)arg;
	struct dss_thread_local_storage	*dtc;
	struct dss_module_info		*dmi;
	int				 rc;
	bool				 signal_caller = true;

	rc = dss_xstream_set_affinity(dx);
	if (rc)
		goto signal;

	/* initialize xstream-local storage */
	dtc = dss_tls_init(DAOS_SERVER_TAG, dx->dx_xs_id, dx->dx_tgt_id);
	if (dtc == NULL) {
		D_ERROR("failed to initialize TLS\n");
		goto signal;
	}

	dmi = dss_get_module_info();
	D_ASSERT(dmi != NULL);
	dmi->dmi_xs_id	= dx->dx_xs_id;
	dmi->dmi_tgt_id	= dx->dx_tgt_id;
	dmi->dmi_ctx_id	= -1;
	D_INIT_LIST_HEAD(&dmi->dmi_dtx_batched_cont_open_list);
	D_INIT_LIST_HEAD(&dmi->dmi_dtx_batched_cont_close_list);
	D_INIT_LIST_HEAD(&dmi->dmi_dtx_batched_pool_list);

	(void)pthread_setname_np(pthread_self(), dx->dx_name);

	if (dx->dx_comm) {
		/* create private transport context */
		rc = crt_context_create(&dmi->dmi_ctx);
		if (rc != 0) {
			D_ERROR("failed to create crt ctxt: "DF_RC"\n",
				DP_RC(rc));
			goto tls_fini;
		}

		rc = crt_context_register_rpc_task(dmi->dmi_ctx, dss_rpc_hdlr,
						   dss_iv_resp_hdlr, dx);
		if (rc != 0) {
			D_ERROR("failed to register process cb "DF_RC"\n",
				DP_RC(rc));
			goto crt_destroy;
		}

		/** Get context index from cart */
		rc = crt_context_idx(dmi->dmi_ctx, &dmi->dmi_ctx_id);
		if (rc != 0) {
			D_ERROR("failed to get xtream index: rc "DF_RC"\n",
				DP_RC(rc));
			goto crt_destroy;
		}
		dx->dx_ctx_id = dmi->dmi_ctx_id;
		/** verify CART assigned the ctx_id ascendantly start from 0 */
		if (dx->dx_xs_id < dss_sys_xs_nr) {
			/*
			 * xs_id: 0 => SYS  XS: ctx_id: 0
			 * xs_id: 1 => SWIM XS: ctx_id: 1
			 * xs_id: 2 => DRPC XS: no ctx_id
			 */
			D_ASSERTF(dx->dx_ctx_id == dx->dx_xs_id,
				  "incorrect ctx_id %d for xs_id %d\n",
				  dx->dx_ctx_id, dx->dx_xs_id);
		} else {
			if (dx->dx_main_xs) {
				D_ASSERTF(dx->dx_ctx_id ==
					  (dx->dx_tgt_id + dss_sys_xs_nr - DRPC_XS_NR),
					  "incorrect ctx_id %d for xs_id %d tgt_id %d\n",
					  dx->dx_ctx_id, dx->dx_xs_id, dx->dx_tgt_id);
			} else {
				if (dss_helper_pool)
					D_ASSERTF(dx->dx_ctx_id == (dx->dx_xs_id - DRPC_XS_NR),
						  "incorrect ctx_id %d for xs_id %d tgt_id %d\n",
						  dx->dx_ctx_id, dx->dx_xs_id, dx->dx_tgt_id);
				else
					D_ASSERTF(dx->dx_ctx_id ==
						  (dx->dx_tgt_id + dss_sys_xs_nr - DRPC_XS_NR +
						   dss_tgt_nr),
						  "incorrect ctx_id %d for xs_id %d "
						  "tgt_id %d tgt_nr %d\n",
						  dx->dx_ctx_id, dx->dx_xs_id,
						  dx->dx_tgt_id, dss_tgt_nr);
			}
		}
	}

	/* Prepare the scheduler for DSC (Server call client API) */
	rc = tse_sched_init(&dx->dx_sched_dsc, NULL, dmi->dmi_ctx);
	if (rc != 0) {
		D_ERROR("failed to init the scheduler\n");
		goto crt_destroy;
	}

	if (dss_xstream_has_nvme(dx)) {
		ABT_thread_attr attr;

		/* Initialize NVMe context for main XS which accesses NVME */
		rc = bio_xsctxt_alloc(&dmi->dmi_nvme_ctxt,
				      dmi->dmi_tgt_id < 0 ? BIO_SYS_TGT_ID : dmi->dmi_tgt_id,
				      false);
		if (rc != 0) {
			D_ERROR("failed to init spdk context for xstream(%d) "
				"rc:%d\n", dmi->dmi_xs_id, rc);
			D_GOTO(tse_fini, rc);
		}

		rc = ABT_thread_attr_create(&attr);
		if (rc != ABT_SUCCESS) {
			D_ERROR("Create ABT thread attr failed. %d\n", rc);
			D_GOTO(nvme_fini, rc = dss_abterr2der(rc));
		}

		rc = ABT_thread_attr_set_stacksize(attr, DSS_DEEP_STACK_SZ);
		if (rc != ABT_SUCCESS) {
			ABT_thread_attr_free(&attr);
			D_ERROR("Set ABT stack size failed. %d\n", rc);
			D_GOTO(nvme_fini, rc = dss_abterr2der(rc));
		}

		rc = daos_abt_thread_create(dx->dx_sp, dss_free_stack_cb, dx->dx_pools[DSS_POOL_NVME_POLL],
					    dss_nvme_poll_ult, NULL, attr, NULL);
		ABT_thread_attr_free(&attr);
		if (rc != ABT_SUCCESS) {
			D_ERROR("create NVMe poll ULT failed: %d\n", rc);
			ABT_future_set(dx->dx_shutdown, dx);
			wait_all_exited(dx, dmi);
			D_GOTO(nvme_fini, rc = dss_abterr2der(rc));
		}
	}

	dmi->dmi_xstream = dx;
	ABT_mutex_lock(xstream_data.xd_mutex);
	/* initialized everything for the ULT, notify the creator */
	D_ASSERT(!xstream_data.xd_ult_signal);
	xstream_data.xd_ult_signal = true;
	xstream_data.xd_ult_init_rc = 0;
	ABT_cond_signal(xstream_data.xd_ult_init);

	/* wait until all xstreams are ready, otherwise it is not safe
	 * to run lock-free dss_collective, although this race is not
	 * realistically possible in the DAOS stack.
	 *
	 * The SWIM xstream, however, needs to start progressing crt quickly to
	 * respond to incoming pings. It is out of the scope of
	 * dss_{thread,task}_collective.
	 */
	if (dx->dx_xs_id != 1 /* DSS_XS_SWIM */)
		ABT_cond_wait(xstream_data.xd_ult_barrier, xstream_data.xd_mutex);
	ABT_mutex_unlock(xstream_data.xd_mutex);

	if (dx->dx_comm)
		dx->dx_progress_started = true;

	signal_caller = false;
	/* main service progress loop */
	for (;;) {
		if (dx->dx_comm) {
			rc = crt_progress(dmi->dmi_ctx, dx->dx_timeout);
			if (rc != 0 && rc != -DER_TIMEDOUT) {
				D_ERROR("failed to progress CART context: %d\n",
					rc);
				/* XXX Sometimes the failure might be just
				 * temporary, Let's keep progressing for now.
				 */
			}
		}

		if (dss_xstream_exiting(dx))
			break;

		ABT_thread_yield();
	}

	if (dx->dx_comm)
		dx->dx_progress_started = false;

	wait_all_exited(dx, dmi);
	if (dmi->dmi_dp) {
		daos_profile_destroy(dmi->dmi_dp);
		dmi->dmi_dp = NULL;
	}

nvme_fini:
	if (dss_xstream_has_nvme(dx))
		bio_xsctxt_free(dmi->dmi_nvme_ctxt);
tse_fini:
	tse_sched_fini(&dx->dx_sched_dsc);
crt_destroy:
	if (dx->dx_comm)
		crt_context_destroy(dmi->dmi_ctx, true);
tls_fini:
	dss_tls_fini(dtc);
signal:
	if (signal_caller) {
		ABT_mutex_lock(xstream_data.xd_mutex);
		/* initialized everything for the ULT, notify the creator */
		D_ASSERT(!xstream_data.xd_ult_signal);
		xstream_data.xd_ult_signal = true;
		xstream_data.xd_ult_init_rc = rc;
		ABT_cond_signal(xstream_data.xd_ult_init);
		ABT_mutex_unlock(xstream_data.xd_mutex);
	}
}

static inline struct dss_xstream *
dss_xstream_alloc(hwloc_cpuset_t cpus)
{
	struct dss_xstream	*dx;
	int			i;
	int			rc = 0;

	D_ALLOC_PTR(dx);
	if (dx == NULL) {
		return NULL;
	}

#ifdef ULT_MMAP_STACK
	if (daos_ult_mmap_stack == true) {
		rc = stack_pool_create(&dx->dx_sp);
		if (rc != 0) {
			D_ERROR("failed to create stack pool\n");
			D_GOTO(err_free, rc);
		}
	}
#endif

	dx->dx_stopping = ABT_FUTURE_NULL;
	dx->dx_shutdown = ABT_FUTURE_NULL;

	rc = ABT_future_create(1, NULL, &dx->dx_stopping);
	if (rc != 0) {
		D_ERROR("failed to allocate 'stopping' future\n");
		D_GOTO(err_free, rc = dss_abterr2der(rc));
	}

	rc = ABT_future_create(1, NULL, &dx->dx_shutdown);
	if (rc != 0) {
		D_ERROR("failed to allocate 'shutdown' future\n");
		D_GOTO(err_future, rc = dss_abterr2der(rc));
	}

	dx->dx_cpuset = hwloc_bitmap_dup(cpus);
	if (dx->dx_cpuset == NULL) {
		D_ERROR("failed to allocate cpuset\n");
		D_GOTO(err_future, rc = -DER_NOMEM);
	}

	for (i = 0; i < DSS_POOL_CNT; i++)
		dx->dx_pools[i] = ABT_POOL_NULL;

	dx->dx_xstream	= ABT_XSTREAM_NULL;
	dx->dx_sched	= ABT_SCHED_NULL;
	dx->dx_progress	= ABT_THREAD_NULL;

	return dx;

err_future:
	if (dx->dx_shutdown != ABT_FUTURE_NULL)
		ABT_future_free(&dx->dx_shutdown);
	if (dx->dx_stopping != ABT_FUTURE_NULL)
		ABT_future_free(&dx->dx_stopping);
err_free:
	D_FREE(dx);
	return NULL;
}

static inline void
dss_xstream_free(struct dss_xstream *dx)
{
#ifdef ULT_MMAP_STACK
	struct stack_pool *sp = dx->dx_sp;

	if (daos_ult_mmap_stack == true) {
		stack_pool_destroy(sp);
		dx->dx_sp = NULL;
	}
#endif
	hwloc_bitmap_free(dx->dx_cpuset);
	D_FREE(dx);
}

/**
 * Start one xstream.
 *
 * \param[in] cpus	the cpuset to bind the xstream
 * \param[in] xs_id	the xs_id of xstream (start from 0)
 *
 * \retval	= 0 if starting succeeds.
 * \retval	negative errno if starting fails.
 */
static int
dss_start_one_xstream(hwloc_cpuset_t cpus, int xs_id)
{
	struct dss_xstream	*dx;
	ABT_thread_attr		attr = ABT_THREAD_ATTR_NULL;
	int			rc = 0;
	bool			comm; /* true to create cart ctx for RPC */
	int			xs_offset = 0;

	/** allocate & init xstream configuration data */
	dx = dss_xstream_alloc(cpus);
	if (dx == NULL)
		return -DER_NOMEM;

	/* Partial XS need the RPC communication ability - system XS, each
	 * main XS and its first offload XS (for IO dispatch).
	 * The 2nd offload XS(if exists) does not need RPC communication
	 * as it is only for EC/checksum/compress offloading.
	 */
	if (dss_helper_pool) {
		comm =  (xs_id == 0) || /* DSS_XS_SYS */
			(xs_id == 1) || /* DSS_XS_SWIM */
			(xs_id >= dss_sys_xs_nr &&
			 xs_id < (dss_sys_xs_nr + 2 * dss_tgt_nr));
	} else {
		int	helper_per_tgt;

		helper_per_tgt = dss_tgt_offload_xs_nr / dss_tgt_nr;
		D_ASSERT(helper_per_tgt == 0 ||
			 helper_per_tgt == 1 ||
			 helper_per_tgt == 2);

		if ((xs_id >= dss_sys_xs_nr) &&
		    (xs_id < (dss_sys_xs_nr + dss_tgt_nr + dss_tgt_offload_xs_nr)))
			xs_offset = (xs_id - dss_sys_xs_nr) % (helper_per_tgt + 1);
		else
			xs_offset = -1;

		comm =  (xs_id == 0) ||		/* DSS_XS_SYS */
			(xs_id == 1) ||		/* DSS_XS_SWIM */
			(xs_offset == 0) ||	/* main XS */
			(xs_offset == 1);	/* first offload XS */
	}

	dx->dx_xs_id	= xs_id;
	dx->dx_ctx_id	= -1;
	dx->dx_comm	= comm;
	if (dss_helper_pool) {
		dx->dx_main_xs	= (xs_id >= dss_sys_xs_nr) &&
				  (xs_id < (dss_sys_xs_nr + dss_tgt_nr));
	} else {
		dx->dx_main_xs	= (xs_id >= dss_sys_xs_nr) && (xs_offset == 0);
	}
	dx->dx_dsc_started = false;

	/**
	 * Generate name for each xstreams so that they can be easily identified
	 * and monitored independently (e.g. via ps(1))
	 */
	dx->dx_tgt_id = dss_xs2tgt(xs_id);
	if (xs_id < dss_sys_xs_nr) {
		/** system xtreams are named daos_sys_$num */
		snprintf(dx->dx_name, DSS_XS_NAME_LEN, DSS_SYS_XS_NAME_FMT,
			 xs_id);
	} else if (dx->dx_main_xs) {
		/** primary I/O xstreams are named daos_io_$tgtid */
		snprintf(dx->dx_name, DSS_XS_NAME_LEN, DSS_IO_XS_NAME_FMT,
			 dx->dx_tgt_id);
	} else {
		/** offload xstreams are named daos_off_$num */
		snprintf(dx->dx_name, DSS_XS_NAME_LEN, DSS_OFFLOAD_XS_NAME_FMT,
			 xs_id);
	}

	/** create ABT scheduler in charge of this xstream */
	rc = dss_sched_init(dx);
	if (rc != 0) {
		D_ERROR("create scheduler fails: "DF_RC"\n", DP_RC(rc));
		D_GOTO(out_dx, rc);
	}

	/** start XS, ABT rank 0 is reserved for the primary xstream */
	rc = ABT_xstream_create_with_rank(dx->dx_sched, xs_id + 1,
					  &dx->dx_xstream);
	if (rc != ABT_SUCCESS) {
		D_ERROR("create xstream fails %d\n", rc);
		D_GOTO(out_sched, rc = dss_abterr2der(rc));
	}

	rc = ABT_thread_attr_create(&attr);
	if (rc != ABT_SUCCESS) {
		D_ERROR("ABT_thread_attr_create fails %d\n", rc);
		D_GOTO(out_xstream, rc = dss_abterr2der(rc));
	}

	rc = ABT_thread_attr_set_stacksize(attr, DSS_DEEP_STACK_SZ);
	if (rc != ABT_SUCCESS) {
		D_ERROR("ABT_thread_attr_set_stacksize fails %d\n", rc);
		D_GOTO(out_xstream, rc = dss_abterr2der(rc));
	}

	/** start progress ULT */
	rc = daos_abt_thread_create(dx->dx_sp, dss_free_stack_cb, dx->dx_pools[DSS_POOL_NET_POLL],
				    dss_srv_handler, dx, attr,
				    &dx->dx_progress);
	if (rc != ABT_SUCCESS) {
		D_ERROR("create progress ULT failed: %d\n", rc);
		D_GOTO(out_xstream, rc = dss_abterr2der(rc));
	}

	ABT_mutex_lock(xstream_data.xd_mutex);

	if (!xstream_data.xd_ult_signal)
		ABT_cond_wait(xstream_data.xd_ult_init, xstream_data.xd_mutex);
	xstream_data.xd_ult_signal = false;
	rc = xstream_data.xd_ult_init_rc;
	if (rc != 0) {
		ABT_mutex_unlock(xstream_data.xd_mutex);
		goto out_xstream;
	}
	xstream_data.xd_xs_ptrs[xs_id] = dx;
	ABT_mutex_unlock(xstream_data.xd_mutex);
	ABT_thread_attr_free(&attr);

	D_DEBUG(DB_TRACE, "created xstream name(%s)xs_id(%d)/tgt_id(%d)/"
		"ctx_id(%d)/comm(%d)/is_main_xs(%d).\n",
		dx->dx_name, dx->dx_xs_id, dx->dx_tgt_id, dx->dx_ctx_id,
		dx->dx_comm, dx->dx_main_xs);

	return 0;
out_xstream:
	if (attr != ABT_THREAD_ATTR_NULL)
		ABT_thread_attr_free(&attr);
	ABT_xstream_join(dx->dx_xstream);
	ABT_xstream_free(&dx->dx_xstream);
out_sched:
	dss_sched_fini(dx);
out_dx:
	dss_xstream_free(dx);
	return rc;
}

static void
dss_xstreams_fini(bool force)
{
	struct dss_xstream	*dx;
	int			 i;
	int			 rc;
	bool			 started = false;

	D_DEBUG(DB_TRACE, "Stopping execution streams\n");
	dss_xstreams_open_barrier();
	rc = bio_nvme_ctl(BIO_CTL_NOTIFY_STARTED, &started);
	D_ASSERT(rc == 0);

	/* Notify all xstreams to reject new ULT creation first */
	for (i = 0; i < xstream_data.xd_xs_nr; i++) {
		dx = xstream_data.xd_xs_ptrs[i];
		if (dx == NULL)
			continue;
		ABT_future_set(dx->dx_stopping, dx);
	}

	/** Stop & free progress ULTs */
	for (i = 0; i < xstream_data.xd_xs_nr; i++) {
		dx = xstream_data.xd_xs_ptrs[i];
		if (dx == NULL)
			continue;
		ABT_future_set(dx->dx_shutdown, dx);
	}
	for (i = 0; i < xstream_data.xd_xs_nr; i++) {
		dx = xstream_data.xd_xs_ptrs[i];
		if (dx == NULL)
			continue;
		ABT_thread_join(dx->dx_progress);
		ABT_thread_free(&dx->dx_progress);
		ABT_future_free(&dx->dx_shutdown);
		ABT_future_free(&dx->dx_stopping);
	}

	/** Wait for each execution stream to complete */
	for (i = 0; i < xstream_data.xd_xs_nr; i++) {
		dx = xstream_data.xd_xs_ptrs[i];
		if (dx == NULL)
			continue;
		ABT_xstream_join(dx->dx_xstream);
		ABT_xstream_free(&dx->dx_xstream);
	}

	/** housekeeping ... */
	for (i = 0; i < xstream_data.xd_xs_nr; i++) {
		dx = xstream_data.xd_xs_ptrs[i];
		if (dx == NULL)
			continue;
		dss_sched_fini(dx);
		dss_xstream_free(dx);
		xstream_data.xd_xs_ptrs[i] = NULL;
	}

	/* All other xstreams have terminated. */
	xstream_data.xd_xs_nr = 0;
	dss_tgt_nr = 0;

	D_DEBUG(DB_TRACE, "Execution streams stopped\n");
}

void
dss_xstreams_open_barrier(void)
{
	ABT_mutex_lock(xstream_data.xd_mutex);
	ABT_cond_broadcast(xstream_data.xd_ult_barrier);
	ABT_mutex_unlock(xstream_data.xd_mutex);
}

static bool
dss_xstreams_empty(void)
{
	return xstream_data.xd_xs_nr == 0;
}

bool
dss_xstream_is_busy(void)
{
	struct dss_rpc_cntr	*cntr = dss_rpc_cntr_get(DSS_RC_OBJ);
	uint64_t		 cur_msec;

	cur_msec = sched_cur_msec();
	/* No IO requests for more than 5 seconds */
	return cur_msec < (cntr->rc_active_time + 5000);
}

static int
dss_start_xs_id(int xs_id)
{
	hwloc_obj_t	obj;
	int		rc;
	int		xs_core_offset;
	unsigned	idx;
	char		*cpuset;

	D_DEBUG(DB_TRACE, "start xs_id called for %d.  ", xs_id);
	/* if we are NUMA aware, use the NUMA information */
	if (numa_obj) {
		idx = hwloc_bitmap_first(core_allocation_bitmap);
		if (idx == -1) {
			D_ERROR("No core available for XS: %d", xs_id);
			return -DER_INVAL;
		}
		D_DEBUG(DB_TRACE,
			"Choosing next available core index %d.", idx);
		/*
		 * All system XS will reuse the first XS' core, but
		 * the SWIM and DRPC XS will use separate core if enough cores
		 */
		if (xs_id > 1 || (xs_id == 0 && dss_core_nr > dss_tgt_nr))
			hwloc_bitmap_clr(core_allocation_bitmap, idx);

		obj = hwloc_get_obj_by_depth(dss_topo, dss_core_depth, idx);
		if (obj == NULL) {
			D_PRINT("Null core returned by hwloc\n");
			return -DER_INVAL;
		}

		hwloc_bitmap_asprintf(&cpuset, obj->cpuset);
		D_DEBUG(DB_TRACE, "Using CPU set %s\n", cpuset);
		free(cpuset);
	} else {
		D_DEBUG(DB_TRACE, "Using non-NUMA aware core allocation\n");
		/*
		 * All system XS will use the first core, but
		 * the SWIM XS will use separate core if enough cores
		 */
		if (xs_id > 2)
			xs_core_offset = xs_id - ((dss_core_nr > dss_tgt_nr) ? 1 : 2);
		else if (xs_id == 1)
			xs_core_offset = (dss_core_nr > dss_tgt_nr) ? 1 : 0;
		else
			xs_core_offset = 0;
		obj = hwloc_get_obj_by_depth(dss_topo, dss_core_depth,
					     (xs_core_offset + dss_core_offset)
					     % dss_core_nr);
		if (obj == NULL) {
			D_ERROR("Null core returned by hwloc for XS %d\n",
				xs_id);
			return -DER_INVAL;
		}
	}

	rc = dss_start_one_xstream(obj->cpuset, xs_id);
	if (rc)
		return rc;

	return 0;
}

static int
dss_xstreams_init(void)
{
	char	*env;
	int	rc = 0;
	int	i, xs_id;

	D_ASSERT(dss_tgt_nr >= 1);

	d_getenv_bool("DAOS_SCHED_PRIO_DISABLED", &sched_prio_disabled);
	if (sched_prio_disabled)
		D_INFO("ULT prioritizing is disabled.\n");

#ifdef ULT_MMAP_STACK
	d_getenv_bool("DAOS_ULT_MMAP_STACK", &daos_ult_mmap_stack);
	if (daos_ult_mmap_stack == false)
		D_INFO("ULT mmap()'ed stack allocation is disabled.\n");
#endif

	d_getenv_int("DAOS_SCHED_RELAX_INTVL", &sched_relax_intvl);
	if (sched_relax_intvl == 0 ||
	    sched_relax_intvl > SCHED_RELAX_INTVL_MAX) {
		D_WARN("Invalid relax interval %u, set to default %u msecs.\n",
		       sched_relax_intvl, SCHED_RELAX_INTVL_DEFAULT);
		sched_relax_intvl = SCHED_RELAX_INTVL_DEFAULT;
	} else {
		D_INFO("CPU relax interval is set to %u msecs\n",
		       sched_relax_intvl);
	}

	env = getenv("DAOS_SCHED_RELAX_MODE");
	if (env) {
		sched_relax_mode = sched_relax_str2mode(env);
		if (sched_relax_mode == SCHED_RELAX_MODE_INVALID) {
			D_WARN("Invalid relax mode [%s]\n", env);
			sched_relax_mode = SCHED_RELAX_MODE_NET;
		}
	}
	D_INFO("CPU relax mode is set to [%s]\n",
	       sched_relax_mode2str(sched_relax_mode));

	d_getenv_int("DAOS_SCHED_UNIT_RUNTIME_MAX", &sched_unit_runtime_max);
	d_getenv_bool("DAOS_SCHED_WATCHDOG_ALL", &sched_watchdog_all);

	/* start the execution streams */
	D_DEBUG(DB_TRACE,
		"%d cores total detected starting %d main xstreams\n",
		dss_core_nr, dss_tgt_nr);

	if (dss_numa_node != -1) {
		D_DEBUG(DB_TRACE,
			"Detected %d cores on NUMA node %d\n",
			dss_num_cores_numa_node, dss_numa_node);
	}

	xstream_data.xd_xs_nr = DSS_XS_NR_TOTAL;
	/* start system service XS */
	for (i = 0; i < dss_sys_xs_nr; i++) {
		xs_id = i;
		rc = dss_start_xs_id(xs_id);
		if (rc)
			D_GOTO(out, rc);
	}

	/* start main IO service XS */
	for (i = 0; i < dss_tgt_nr; i++) {
		xs_id = DSS_MAIN_XS_ID(i);
		rc = dss_start_xs_id(xs_id);
		if (rc)
			D_GOTO(out, rc);
	}

	/* start offload XS if any */
	if (dss_tgt_offload_xs_nr > 0) {
		if (dss_helper_pool) {
			for (i = 0; i < dss_tgt_offload_xs_nr; i++) {
				xs_id = dss_sys_xs_nr + dss_tgt_nr + i;
				rc = dss_start_xs_id(xs_id);
				if (rc)
					D_GOTO(out, rc);
			}
		} else {
			D_ASSERTF(dss_tgt_offload_xs_nr % dss_tgt_nr == 0,
				  "dss_tgt_offload_xs_nr %d, dss_tgt_nr %d\n",
				  dss_tgt_offload_xs_nr, dss_tgt_nr);
			for (i = 0; i < dss_tgt_nr; i++) {
				int j;

				for (j = 0; j < dss_tgt_offload_xs_nr /
						dss_tgt_nr; j++) {
					xs_id = DSS_MAIN_XS_ID(i) + j + 1;
					rc = dss_start_xs_id(xs_id);
					if (rc)
						D_GOTO(out, rc);
				}
			}
		}
	}

	D_DEBUG(DB_TRACE, "%d execution streams successfully started "
		"(first core %d)\n", dss_tgt_nr, dss_core_offset);
out:
	return rc;
}

/**
 * Global TLS
 */

static void *
dss_srv_tls_init(int xs_id, int tgt_id)
{
	struct dss_module_info *info;

	D_ALLOC_PTR(info);

	return info;
}

static void
dss_srv_tls_fini(void *data)
{
	struct dss_module_info *info = (struct dss_module_info *)data;

	D_FREE(info);
}

struct dss_module_key daos_srv_modkey = {
	.dmk_tags = DAOS_SERVER_TAG,
	.dmk_index = -1,
	.dmk_init = dss_srv_tls_init,
	.dmk_fini = dss_srv_tls_fini,
};

/** TODO: use daos checksum library to offload checksum calculation */
static int
compute_checksum_ult(void *args)
{
	return 0;
}

/** TODO: use OFI calls to calculate checksum on FPGA */
static int
compute_checksum_acc(void *args)
{
	return 0;
}

/**
 * Generic offload call - abstraction for acceleration with
 *
 * \param[in] at_args	acceleration tasks with both ULT and FPGA
 */
int
dss_acc_offload(struct dss_acc_task *at_args)
{

	int		rc = 0;
	int		tid;

	/**
	 * Currently just launching it in this stream,
	 * ideally will move to a separate exclusive xstream
	 */
	tid = dss_get_module_info()->dmi_tgt_id;
	if (at_args == NULL) {
		D_ERROR("missing arguments for acc_offload\n");
		return -DER_INVAL;
	}

	if (at_args->at_offload_type <= DSS_OFFLOAD_MIN ||
	    at_args->at_offload_type >= DSS_OFFLOAD_MAX) {
		D_ERROR("Unknown type of offload\n");
		return -DER_INVAL;
	}

	switch (at_args->at_offload_type) {
	case DSS_OFFLOAD_ULT:
		rc = dss_ult_execute(compute_checksum_ult,
				at_args->at_params,
				NULL /* user-cb */,
				NULL /* user-cb args */,
				DSS_XS_OFFLOAD, tid,
				0);
		break;
	case DSS_OFFLOAD_ACC:
		/** calls to offload to FPGA*/
		rc = compute_checksum_acc(at_args->at_params);
		break;
	}

	return rc;
}

/*
 * Set parameters on the server.
 *
 * param key_id [IN]		key id
 * param value [IN]		the value of the key.
 * param value_extra [IN]	the extra value of the key.
 *
 * return	0 if setting succeeds.
 *              negative errno if fails.
 */
int
dss_parameters_set(unsigned int key_id, uint64_t value)
{
	int rc = 0;

	switch (key_id) {
	case DMG_KEY_FAIL_LOC:
		daos_fail_loc_set(value);
		break;
	case DMG_KEY_FAIL_VALUE:
		daos_fail_value_set(value);
		break;
	case DMG_KEY_FAIL_NUM:
		daos_fail_num_set(value);
		break;
	default:
		D_ERROR("invalid key_id %d\n", key_id);
		rc = -DER_INVAL;
	}

	return rc;
}

/** initializing steps */
enum {
	XD_INIT_NONE,
	XD_INIT_MUTEX,
	XD_INIT_ULT_INIT,
	XD_INIT_ULT_BARRIER,
	XD_INIT_TLS_REG,
	XD_INIT_TLS_INIT,
	XD_INIT_SYS_DB,
	XD_INIT_XSTREAMS,
	XD_INIT_DRPC,
};

static void
dss_sys_db_fini(void)
{

	if (!bio_nvme_configured(SMD_DEV_TYPE_META)) {
		vos_db_fini();
		return;
	}

	lmm_db_fini();
}

/**
 * Entry point to start up and shutdown the service
 */
int
dss_srv_fini(bool force)
{
	switch (xstream_data.xd_init_step) {
	default:
		D_ASSERT(0);
	case XD_INIT_DRPC:
		drpc_listener_fini();
		/* fall through */
	case XD_INIT_XSTREAMS:
		dss_xstreams_fini(force);
		/* fall through */
	case XD_INIT_SYS_DB:
		dss_sys_db_fini();
		/* fall through */
	case XD_INIT_TLS_INIT:
		dss_tls_fini(xstream_data.xd_dtc);
		/* fall through */
	case XD_INIT_TLS_REG:
		pthread_key_delete(dss_tls_key);
		/* fall through */
	case XD_INIT_ULT_BARRIER:
		ABT_cond_free(&xstream_data.xd_ult_barrier);
		/* fall through */
	case XD_INIT_ULT_INIT:
		ABT_cond_free(&xstream_data.xd_ult_init);
		/* fall through */
	case XD_INIT_MUTEX:
		ABT_mutex_free(&xstream_data.xd_mutex);
		/* fall through */
	case XD_INIT_NONE:
		if (xstream_data.xd_xs_ptrs != NULL)
			D_FREE(xstream_data.xd_xs_ptrs);
		D_DEBUG(DB_TRACE, "Finalized everything\n");
	}
	return 0;
}

static int
dss_sys_db_init()
{
	int	 rc;
	char	*lmm_db_path = NULL;
	char	*nvme_conf_path = NULL;

	if (!bio_nvme_configured(SMD_DEV_TYPE_META)) {
		rc = vos_db_init(dss_storage_path);
		if (rc)
			return rc;
		rc = smd_init(vos_db_get());
		if (rc)
			vos_db_fini();
		return rc;
	}

	if (dss_nvme_conf == NULL) {
		D_ERROR("nvme conf path not set\n");
		return -DER_INVAL;
	}

	D_STRNDUP(nvme_conf_path, dss_nvme_conf, PATH_MAX);
	if (nvme_conf_path == NULL)
		return -DER_NOMEM;
	D_STRNDUP(lmm_db_path, dirname(nvme_conf_path), PATH_MAX);
	D_FREE(nvme_conf_path);
	if (lmm_db_path == NULL) {
		return -DER_NOMEM;
	}

	rc = lmm_db_init(lmm_db_path);
	if (rc)
		goto out;

	rc = smd_init(lmm_db_get());
	if (rc)
		lmm_db_fini();
out:
	D_FREE(lmm_db_path);

	return rc;
}

int
dss_srv_init(void)
{
	int		 rc;
	bool		 started = true;

	xstream_data.xd_init_step  = XD_INIT_NONE;
	xstream_data.xd_ult_signal = false;

	D_ALLOC_ARRAY(xstream_data.xd_xs_ptrs, DSS_XS_NR_TOTAL);
	if (xstream_data.xd_xs_ptrs == NULL) {
		D_ERROR("Not enough DRAM to allocate XS array.\n");
		D_GOTO(failed, rc = -DER_NOMEM);
	}
	xstream_data.xd_xs_nr = 0;

	rc = ABT_mutex_create(&xstream_data.xd_mutex);
	if (rc != ABT_SUCCESS) {
		rc = dss_abterr2der(rc);
		D_ERROR("Failed to create XS mutex: "DF_RC"\n", DP_RC(rc));
		D_GOTO(failed, rc);
	}
	xstream_data.xd_init_step = XD_INIT_MUTEX;

	rc = ABT_cond_create(&xstream_data.xd_ult_init);
	if (rc != ABT_SUCCESS) {
		rc = dss_abterr2der(rc);
		D_ERROR("Failed to create XS ULT cond(1): "DF_RC"\n", DP_RC(rc));
		D_GOTO(failed, rc);
	}
	xstream_data.xd_init_step = XD_INIT_ULT_INIT;

	rc = ABT_cond_create(&xstream_data.xd_ult_barrier);
	if (rc != ABT_SUCCESS) {
		rc = dss_abterr2der(rc);
		D_ERROR("Failed to create XS ULT cond(2): "DF_RC"\n", DP_RC(rc));
		D_GOTO(failed, rc);
	}
	xstream_data.xd_init_step = XD_INIT_ULT_BARRIER;

	/* register xstream-local storage key */
	rc = pthread_key_create(&dss_tls_key, NULL);
	if (rc) {
		rc = dss_abterr2der(rc);
		D_ERROR("Failed to register storage key: "DF_RC"\n", DP_RC(rc));
		D_GOTO(failed, rc);
	}
	xstream_data.xd_init_step = XD_INIT_TLS_REG;

	/* initialize xstream-local storage */
	xstream_data.xd_dtc = dss_tls_init(DAOS_SERVER_TAG, 0, -1);
	if (!xstream_data.xd_dtc) {
		D_ERROR("Not enough DRAM to initialize XS local storage.\n");
		D_GOTO(failed, rc = -DER_NOMEM);
	}
	xstream_data.xd_init_step = XD_INIT_TLS_INIT;

<<<<<<< HEAD
	rc = dss_sys_db_init();
	if (rc != 0)
=======
	rc = vos_db_init(dss_storage_path);
	if (rc != 0) {
		D_ERROR("Failed to initialize local DB: "DF_RC"\n", DP_RC(rc));
>>>>>>> 37c48f8f
		D_GOTO(failed, rc);
	}
	xstream_data.xd_init_step = XD_INIT_SYS_DB;

<<<<<<< HEAD
=======
	rc = bio_nvme_init(dss_nvme_conf, dss_numa_node, dss_nvme_mem_size,
			   dss_nvme_hugepage_size, dss_tgt_nr, vos_db_get(),
			   dss_nvme_bypass_health_check);
	if (rc != 0) {
		D_ERROR("Failed to initialize nvme: "DF_RC"\n", DP_RC(rc));
		D_GOTO(failed, rc);
	}
	xstream_data.xd_init_step = XD_INIT_NVME;
>>>>>>> 37c48f8f
	bio_register_bulk_ops(crt_bulk_create, crt_bulk_free);

	/* start xstreams */
	rc = dss_xstreams_init();
	if (!dss_xstreams_empty()) /* cleanup if we started something */
		xstream_data.xd_init_step = XD_INIT_XSTREAMS;

	if (rc != 0) {
		D_ERROR("Failed to start XS: "DF_RC"\n", DP_RC(rc));
		D_GOTO(failed, rc);
	}

	rc = bio_nvme_ctl(BIO_CTL_NOTIFY_STARTED, &started);
	D_ASSERT(rc == 0);

	/* start up drpc listener */
	rc = drpc_listener_init();
	if (rc != 0) {
		D_ERROR("Failed to start dRPC listener: "DF_RC"\n", DP_RC(rc));
		D_GOTO(failed, rc);
	}
	xstream_data.xd_init_step = XD_INIT_DRPC;

	return 0;
failed:
	dss_srv_fini(true);
	return rc;
}

static void
set_draining(void *arg)
{
	dss_get_module_info()->dmi_srv_shutting_down = 1;
}

/*
 * Set the dss_module_info.dmi_srv_shutting_down flag for all xstreams, so that
 * after this function returns, any dss_srv_shutting_down call (on any xstream)
 * returns true. See also server_fini.
 */
void
dss_srv_set_shutting_down(void)
{
	int	n = dss_xstream_cnt();
	int	i;
	int	rc;

	/* Could be parallel... */
	for (i = 0; i < n; i++) {
		struct dss_xstream     *dx = dss_get_xstream(i);
		ABT_task		task;

		rc = ABT_task_create(dx->dx_pools[DSS_POOL_GENERIC], set_draining, NULL /* arg */,
				     &task);
		D_ASSERTF(rc == ABT_SUCCESS, "create task: %d\n", rc);
		rc = ABT_task_free(&task);
		D_ASSERTF(rc == ABT_SUCCESS, "join task: %d\n", rc);
	}

	dss_get_module_info()->dmi_srv_shutting_down = 1;
}

void
dss_dump_ABT_state(FILE *fp)
{
	int			rc, num_pools, i, idx;
	struct dss_xstream	*dx;
	ABT_sched		sched;
	ABT_pool		pools[DSS_POOL_CNT];

	/* print Argobots config first */
	fprintf(fp, " == ABT config ==\n");
	rc = ABT_info_print_config(fp);
	if (rc != ABT_SUCCESS)
		D_ERROR("ABT_info_print_config() error, rc = %d\n", rc);

	fprintf(fp, " == List of all ESs ==\n");
	rc = ABT_info_print_all_xstreams(fp);
	if (rc != ABT_SUCCESS)
		D_ERROR("ABT_info_print_all_xstreams() error, rc = %d\n", rc);

	ABT_mutex_lock(xstream_data.xd_mutex);
	for (idx = 0; idx < xstream_data.xd_xs_nr; idx++) {
		dx = xstream_data.xd_xs_ptrs[idx];
		fprintf(fp, "== per ES (%p) details ==\n", dx->dx_xstream);
		rc = ABT_info_print_xstream(fp, dx->dx_xstream);
		if (rc != ABT_SUCCESS)
			D_ERROR("ABT_info_print_xstream() error, rc = %d, for "
				"DAOS xstream %p, ABT xstream %p\n", rc, dx,
				dx->dx_xstream);
		/* one progress ULT per xstream */
		if (dx->dx_progress != ABT_THREAD_NULL) {
			fprintf(fp, "== ES (%p) progress ULT (%p) ==\n",
				dx->dx_xstream, dx->dx_progress);
			rc = ABT_info_print_thread(fp, dx->dx_progress);
			if (rc != ABT_SUCCESS)
				D_ERROR("ABT_info_print_thread() error, "
					"rc = %d, for DAOS xstream %p, ABT "
					"xstream %p, progress ULT %p\n", rc, dx,
					dx->dx_xstream, dx->dx_progress);
			/* XXX
			 * do not print stack content as if unwiding with
			 * libunwind is enabled current implementation runs
			 * w/o synchronization/suspend of current ULT which
			 * is highly racy since unwiding will occur using
			 * the same stack
			rc = ABT_info_print_thread_stack(fp, dx->dx_progress);
			if (rc != ABT_SUCCESS)
				D_ERROR("ABT_info_print_thread_stack() error, "
					"rc = %d, for DAOS xstream %p, ABT "
					"xstream %p, progress ULT %p\n", rc, dx,
					dx->dx_xstream, dx->dx_progress);
			 */
		}
		/* only one sched per xstream */
		rc = ABT_xstream_get_main_sched(dx->dx_xstream, &sched);
		if (rc != ABT_SUCCESS) {
			D_ERROR("ABT_xstream_get_main_sched() error, rc = %d, "
				"for DAOS xstream %p, ABT xstream %p\n", rc, dx,
				dx->dx_xstream);
		} else if (sched != dx->dx_sched) {
			/* it's unexpected, unless DAOS will use stacked
			 * schedulers at some point of time, but try to
			 * continue anyway instead to abort
			 */
			D_WARN("DAOS xstream main sched %p differs from ABT "
			       "registered one %p, dumping both\n",
			       dx->dx_sched, sched);
			rc = ABT_info_print_sched(fp, sched);
			if (rc != ABT_SUCCESS)
				D_ERROR("ABT_info_print_sched() error, rc = "
					"%d, for DAOS xstream %p, ABT xstream "
					"%p, sched %p\n", rc, dx,
					dx->dx_xstream, sched);
		}
		rc = ABT_info_print_sched(fp, dx->dx_sched);
		if (rc != ABT_SUCCESS)
			D_ERROR("ABT_info_print_sched() error, rc = %d, for "
				"DAOS xstream %p, ABT xstream %p, sched %p\n",
				rc, dx, dx->dx_xstream, dx->dx_sched);

		rc = ABT_sched_get_num_pools(dx->dx_sched, &num_pools);
		if (rc != ABT_SUCCESS) {
			D_ERROR("ABT_sched_get_num_pools() error, rc = %d, for "
				"DAOS xstream %p, ABT xstream %p, sched %p\n",
				rc, dx, dx->dx_xstream, dx->dx_sched);
			continue;
		}
		if (num_pools != DSS_POOL_CNT)
			D_WARN("DAOS xstream %p, ABT xstream %p, sched %p "
				"number of pools %d != %d\n", dx,
				dx->dx_xstream, dx->dx_sched, num_pools,
				DSS_POOL_CNT);
		rc = ABT_sched_get_pools(dx->dx_sched, num_pools, 0, pools);
		if (rc != ABT_SUCCESS) {
			D_ERROR("ABT_sched_get_pools() error, rc = %d, for "
				"DAOS xstream %p, ABT xstream %p, sched %p\n",
				rc, dx, dx->dx_xstream, dx->dx_sched);
			continue;
		}
		for (i = 0; i < num_pools; i++) {
			fprintf(fp, "== per POOL (%p) details ==\n", pools[i]);
			if (pools[i] == ABT_POOL_NULL) {
				D_WARN("DAOS xstream %p, ABT xstream %p, "
				       "sched %p, no pool[%d]\n", dx,
				       dx->dx_xstream, dx->dx_sched, i);
				continue;
			}
			if (pools[i] != dx->dx_pools[i]) {
				D_WARN("DAOS xstream pool[%d]=%p differs from "
				       "ABT registered one %p for sched %p\n",
				       i, dx->dx_pools[i], pools[i],
				       dx->dx_sched);
			}
			rc = ABT_info_print_pool(fp, pools[i]);
			if (rc != ABT_SUCCESS)
				D_ERROR("ABT_info_print_pool() error, rc = %d, "
					"for DAOS xstream %p, ABT xstream %p, "
					"sched %p, pool[%d]\n", rc, dx,
					dx->dx_xstream, dx->dx_sched, i);
			/* XXX
			 * same concern than with ABT_info_print_thread_stack()
			 * before
			rc = ABT_info_print_thread_stacks_in_pool(fp, pools[i]);
			if (rc != ABT_SUCCESS)
				D_ERROR("ABT_info_print_thread_stacks_in_pool() error, rc = %d, "
					"for DAOS xstream %p, ABT xstream %p, "
					"sched %p, pool[%d]\n", rc, dx,
					dx->dx_xstream, dx->dx_sched, i);
			 */
		}
	}
	ABT_mutex_unlock(xstream_data.xd_mutex);
}

/**
 * Anytime when the server (re)start, the dss_start_epoch will be set as
 * current known highest HLC. In theory it should be the highest one for
 * the whole system, any other transaction with old epoch (HLC) in spite
 * of being generated by which server will be regarded as started before
 * current server (re)start. Current server will refuse such transaction
 * and require its sponsor to restart it with newer epoch.
 */
static daos_epoch_t dss_start_epoch;

daos_epoch_t
dss_get_start_epoch(void)
{
	return dss_start_epoch;
}

void
dss_set_start_epoch(void)
{
	dss_start_epoch = d_hlc_get();
}

/**
 * Currently, we do not have recommendatory ratio for main IO XS vs helper XS.
 * But if helper XS is too less or non-configured, then it may cause system to
 * be very slow as to RPC timeout under heavy load.
 */
bool
dss_has_enough_helper(void)
{
	return dss_tgt_offload_xs_nr > 0;
}

/**
 * Miscellaneous routines
 */
void
dss_bind_to_xstream_cpuset(int tgt_id)
{
	struct dss_xstream *dx;

	dx = dss_get_xstream(DSS_MAIN_XS_ID(tgt_id));
	(void)dss_xstream_set_affinity(dx);
}<|MERGE_RESOLUTION|>--- conflicted
+++ resolved
@@ -1342,29 +1342,13 @@
 	}
 	xstream_data.xd_init_step = XD_INIT_TLS_INIT;
 
-<<<<<<< HEAD
 	rc = dss_sys_db_init();
-	if (rc != 0)
-=======
-	rc = vos_db_init(dss_storage_path);
 	if (rc != 0) {
 		D_ERROR("Failed to initialize local DB: "DF_RC"\n", DP_RC(rc));
->>>>>>> 37c48f8f
 		D_GOTO(failed, rc);
 	}
 	xstream_data.xd_init_step = XD_INIT_SYS_DB;
 
-<<<<<<< HEAD
-=======
-	rc = bio_nvme_init(dss_nvme_conf, dss_numa_node, dss_nvme_mem_size,
-			   dss_nvme_hugepage_size, dss_tgt_nr, vos_db_get(),
-			   dss_nvme_bypass_health_check);
-	if (rc != 0) {
-		D_ERROR("Failed to initialize nvme: "DF_RC"\n", DP_RC(rc));
-		D_GOTO(failed, rc);
-	}
-	xstream_data.xd_init_step = XD_INIT_NVME;
->>>>>>> 37c48f8f
 	bio_register_bulk_ops(crt_bulk_create, crt_bulk_free);
 
 	/* start xstreams */
