/*
 * (C) Copyright 2016-2023 Intel Corporation.
 *
 * SPDX-License-Identifier: BSD-2-Clause-Patent
 */
/**
 * \file
 *
 * This file is part of the DAOS server. It implements the DAOS service
 * including:
 * - network setup
 * - start/stop execution streams
 * - bind execution streams to core/NUMA node
 */

#define D_LOGFAC       DD_FAC(server)

#include <abt.h>
#include <daos/common.h>
#include <daos/event.h>
#include <daos_errno.h>
#include <daos_mgmt.h>
#include <daos_srv/bio.h>
#include <daos_srv/smd.h>
#include <daos_srv/vos.h>
#include <gurt/list.h>
#include "drpc_internal.h"
#include "srv_internal.h"

/**
 * DAOS server threading model:
 * 1) a set of "target XS (xstream) set" per engine (dss_tgt_nr)
 * There is a "-t" option of daos_server to set the number.
 * For DAOS pool, one target XS set per VOS target to avoid extra lock when
 * accessing VOS file.
 * With in each target XS set, there is one "main XS":
 * 1.1) The tasks for main XS:
 *	RPC server of IO request handler,
 *	ULT server for:
 *		rebuild scanner/puller
 *		rebalance,
 *		aggregation,
 *		data scrubbing,
 *		pool service (tgt connect/disconnect etc),
 *		container open/close.
 *
 * And a set of "offload XS" (dss_tgt_offload_xs_nr)
 * 1.2) The tasks for offload XS:
 *	ULT server for:
 *		IO request dispatch (TX coordinator, on 1st offload XS),
 *		Acceleration of EC/checksum/compress (on 2nd offload XS if
 *		dss_tgt_offload_xs_nr is 2, or on 1st offload XS).
 *
 * 2) one "system XS set" per engine (dss_sys_xs_nr)
 * The system XS set (now only one - the XS 0) is for some system level tasks:
 *	RPC server for:
 *		drpc listener,
 *		RDB request and meta-data service,
 *		management request for mgmt module,
 *		pool request,
 *		container request (including the OID allocate),
 *		rebuild request such as REBUILD_OBJECTS_SCAN/REBUILD_OBJECTS,
 *		rebuild status checker,
 *		rebalance request,
 *		IV, bcast, and SWIM message handling.
 *
 * Helper function:
 * daos_rpc_tag() to query the target tag (context ID) of specific RPC request.
 */

/** Number of dRPC xstreams */
#define DRPC_XS_NR	(1)

/** Number of secondary cart context XS */
unsigned int	dss_sec_xs_nr;
/** Number of offload XS */
unsigned int	dss_tgt_offload_xs_nr;
/** Number of target (XS set) per engine */
unsigned int	dss_tgt_nr;
/** Number of system XS */
unsigned int	dss_sys_xs_nr = DAOS_TGT0_OFFSET + DRPC_XS_NR;
/**
 * Flag of helper XS as a pool.
 * false - the helper XS is near its main IO service XS. When there is one or
 *         2 helper XS for each VOS target (dss_tgt_offload_xs_nr % dss_tgt_nr
 *         == 0), we create each VOS target's IO service XS and then its helper
 *         XS, and each VOS has its own helper XS.
 * true  - When there is no enough cores/XS to create one or two helpers for
 *         VOS target (dss_tgt_offload_xs_nr % dss_tgt_nr != 0), we firstly
 *         create all VOS targets' IO service XS, and then all helper XS that
 *         are shared used by all VOS targets.
 */
bool		dss_helper_pool;

/** Bypass for the nvme health check */
bool		dss_nvme_bypass_health_check;

static daos_epoch_t	dss_start_epoch;

unsigned int
dss_ctx_nr_get(void)
{
	return DSS_CTX_NR_TOTAL;
}

#define DSS_SYS_XS_NAME_FMT	"daos_sys_%d"
#define DSS_IO_XS_NAME_FMT	"daos_io_%d"
#define DSS_IOFW_XS_NAME_FMT	"daos_iofw_%d"
#define DSS_OFFLOAD_XS_NAME_FMT	"daos_off_%d"
#define DSS_SEC_XS_NAME_FMT	"daos_sec_%d"

struct dss_xstream_data {
	/** Initializing step, it is for cleanup of global states */
	int			  xd_init_step;
	int			  xd_ult_init_rc;
	bool			  xd_ult_signal;
	/** total number of XS including system XS, main XS and offload XS */
	int			  xd_xs_nr;
	/** created XS pointer array */
	struct dss_xstream	**xd_xs_ptrs;
	/** serialize initialization of ULTs */
	ABT_cond		  xd_ult_init;
	/** barrier for all ULTs to enter handling loop */
	ABT_cond		  xd_ult_barrier;
	ABT_mutex		  xd_mutex;
	struct dss_thread_local_storage *xd_dtc;
};

static struct dss_xstream_data	xstream_data;

int
dss_xstream_set_affinity(struct dss_xstream *dxs)
{
	int rc;

	/**
	 * Set cpu affinity
	 * Try to use strict CPU binding, if supported.
	 */
	rc = hwloc_set_cpubind(dss_topo, dxs->dx_cpuset,
			       HWLOC_CPUBIND_THREAD | HWLOC_CPUBIND_STRICT);
	if (rc) {
		D_INFO("failed to set strict cpu affinity: %d\n", errno);
		rc = hwloc_set_cpubind(dss_topo, dxs->dx_cpuset, HWLOC_CPUBIND_THREAD);
		if (rc) {
			D_ERROR("failed to set cpu affinity: %d\n", errno);
			return rc;
		}
	}

	/**
	 * Set memory affinity, but fail silently if it does not work since some
	 * systems return ENOSYS.
	 */
	rc = hwloc_set_membind(dss_topo, dxs->dx_cpuset, HWLOC_MEMBIND_BIND,
			       HWLOC_MEMBIND_THREAD);
	if (rc)
		D_DEBUG(DB_TRACE, "failed to set memory affinity: %d\n", errno);

	return 0;
}

bool
dss_xstream_exiting(struct dss_xstream *dxs)
{
	ABT_bool state;
	int	 rc;

	rc = ABT_future_test(dxs->dx_shutdown, &state);
	D_ASSERTF(rc == ABT_SUCCESS, "%d\n", rc);
	return state == ABT_TRUE;
}

int
dss_xstream_cnt(void)
{
	return xstream_data.xd_xs_nr;
}

struct dss_xstream *
dss_get_xstream(int stream_id)
{
	if (stream_id == DSS_XS_SELF)
		return dss_current_xstream();

	D_ASSERTF(stream_id >= 0 && stream_id < xstream_data.xd_xs_nr,
		  "invalid stream id %d (xstream_data.xd_xs_nr %d).\n",
		  stream_id, xstream_data.xd_xs_nr);

	return xstream_data.xd_xs_ptrs[stream_id];
}

/**
 * sleep milliseconds, then being rescheduled.
 *
 * \param[in]	msec	milliseconds to sleep for
 */
int
dss_sleep(uint64_t msec)
{
	struct sched_req_attr	 attr = { 0 };
	struct sched_request	*req;
	uuid_t			 anonym_uuid;

	uuid_clear(anonym_uuid);
	sched_req_attr_init(&attr, SCHED_REQ_ANONYM, &anonym_uuid);
	req = sched_req_get(&attr, ABT_THREAD_NULL);
	if (req == NULL)
		return -DER_NOMEM;

	sched_req_sleep(req, msec);
	sched_req_put(req);
	return 0;
}

struct dss_rpc_cntr *
dss_rpc_cntr_get(enum dss_rpc_cntr_id id)
{
	struct dss_xstream  *dx = dss_current_xstream();

	D_ASSERT(id < DSS_RC_MAX);
	return &dx->dx_rpc_cntrs[id];
}

/** increase the active and total counters for the RPC type */
void
dss_rpc_cntr_enter(enum dss_rpc_cntr_id id)
{
	struct dss_rpc_cntr *cntr = dss_rpc_cntr_get(id);

	cntr->rc_active_time = sched_cur_msec();
	cntr->rc_active++;
	cntr->rc_total++;

	/* TODO: add interface to calculate average workload and reset stime */
	if (cntr->rc_stime == 0)
		cntr->rc_stime = cntr->rc_active_time;
}

/**
 * Decrease the active counter for the RPC type, also increase error counter
 * if @failed is true.
 */
void
dss_rpc_cntr_exit(enum dss_rpc_cntr_id id, bool error)
{
	struct dss_rpc_cntr *cntr = dss_rpc_cntr_get(id);

	D_ASSERT(cntr->rc_active > 0);
	cntr->rc_active--;
	if (error)
		cntr->rc_errors++;
}

static int
dss_iv_resp_hdlr(crt_context_t *ctx, void *hdlr_arg,
		 void (*real_rpc_hdlr)(void *), void *arg)
{
	struct dss_xstream	*dx = (struct dss_xstream *)arg;

	/*
	 * Current EC aggregation periodically update IV, use
	 * PERIODIC flag to avoid interfering CPU relaxing.
	 */
	return sched_create_thread(dx, real_rpc_hdlr, hdlr_arg,
				   ABT_THREAD_ATTR_NULL, NULL,
				   DSS_ULT_FL_PERIODIC);
}

static int
dss_rpc_hdlr(crt_context_t *ctx, void *hdlr_arg,
	     void (*real_rpc_hdlr)(void *), void *arg)
{
	struct dss_xstream	*dx = (struct dss_xstream *)arg;
	crt_rpc_t		*rpc = (crt_rpc_t *)hdlr_arg;
	unsigned int		 mod_id = opc_get_mod_id(rpc->cr_opc);
	struct dss_module	*module = dss_module_get(mod_id);
	struct sched_req_attr	 attr = { 0 };
	int			 rc;

	if (DAOS_FAIL_CHECK(DAOS_FAIL_LOST_REQ))
		return 0;
	/*
	 * The mod_id for the RPC originated from CART is 0xfe, and 'module'
	 * will be NULL for this case.
	 */
	if (module != NULL && module->sm_mod_ops != NULL &&
	    module->sm_mod_ops->dms_get_req_attr != NULL) {
		rc = module->sm_mod_ops->dms_get_req_attr(rpc, &attr);
		if (rc != 0)
			attr.sra_type = SCHED_REQ_ANONYM;
	} else {
		attr.sra_type = SCHED_REQ_ANONYM;
	}

	return sched_req_enqueue(dx, &attr, real_rpc_hdlr, rpc);
}

static int
secondary_rpc_hdlr(crt_context_t *ctx, void *hdlr_arg, void (*real_rpc_hdlr)(void *), void *arg)
{
	struct dss_xstream	*primary_dx;
	crt_rpc_t		*rpc = (crt_rpc_t *)hdlr_arg;
	uint32_t		 tag;
	int			 xs_id, rc;

	D_DEBUG(DB_TRACE, "Received secondary RPC, opc: %#x\n", rpc->cr_opc);

	rc = crt_req_dst_tag_get(rpc, &tag);
	if (rc) {
		D_ERROR("Failed to get tag from RPC, "DF_RC"\n", DP_RC(rc));
		return rc;
	}

	/* The RPC dest tag must be SYS0 or a VOS target */
	if (tag == 0) {
		xs_id = 0;
	} else if (tag >= DAOS_TGT0_OFFSET && tag < DAOS_IO_CTX_ID(dss_tgt_nr)) {
		xs_id = DSS_MAIN_XS_ID(tag - DAOS_TGT0_OFFSET);
	} else {
		D_ERROR("Invalid tag:%u from secondary RPC\n", tag);
		return -DER_INVAL;
	}

	primary_dx = dss_get_xstream(xs_id);
	if (primary_dx == NULL) {
		D_ERROR("Failed to get primary xstream:%u\n", xs_id);
		return -DER_INVAL;
	}

	/*
	 * Given that the secondary RPC isn't common use case, ignore the CPU apportioning
	 * policy and kickoff the RPC processing on primary xstream immediately.
	 */
	return sched_create_thread(primary_dx, real_rpc_hdlr, rpc, ABT_THREAD_ATTR_NULL, NULL, 0);
}

static void
dss_nvme_poll_ult(void *args)
{
	struct dss_module_info	*dmi = dss_get_module_info();
	struct dss_xstream	*dx = dss_current_xstream();

	D_ASSERT(dx->dx_main_xs);
	while (!dss_xstream_exiting(dx)) {
		bio_nvme_poll(dmi->dmi_nvme_ctxt);
		ABT_thread_yield();
	}
}

/*
 * Wait all other ULTs exited before the srv handler ULT dss_srv_handler()
 * exits, since the per-xstream TLS, comm context, NVMe context, etc. will
 * be destroyed on server handler ULT exiting.
 */
static void
wait_all_exited(struct dss_xstream *dx, struct dss_module_info *dmi)
{
	int	rc;

	D_DEBUG(DB_TRACE, "XS(%d) draining ULTs.\n", dx->dx_xs_id);

	sched_stop(dx);

	while (1) {
		size_t	total_size = 0;
		int	i;

		for (i = 0; i < DSS_POOL_CNT; i++) {
			size_t	pool_size;
			rc = ABT_pool_get_total_size(dx->dx_pools[i],
						     &pool_size);
			D_ASSERTF(rc == ABT_SUCCESS, "%d\n", rc);
			total_size += pool_size;
		}
		/*
		 * Current running srv handler ULT is popped, so it's not
		 * counted in pool size by argobots.
		 */
		if (total_size == 0)
			break;

		/*
		 * Call progress in case any replies are pending in the
		 * queue which might block some ULTs forever.
		 */
		if (dx->dx_comm) {
			rc = crt_progress(dmi->dmi_ctx, 0);
			if (rc != 0 && rc != -DER_TIMEDOUT)
				D_ERROR("failed to progress CART context: %d\n",
					rc);
		}

		ABT_thread_yield();
	}
	D_DEBUG(DB_TRACE, "XS(%d) drained ULTs.\n", dx->dx_xs_id);
}

/* Get xstream type from xstream ID */
static unsigned int
xs_id2type(unsigned int xs_id)
{
	unsigned int helper_per_tgt, xs_offset;

	D_ASSERTF(xs_id >= 0 && xs_id < DSS_XS_NR_TOTAL,
		  "invalid xs_id %d, dss_tgt_nr %d, dss_tgt_offload_xs_nr %d, dss_sec_xs_nr %d\n",
		  xs_id, dss_tgt_nr, dss_tgt_offload_xs_nr, dss_sec_xs_nr);

	if (xs_id == 0)
		return DSS_XS_SYS;
	else if (xs_id == 1)
		return DSS_XS_SWIM;
	else if (xs_id < dss_sys_xs_nr)
		return DSS_XS_DRPC;
	else if (xs_id >= dss_sys_xs_nr + dss_tgt_nr + dss_tgt_offload_xs_nr)
		return DSS_XS_SEC;

	if (dss_helper_pool) {
		if (xs_id < (dss_sys_xs_nr + dss_tgt_nr))
			return DSS_XS_VOS;
		else if (xs_id < (dss_sys_xs_nr + 2 * dss_tgt_nr))
			return DSS_XS_IOFW;
		else
			return DSS_XS_OFFLOAD;
	}

	helper_per_tgt = dss_tgt_offload_xs_nr / dss_tgt_nr;
	D_ASSERT(helper_per_tgt == 0 || helper_per_tgt == 1 || helper_per_tgt == 2);

	xs_offset = (xs_id - dss_sys_xs_nr) % (helper_per_tgt + 1);
	if (xs_offset == 0)
		return DSS_XS_VOS;
	else if (xs_offset == 1)
		return DSS_XS_IOFW;
	else
		return DSS_XS_OFFLOAD;
}

/* Get target ID from xstream ID */
static inline int
xs_id2tgt(int xs_id)
{
	unsigned int helper_per_tgt;
	unsigned int xs_type = xs_id2type(xs_id);

	if (xs_type != DSS_XS_VOS && xs_type != DSS_XS_IOFW)
		return -1;

	if (dss_helper_pool)
		return xs_id - dss_sys_xs_nr;

	helper_per_tgt = dss_tgt_offload_xs_nr / dss_tgt_nr;
	D_ASSERT(helper_per_tgt == 0 || helper_per_tgt == 1 || helper_per_tgt == 2);

	return (xs_id - dss_sys_xs_nr) / (helper_per_tgt + 1);
}

static inline bool
has_crt_context(struct dss_xstream *dx)
{
	return dx->dx_comm || (xs_id2type(dx->dx_xs_id) == DSS_XS_SEC);
}

/*
 * The server handler ULT first sets CPU affinity, initialize the per-xstream
 * TLS, CRT(comm) context, NVMe context, creates the long-run ULTs (GC & NVMe
 * poll), then it starts to poll the network requests in a loop until service
 * shutdown.
 */
static void
dss_srv_handler(void *arg)
{
	struct dss_xstream		*dx = (struct dss_xstream *)arg;
	struct dss_thread_local_storage	*dtc;
	struct dss_module_info		*dmi;
	int				 rc;
	bool				 signal_caller = true;
	unsigned int			 xs_type;

	rc = dss_xstream_set_affinity(dx);
	if (rc)
		goto signal;

	/* initialize xstream-local storage */
	dtc = dss_tls_init(dx->dx_tag, dx->dx_xs_id, dx->dx_tgt_id);
	if (dtc == NULL) {
		D_ERROR("failed to initialize TLS\n");
		goto signal;
	}

	dmi = dss_get_module_info();
	D_ASSERT(dmi != NULL);
	dmi->dmi_xs_id	= dx->dx_xs_id;
	dmi->dmi_tgt_id	= dx->dx_tgt_id;
	dmi->dmi_ctx_id	= -1;
	D_INIT_LIST_HEAD(&dmi->dmi_dtx_batched_cont_open_list);
	D_INIT_LIST_HEAD(&dmi->dmi_dtx_batched_cont_close_list);
	D_INIT_LIST_HEAD(&dmi->dmi_dtx_batched_pool_list);

	(void)pthread_setname_np(pthread_self(), dx->dx_name);

	xs_type = xs_id2type(dx->dx_xs_id);
	if (xs_type == DSS_XS_SEC) {
		rc = crt_context_create_secondary(&dmi->dmi_ctx, 0);
		if (rc != 0) {
			D_ERROR("Failed to create secondary crt ctxt: "DF_RC"\n", DP_RC(rc));
			goto tls_fini;
		}

		rc = crt_context_register_rpc_task(dmi->dmi_ctx, secondary_rpc_hdlr, NULL, dx);
		if (rc != 0) {
			D_ERROR("Failed to register secondary process cb "DF_RC"\n", DP_RC(rc));
			goto crt_destroy;
		}

		rc = crt_context_idx(dmi->dmi_ctx, &dmi->dmi_ctx_id);
		if (rc != 0) {
			D_ERROR("Failed to get secondary context ID: rc "DF_RC"\n", DP_RC(rc));
			goto crt_destroy;
		}
		dx->dx_ctx_id = dmi->dmi_ctx_id;
	} else if (dx->dx_comm) {
		/* create private transport context */
		rc = crt_context_create(&dmi->dmi_ctx);
		if (rc != 0) {
			D_ERROR("failed to create crt ctxt: "DF_RC"\n",
				DP_RC(rc));
			goto tls_fini;
		}

		rc = crt_context_register_rpc_task(dmi->dmi_ctx, dss_rpc_hdlr,
						   dss_iv_resp_hdlr, dx);
		if (rc != 0) {
			D_ERROR("failed to register process cb "DF_RC"\n",
				DP_RC(rc));
			goto crt_destroy;
		}

		/** Get context index from cart */
		rc = crt_context_idx(dmi->dmi_ctx, &dmi->dmi_ctx_id);
		if (rc != 0) {
			D_ERROR("failed to get xtream index: rc "DF_RC"\n",
				DP_RC(rc));
			goto crt_destroy;
		}
		dx->dx_ctx_id = dmi->dmi_ctx_id;
		/** verify CART assigned the ctx_id ascendantly start from 0 */
		if (dx->dx_xs_id < dss_sys_xs_nr) {
			/*
			 * xs_id: 0 => SYS  XS: ctx_id: 0
			 * xs_id: 1 => SWIM XS: ctx_id: 1
			 */
			D_ASSERTF(dx->dx_ctx_id == dx->dx_xs_id,
				  "incorrect ctx_id %d for xs_id %d\n",
				  dx->dx_ctx_id, dx->dx_xs_id);
		} else {
			if (dx->dx_main_xs) {
				D_ASSERTF(dx->dx_ctx_id ==
					  (dx->dx_tgt_id + dss_sys_xs_nr - DRPC_XS_NR),
					  "incorrect ctx_id %d for xs_id %d tgt_id %d\n",
					  dx->dx_ctx_id, dx->dx_xs_id, dx->dx_tgt_id);
			} else {
				if (dss_helper_pool)
					D_ASSERTF(dx->dx_ctx_id == (dx->dx_xs_id - DRPC_XS_NR),
						  "incorrect ctx_id %d for xs_id %d tgt_id %d\n",
						  dx->dx_ctx_id, dx->dx_xs_id, dx->dx_tgt_id);
				else
					D_ASSERTF(dx->dx_ctx_id ==
						  (dx->dx_tgt_id + dss_sys_xs_nr - DRPC_XS_NR +
						   dss_tgt_nr),
						  "incorrect ctx_id %d for xs_id %d "
						  "tgt_id %d tgt_nr %d\n",
						  dx->dx_ctx_id, dx->dx_xs_id,
						  dx->dx_tgt_id, dss_tgt_nr);
			}
		}
	}

	/* Prepare the scheduler for DSC (Server call client API) */
	rc = tse_sched_init(&dx->dx_sched_dsc, NULL, dmi->dmi_ctx);
	if (rc != 0) {
		D_ERROR("failed to init the scheduler\n");
		goto crt_destroy;
	}

	if (dx->dx_main_xs) {
		ABT_thread_attr attr;

		/* Initialize NVMe context for main XS which accesses NVME */
		rc = bio_xsctxt_alloc(&dmi->dmi_nvme_ctxt, dmi->dmi_tgt_id, false);
		if (rc != 0) {
			D_ERROR("failed to init spdk context for xstream(%d) "
				"rc:%d\n", dmi->dmi_xs_id, rc);
			D_GOTO(tse_fini, rc);
		}

		rc = ABT_thread_attr_create(&attr);
		if (rc != ABT_SUCCESS) {
			D_ERROR("Create ABT thread attr failed. %d\n", rc);
			D_GOTO(nvme_fini, rc = dss_abterr2der(rc));
		}

		rc = ABT_thread_attr_set_stacksize(attr, DSS_DEEP_STACK_SZ);
		if (rc != ABT_SUCCESS) {
			ABT_thread_attr_free(&attr);
			D_ERROR("Set ABT stack size failed. %d\n", rc);
			D_GOTO(nvme_fini, rc = dss_abterr2der(rc));
		}

		rc = daos_abt_thread_create(dx->dx_sp, dss_free_stack_cb, dx->dx_pools[DSS_POOL_NVME_POLL],
					    dss_nvme_poll_ult, NULL, attr, NULL);
		ABT_thread_attr_free(&attr);
		if (rc != ABT_SUCCESS) {
			D_ERROR("create NVMe poll ULT failed: %d\n", rc);
			ABT_future_set(dx->dx_shutdown, dx);
			wait_all_exited(dx, dmi);
			D_GOTO(nvme_fini, rc = dss_abterr2der(rc));
		}
	}

	dmi->dmi_xstream = dx;
	ABT_mutex_lock(xstream_data.xd_mutex);
	/* initialized everything for the ULT, notify the creator */
	D_ASSERT(!xstream_data.xd_ult_signal);
	xstream_data.xd_ult_signal = true;
	xstream_data.xd_ult_init_rc = 0;
	ABT_cond_signal(xstream_data.xd_ult_init);

	/* wait until all xstreams are ready, otherwise it is not safe
	 * to run lock-free dss_collective, although this race is not
	 * realistically possible in the DAOS stack.
	 *
	 * The SWIM xstream, however, needs to start progressing crt quickly to
	 * respond to incoming pings. It is out of the scope of
	 * dss_{thread,task}_collective.
	 */
	if (xs_type != DSS_XS_SWIM)
		ABT_cond_wait(xstream_data.xd_ult_barrier, xstream_data.xd_mutex);
	ABT_mutex_unlock(xstream_data.xd_mutex);

	if (has_crt_context(dx))
		dx->dx_progress_started = true;

	signal_caller = false;
	/* main service progress loop */
	for (;;) {
		if (has_crt_context(dx)) {
			rc = crt_progress(dmi->dmi_ctx, dx->dx_timeout);
			if (rc != 0 && rc != -DER_TIMEDOUT) {
				D_ERROR("failed to progress CART context: %d\n",
					rc);
				/* XXX Sometimes the failure might be just
				 * temporary, Let's keep progressing for now.
				 */
			}
		}

		if (dss_xstream_exiting(dx))
			break;

		ABT_thread_yield();
	}

	if (has_crt_context(dx))
		dx->dx_progress_started = false;

	wait_all_exited(dx, dmi);
	if (dmi->dmi_dp) {
		daos_profile_destroy(dmi->dmi_dp);
		dmi->dmi_dp = NULL;
	}
nvme_fini:
	if (dx->dx_main_xs)
		bio_xsctxt_free(dmi->dmi_nvme_ctxt);
tse_fini:
	tse_sched_fini(&dx->dx_sched_dsc);
crt_destroy:
	if (has_crt_context(dx))
		crt_context_destroy(dmi->dmi_ctx, true);
tls_fini:
	dss_tls_fini(dtc);
signal:
	if (signal_caller) {
		ABT_mutex_lock(xstream_data.xd_mutex);
		/* initialized everything for the ULT, notify the creator */
		D_ASSERT(!xstream_data.xd_ult_signal);
		xstream_data.xd_ult_signal = true;
		xstream_data.xd_ult_init_rc = rc;
		ABT_cond_signal(xstream_data.xd_ult_init);
		ABT_mutex_unlock(xstream_data.xd_mutex);
	}
}

static inline struct dss_xstream *
dss_xstream_alloc(hwloc_cpuset_t cpus)
{
	struct dss_xstream	*dx;
	int			i;
	int			rc = 0;

	D_ALLOC_PTR(dx);
	if (dx == NULL) {
		return NULL;
	}

#ifdef ULT_MMAP_STACK
	if (daos_ult_mmap_stack == true) {
		rc = stack_pool_create(&dx->dx_sp);
		if (rc != 0) {
			D_ERROR("failed to create stack pool\n");
			D_GOTO(err_free, rc);
		}
	}
#endif

	dx->dx_stopping = ABT_FUTURE_NULL;
	dx->dx_shutdown = ABT_FUTURE_NULL;

	rc = ABT_future_create(1, NULL, &dx->dx_stopping);
	if (rc != 0) {
		D_ERROR("failed to allocate 'stopping' future\n");
		D_GOTO(err_free, rc = dss_abterr2der(rc));
	}

	rc = ABT_future_create(1, NULL, &dx->dx_shutdown);
	if (rc != 0) {
		D_ERROR("failed to allocate 'shutdown' future\n");
		D_GOTO(err_future, rc = dss_abterr2der(rc));
	}

	dx->dx_cpuset = hwloc_bitmap_dup(cpus);
	if (dx->dx_cpuset == NULL) {
		D_ERROR("failed to allocate cpuset\n");
		D_GOTO(err_future, rc = -DER_NOMEM);
	}

	for (i = 0; i < DSS_POOL_CNT; i++)
		dx->dx_pools[i] = ABT_POOL_NULL;

	dx->dx_xstream	= ABT_XSTREAM_NULL;
	dx->dx_sched	= ABT_SCHED_NULL;
	dx->dx_progress	= ABT_THREAD_NULL;

	return dx;

err_future:
	if (dx->dx_shutdown != ABT_FUTURE_NULL)
		ABT_future_free(&dx->dx_shutdown);
	if (dx->dx_stopping != ABT_FUTURE_NULL)
		ABT_future_free(&dx->dx_stopping);
err_free:
	D_FREE(dx);
	return NULL;
}

static inline void
dss_xstream_free(struct dss_xstream *dx)
{
#ifdef ULT_MMAP_STACK
	struct stack_pool *sp = dx->dx_sp;

	if (daos_ult_mmap_stack == true) {
		stack_pool_destroy(sp);
		dx->dx_sp = NULL;
	}
#endif
	hwloc_bitmap_free(dx->dx_cpuset);
	D_FREE(dx);
}

/**
 * Start one xstream.
 *
 * \param[in] cpus	the cpuset to bind the xstream
 * \param[in] tag	The tag for the xstream
 * \param[in] xs_id	the xs_id of xstream (start from 0)
 *
 * \retval	= 0 if starting succeeds.
 * \retval	negative errno if starting fails.
 */
static int
dss_start_one_xstream(hwloc_cpuset_t cpus, int tag, int xs_id)
{
	struct dss_xstream	*dx;
	ABT_thread_attr		attr = ABT_THREAD_ATTR_NULL;
	int			rc = 0;
	unsigned int		xs_type = xs_id2type(xs_id);

	/** allocate & init xstream configuration data */
	dx = dss_xstream_alloc(cpus);
	if (dx == NULL)
		return -DER_NOMEM;

	/*
	 * SYS, SWIM, every main xstream (VOS) and its first offloading xstream
	 * (IOFW for IO forwarding) requires primary cart context. The 2nd offloading
	 * xstream (OFFLOAD for EC/csum/compress calculation) have no cart context.
	 */
<<<<<<< HEAD
=======
	if (dss_helper_pool) {
		comm =  (xs_id == 0) || /* DSS_XS_SYS */
			(xs_id == 1) || /* DSS_XS_SWIM */
			(xs_id >= dss_sys_xs_nr &&
			 xs_id < (dss_sys_xs_nr + 2 * dss_tgt_nr));
	} else {
		int	helper_per_tgt;

		helper_per_tgt = dss_tgt_offload_xs_nr / dss_tgt_nr;
		D_ASSERT(helper_per_tgt == 0 ||
			 helper_per_tgt == 1 ||
			 helper_per_tgt == 2);

		if ((xs_id >= dss_sys_xs_nr) &&
		    (xs_id < (dss_sys_xs_nr + dss_tgt_nr + dss_tgt_offload_xs_nr)))
			xs_offset = (xs_id - dss_sys_xs_nr) % (helper_per_tgt + 1);
		else
			xs_offset = -1;

		comm =  (xs_id == 0) ||		/* DSS_XS_SYS */
			(xs_id == 1) ||		/* DSS_XS_SWIM */
			(xs_offset == 0) ||	/* main XS */
			(xs_offset == 1);	/* first offload XS */
	}

	dx->dx_tag      = tag;
>>>>>>> 0dcbeb16
	dx->dx_xs_id	= xs_id;
	dx->dx_ctx_id	= -1;
	dx->dx_comm	= (xs_type == DSS_XS_SYS) || (xs_type == DSS_XS_SWIM) ||
			  (xs_type == DSS_XS_VOS) || (xs_type == DSS_XS_IOFW);
	dx->dx_main_xs	= (xs_type == DSS_XS_VOS);
	dx->dx_dsc_started = false;

	dx->dx_tgt_id	= xs_id2tgt(xs_id);
	/**
	 * Generate name for each xstreams so that they can be easily identified
	 * and monitored independently (e.g. via ps(1))
	 */
	if (xs_id < dss_sys_xs_nr)
		snprintf(dx->dx_name, DSS_XS_NAME_LEN, DSS_SYS_XS_NAME_FMT, xs_id);
	else if (xs_type == DSS_XS_VOS)
		snprintf(dx->dx_name, DSS_XS_NAME_LEN, DSS_IO_XS_NAME_FMT, dx->dx_tgt_id);
	else if (xs_type == DSS_XS_IOFW)
		snprintf(dx->dx_name, DSS_XS_NAME_LEN, DSS_IOFW_XS_NAME_FMT, xs_id);
	else if (xs_type == DSS_XS_OFFLOAD)
		snprintf(dx->dx_name, DSS_XS_NAME_LEN, DSS_OFFLOAD_XS_NAME_FMT, xs_id);
	else
		snprintf(dx->dx_name, DSS_XS_NAME_LEN, DSS_SEC_XS_NAME_FMT, xs_id);

	/** create ABT scheduler in charge of this xstream */
	rc = dss_sched_init(dx);
	if (rc != 0) {
		D_ERROR("create scheduler fails: "DF_RC"\n", DP_RC(rc));
		D_GOTO(out_dx, rc);
	}

	/** start XS, ABT rank 0 is reserved for the primary xstream */
	rc = ABT_xstream_create_with_rank(dx->dx_sched, xs_id + 1,
					  &dx->dx_xstream);
	if (rc != ABT_SUCCESS) {
		D_ERROR("create xstream fails %d\n", rc);
		D_GOTO(out_sched, rc = dss_abterr2der(rc));
	}

	rc = ABT_thread_attr_create(&attr);
	if (rc != ABT_SUCCESS) {
		D_ERROR("ABT_thread_attr_create fails %d\n", rc);
		D_GOTO(out_xstream, rc = dss_abterr2der(rc));
	}

	rc = ABT_thread_attr_set_stacksize(attr, DSS_DEEP_STACK_SZ);
	if (rc != ABT_SUCCESS) {
		D_ERROR("ABT_thread_attr_set_stacksize fails %d\n", rc);
		D_GOTO(out_xstream, rc = dss_abterr2der(rc));
	}

	/** start progress ULT */
	rc = daos_abt_thread_create(dx->dx_sp, dss_free_stack_cb, dx->dx_pools[DSS_POOL_NET_POLL],
				    dss_srv_handler, dx, attr,
				    &dx->dx_progress);
	if (rc != ABT_SUCCESS) {
		D_ERROR("create progress ULT failed: %d\n", rc);
		D_GOTO(out_xstream, rc = dss_abterr2der(rc));
	}

	ABT_mutex_lock(xstream_data.xd_mutex);

	if (!xstream_data.xd_ult_signal)
		ABT_cond_wait(xstream_data.xd_ult_init, xstream_data.xd_mutex);
	xstream_data.xd_ult_signal = false;
	rc = xstream_data.xd_ult_init_rc;
	if (rc != 0) {
		ABT_mutex_unlock(xstream_data.xd_mutex);
		goto out_xstream;
	}
	xstream_data.xd_xs_ptrs[xs_id] = dx;
	ABT_mutex_unlock(xstream_data.xd_mutex);
	ABT_thread_attr_free(&attr);

	D_DEBUG(DB_TRACE, "created xstream name(%s)xs_id(%d)/tgt_id(%d)/"
		"ctx_id(%d)/comm(%d)/is_main_xs(%d).\n",
		dx->dx_name, dx->dx_xs_id, dx->dx_tgt_id, dx->dx_ctx_id,
		dx->dx_comm, dx->dx_main_xs);

	return 0;
out_xstream:
	if (attr != ABT_THREAD_ATTR_NULL)
		ABT_thread_attr_free(&attr);
	ABT_xstream_join(dx->dx_xstream);
	ABT_xstream_free(&dx->dx_xstream);
out_sched:
	dss_sched_fini(dx);
out_dx:
	dss_xstream_free(dx);
	return rc;
}

static void
dss_xstreams_fini(bool force)
{
	struct dss_xstream	*dx;
	int			 i;
	int			 rc;
	bool			 started = false;

	D_DEBUG(DB_TRACE, "Stopping execution streams\n");
	dss_xstreams_open_barrier();
	rc = bio_nvme_ctl(BIO_CTL_NOTIFY_STARTED, &started);
	D_ASSERT(rc == 0);

	/* Notify all xstreams to reject new ULT creation first */
	for (i = 0; i < xstream_data.xd_xs_nr; i++) {
		dx = xstream_data.xd_xs_ptrs[i];
		if (dx == NULL)
			continue;
		ABT_future_set(dx->dx_stopping, dx);
	}

	/** Stop & free progress ULTs */
	for (i = 0; i < xstream_data.xd_xs_nr; i++) {
		dx = xstream_data.xd_xs_ptrs[i];
		if (dx == NULL)
			continue;
		ABT_future_set(dx->dx_shutdown, dx);
	}
	for (i = 0; i < xstream_data.xd_xs_nr; i++) {
		dx = xstream_data.xd_xs_ptrs[i];
		if (dx == NULL)
			continue;
		ABT_thread_join(dx->dx_progress);
		ABT_thread_free(&dx->dx_progress);
		ABT_future_free(&dx->dx_shutdown);
		ABT_future_free(&dx->dx_stopping);
	}

	/** Wait for each execution stream to complete */
	for (i = 0; i < xstream_data.xd_xs_nr; i++) {
		dx = xstream_data.xd_xs_ptrs[i];
		if (dx == NULL)
			continue;
		ABT_xstream_join(dx->dx_xstream);
		ABT_xstream_free(&dx->dx_xstream);
	}

	/** housekeeping ... */
	for (i = 0; i < xstream_data.xd_xs_nr; i++) {
		dx = xstream_data.xd_xs_ptrs[i];
		if (dx == NULL)
			continue;
		dss_sched_fini(dx);
		dss_xstream_free(dx);
		xstream_data.xd_xs_ptrs[i] = NULL;
	}

	/* All other xstreams have terminated. */
	xstream_data.xd_xs_nr = 0;
	dss_tgt_nr = 0;

	D_DEBUG(DB_TRACE, "Execution streams stopped\n");
}

void
dss_xstreams_open_barrier(void)
{
	ABT_mutex_lock(xstream_data.xd_mutex);
	ABT_cond_broadcast(xstream_data.xd_ult_barrier);
	ABT_mutex_unlock(xstream_data.xd_mutex);
}

static bool
dss_xstreams_empty(void)
{
	return xstream_data.xd_xs_nr == 0;
}

bool
dss_xstream_is_busy(void)
{
	struct dss_rpc_cntr	*cntr = dss_rpc_cntr_get(DSS_RC_OBJ);
	uint64_t		 cur_msec;

	cur_msec = sched_cur_msec();
	/* No IO requests for more than 5 seconds */
	return cur_msec < (cntr->rc_active_time + 5000);
}

struct core_assignment {
	int	*ca_assigned;			/* Assigned core idx array */
	int	 ca_sub_off[DSS_XS_MAX];	/* Offset of ca_assigned for XS types */
	int	 ca_sub_nr[DSS_XS_MAX];		/* Number of assigned for XS types */
};

static void
ca_assign(struct core_assignment *ca, unsigned int xs_type, unsigned idx)
{
	int	sub_off, sub_nr;

	D_ASSERT(xs_type < DSS_XS_MAX);

	/* IOFW and OFFLOAD share the same sub-array */
	if (xs_type == DSS_XS_OFFLOAD)
		xs_type = DSS_XS_IOFW;
	sub_off = ca->ca_sub_off[xs_type];
	sub_nr = ca->ca_sub_nr[xs_type];

	D_ASSERT(ca->ca_assigned[sub_off + sub_nr] == -1);
	ca->ca_assigned[sub_off + sub_nr] = idx;
	ca->ca_sub_nr[xs_type] += 1;
}

static void
ca_free(struct core_assignment *ca)
{
	D_FREE(ca->ca_assigned);
	D_FREE(ca);
}

static struct core_assignment *
ca_alloc(unsigned int xs_nr)
{
	struct core_assignment	*ca;
	int			 i, off = 0;

	D_ALLOC_PTR(ca);
	if (ca == NULL)
		return NULL;

	D_ALLOC_ARRAY(ca->ca_assigned, xs_nr);
	if (ca->ca_assigned == NULL) {
		D_FREE(ca);
		return NULL;
	}

	for (i = 0; i < xs_nr; i++)
		ca->ca_assigned[i] = -1;

	ca->ca_sub_off[DSS_XS_SYS]	= off;
	off += 1;

	ca->ca_sub_off[DSS_XS_SWIM]	= off;
	off += 1;

	ca->ca_sub_off[DSS_XS_DRPC]	= off;
	off += DRPC_XS_NR;

	ca->ca_sub_off[DSS_XS_VOS]	= off;
	off += dss_tgt_nr;

	ca->ca_sub_off[DSS_XS_IOFW]	= off;
	ca->ca_sub_off[DSS_XS_OFFLOAD]	= off;
	off += dss_tgt_offload_xs_nr;

	ca->ca_sub_off[DSS_XS_SEC]	= off;
	off += dss_sec_xs_nr;
	D_ASSERT(off == xs_nr);

	return ca;
}

/* Reuse a core form the cores assigned to 'assigned_type' xstream */
static unsigned
ca_reuse_core(struct core_assignment *ca, unsigned int xs_id, unsigned int assigned_type)
{
	int sub_off, sub_nr, idx;

	sub_off = ca->ca_sub_off[assigned_type];
	sub_nr = ca->ca_sub_nr[assigned_type];

	D_ASSERT(sub_nr > 0);
	if (sub_nr > 1)
		sub_off += (xs_id % sub_nr);

	idx = ca->ca_assigned[sub_off];
	D_ASSERT(idx != -1);

	return idx;
}

/* There are not enough cores for DRPC and SEC xstreams */
static inline bool
insufficient_cores()
{
	if (numa_obj)
		return (dss_num_cores_numa_node < DSS_XS_NR_TOTAL);
	else
		return (dss_core_nr < DSS_XS_NR_TOTAL);
}

static int
<<<<<<< HEAD
dss_start_xs_id(int xs_id, struct core_assignment *ca)
=======
dss_start_xs_id(int tag, int xs_id)
>>>>>>> 0dcbeb16
{
	hwloc_obj_t	obj;
	int		rc;
	unsigned	idx;
	unsigned int	xs_type;
	char		*cpuset;

	/*
	 * Rules for assigning cores to xstreams:
	 *
	 * - SYS always uses the first core;
	 * - SWIM always uses dedicated core (see dss_tgt_nr_get());
	 * - DRPC uses dedicated core when possible, otherwise, share the SYS core;
	 * - VOS, IOFW and OFFLOAD xtreams always use dedicated cores;
	 * - SEC xstreams use dedicated cores when possible, otherwise, share cores
	 *   with IOFW and OFFLOAD.
	 */
	D_DEBUG(DB_TRACE, "start xs_id called for %d.  ", xs_id);

	xs_type = xs_id2type(xs_id);
	/* if we are NUMA aware, use the NUMA information */
	if (numa_obj) {
		if (xs_type == DSS_XS_DRPC && insufficient_cores()) {
			idx = ca_reuse_core(ca, xs_id, DSS_XS_SYS);
		} else if (xs_type == DSS_XS_SEC && insufficient_cores()) {
			if (dss_tgt_offload_xs_nr == 0) {
				D_ERROR("No avail cores for secondary context\n");
				return -DER_INVAL;
			}
			idx = ca_reuse_core(ca, xs_id, DSS_XS_IOFW);
		} else {
			idx = hwloc_bitmap_first(core_allocation_bitmap);
			if (idx == -1) {
				D_ERROR("No core available for XS: %d", xs_id);
				return -DER_INVAL;
			}
			D_DEBUG(DB_TRACE, "Choosing next available core index %d.", idx);
			hwloc_bitmap_clr(core_allocation_bitmap, idx);
		}

		obj = hwloc_get_obj_by_depth(dss_topo, dss_core_depth, idx);
		if (obj == NULL) {
			D_PRINT("Null core returned by hwloc\n");
			return -DER_INVAL;
		}

		hwloc_bitmap_asprintf(&cpuset, obj->cpuset);
		D_DEBUG(DB_TRACE, "Using CPU set %s\n", cpuset);
		free(cpuset);
	} else {
		D_DEBUG(DB_TRACE, "Using non-NUMA aware core allocation\n");
		/* MOD operation on 'dss_core_nr' to support oversubscribe, see dss_tgt_nr_get() */
		switch (xs_type) {
		case DSS_XS_SYS:
			idx = dss_core_offset % dss_core_nr;
			break;
		case DSS_XS_SWIM:
			idx = (dss_core_offset + 1) % dss_core_nr;
			break;
		case DSS_XS_DRPC:
			if (insufficient_cores())
				idx = dss_core_offset % dss_core_nr;
			else
				idx = (dss_core_offset + 2) % dss_core_nr;
			break;
		case DSS_XS_VOS:
		case DSS_XS_IOFW:
		case DSS_XS_OFFLOAD:
			if (insufficient_cores())
				idx = (dss_core_offset + xs_id - 1) % dss_core_nr;
			else
				idx = (dss_core_offset + xs_id) % dss_core_nr;
			break;
		case DSS_XS_SEC:
			if (insufficient_cores()) {
				if (dss_tgt_offload_xs_nr == 0) {
					D_ERROR("No avail cores for secondary context\n");
					return -DER_INVAL;
				}
				idx = ca_reuse_core(ca, xs_id, DSS_XS_IOFW);
			} else {
				idx = (dss_core_offset + xs_id) % dss_core_nr;
			}
			break;
		default:
			D_ASSERTF(0, "Invalid XS type: %u\n", xs_type);
			return -DER_INVAL;
		}

		obj = hwloc_get_obj_by_depth(dss_topo, dss_core_depth, idx);
		if (obj == NULL) {
			D_ERROR("Null core returned by hwloc for XS %d\n",
				xs_id);
			return -DER_INVAL;
		}
	}
	ca_assign(ca, xs_type, idx);

	rc = dss_start_one_xstream(obj->cpuset, tag, xs_id);
	if (rc)
		return rc;

	return 0;
}

static int
dss_xstreams_init(void)
{
<<<<<<< HEAD
	struct core_assignment	*ca;
	char			*env;
	int			 i, xs_id, rc = 0;
=======
	char	*env;
	int	rc = 0;
	int	i, xs_id;
	int      tags;
>>>>>>> 0dcbeb16

	D_ASSERT(dss_tgt_nr >= 1);

	d_getenv_bool("DAOS_SCHED_PRIO_DISABLED", &sched_prio_disabled);
	if (sched_prio_disabled)
		D_INFO("ULT prioritizing is disabled.\n");

#ifdef ULT_MMAP_STACK
	d_getenv_bool("DAOS_ULT_MMAP_STACK", &daos_ult_mmap_stack);
	if (daos_ult_mmap_stack == false)
		D_INFO("ULT mmap()'ed stack allocation is disabled.\n");
#endif

	d_getenv_int("DAOS_SCHED_RELAX_INTVL", &sched_relax_intvl);
	if (sched_relax_intvl == 0 ||
	    sched_relax_intvl > SCHED_RELAX_INTVL_MAX) {
		D_WARN("Invalid relax interval %u, set to default %u msecs.\n",
		       sched_relax_intvl, SCHED_RELAX_INTVL_DEFAULT);
		sched_relax_intvl = SCHED_RELAX_INTVL_DEFAULT;
	} else {
		D_INFO("CPU relax interval is set to %u msecs\n",
		       sched_relax_intvl);
	}

	env = getenv("DAOS_SCHED_RELAX_MODE");
	if (env) {
		sched_relax_mode = sched_relax_str2mode(env);
		if (sched_relax_mode == SCHED_RELAX_MODE_INVALID) {
			D_WARN("Invalid relax mode [%s]\n", env);
			sched_relax_mode = SCHED_RELAX_MODE_NET;
		}
	}
	D_INFO("CPU relax mode is set to [%s]\n",
	       sched_relax_mode2str(sched_relax_mode));

	d_getenv_int("DAOS_SCHED_UNIT_RUNTIME_MAX", &sched_unit_runtime_max);
	d_getenv_bool("DAOS_SCHED_WATCHDOG_ALL", &sched_watchdog_all);

	/* start the execution streams */
	D_DEBUG(DB_TRACE,
		"%d cores total detected starting %d main xstreams\n",
		dss_core_nr, dss_tgt_nr);

	if (dss_numa_node != -1) {
		D_DEBUG(DB_TRACE,
			"Detected %d cores on NUMA node %d\n",
			dss_num_cores_numa_node, dss_numa_node);
	}

	xstream_data.xd_xs_nr = DSS_XS_NR_TOTAL;
<<<<<<< HEAD
	ca = ca_alloc(DSS_XS_NR_TOTAL);
	if (ca == NULL) {
		D_ERROR("Failed to alloc core assignment data\n");
		return -DER_NOMEM;
	}

	/* start system service XS */
	for (i = 0; i < dss_sys_xs_nr; i++) {
		xs_id = i;
		rc = dss_start_xs_id(xs_id, ca);
=======
	tags                  = DAOS_SERVER_TAG - DAOS_TGT_TAG;
	/* start system service XS */
	for (i = 0; i < dss_sys_xs_nr; i++) {
		xs_id = i;
		rc    = dss_start_xs_id(tags, xs_id);
>>>>>>> 0dcbeb16
		if (rc)
			D_GOTO(out, rc);
		tags &= ~DAOS_RDB_TAG;
	}

	/* start main IO service XS */
	for (i = 0; i < dss_tgt_nr; i++) {
		xs_id = DSS_MAIN_XS_ID(i);
<<<<<<< HEAD
		rc = dss_start_xs_id(xs_id, ca);
=======
		rc    = dss_start_xs_id(DAOS_SERVER_TAG, xs_id);
>>>>>>> 0dcbeb16
		if (rc)
			D_GOTO(out, rc);
	}

	/* start offload XS if any */
	if (dss_tgt_offload_xs_nr > 0) {
		if (dss_helper_pool) {
			for (i = 0; i < dss_tgt_offload_xs_nr; i++) {
				xs_id = dss_sys_xs_nr + dss_tgt_nr + i;
<<<<<<< HEAD
				rc = dss_start_xs_id(xs_id, ca);
=======
				rc    = dss_start_xs_id(DAOS_OFF_TAG, xs_id);
>>>>>>> 0dcbeb16
				if (rc)
					D_GOTO(out, rc);
			}
		} else {
			D_ASSERTF(dss_tgt_offload_xs_nr % dss_tgt_nr == 0,
				  "dss_tgt_offload_xs_nr %d, dss_tgt_nr %d\n",
				  dss_tgt_offload_xs_nr, dss_tgt_nr);
			for (i = 0; i < dss_tgt_nr; i++) {
				int j;

				for (j = 0; j < dss_tgt_offload_xs_nr /
						dss_tgt_nr; j++) {
					xs_id = DSS_MAIN_XS_ID(i) + j + 1;
<<<<<<< HEAD
					rc = dss_start_xs_id(xs_id, ca);
=======
					rc    = dss_start_xs_id(DAOS_OFF_TAG, xs_id);
>>>>>>> 0dcbeb16
					if (rc)
						D_GOTO(out, rc);
				}
			}
		}
	}

	/* Start secondary cart context XS if any */
	for (i = 0; i < dss_sec_xs_nr; i++) {
		xs_id = dss_sys_xs_nr + dss_tgt_nr + dss_tgt_offload_xs_nr + i;
		rc = dss_start_xs_id(xs_id, ca);
		if (rc)
			D_GOTO(out, rc);
	}

	D_DEBUG(DB_TRACE, "%d execution streams successfully started "
		"(first core %d)\n", dss_tgt_nr, dss_core_offset);
out:
	ca_free(ca);
	return rc;
}

/**
 * Global TLS
 */

static void *
dss_srv_tls_init(int tags, int xs_id, int tgt_id)
{
	struct dss_module_info *info;

	D_ALLOC_PTR(info);

	return info;
}

static void
dss_srv_tls_fini(int tags, void *data)
{
	struct dss_module_info *info = (struct dss_module_info *)data;

	D_FREE(info);
}

struct dss_module_key daos_srv_modkey = {
	.dmk_tags = DAOS_SERVER_TAG,
	.dmk_index = -1,
	.dmk_init = dss_srv_tls_init,
	.dmk_fini = dss_srv_tls_fini,
};

/** TODO: use daos checksum library to offload checksum calculation */
static int
compute_checksum_ult(void *args)
{
	return 0;
}

/** TODO: use OFI calls to calculate checksum on FPGA */
static int
compute_checksum_acc(void *args)
{
	return 0;
}

/**
 * Generic offload call - abstraction for acceleration with
 *
 * \param[in] at_args	acceleration tasks with both ULT and FPGA
 */
int
dss_acc_offload(struct dss_acc_task *at_args)
{

	int		rc = 0;
	int		tid;

	/**
	 * Currently just launching it in this stream,
	 * ideally will move to a separate exclusive xstream
	 */
	tid = dss_get_module_info()->dmi_tgt_id;
	if (at_args == NULL) {
		D_ERROR("missing arguments for acc_offload\n");
		return -DER_INVAL;
	}

	if (at_args->at_offload_type <= DSS_OFFLOAD_MIN ||
	    at_args->at_offload_type >= DSS_OFFLOAD_MAX) {
		D_ERROR("Unknown type of offload\n");
		return -DER_INVAL;
	}

	switch (at_args->at_offload_type) {
	case DSS_OFFLOAD_ULT:
		rc = dss_ult_execute(compute_checksum_ult,
				at_args->at_params,
				NULL /* user-cb */,
				NULL /* user-cb args */,
				DSS_XS_OFFLOAD, tid,
				0);
		break;
	case DSS_OFFLOAD_ACC:
		/** calls to offload to FPGA*/
		rc = compute_checksum_acc(at_args->at_params);
		break;
	}

	return rc;
}

/*
 * Set parameters on the server.
 *
 * param key_id [IN]		key id
 * param value [IN]		the value of the key.
 * param value_extra [IN]	the extra value of the key.
 *
 * return	0 if setting succeeds.
 *              negative errno if fails.
 */
int
dss_parameters_set(unsigned int key_id, uint64_t value)
{
	int rc = 0;

	switch (key_id) {
	case DMG_KEY_FAIL_LOC:
		daos_fail_loc_set(value);
		break;
	case DMG_KEY_FAIL_VALUE:
		daos_fail_value_set(value);
		break;
	case DMG_KEY_FAIL_NUM:
		daos_fail_num_set(value);
		break;
	default:
		D_ERROR("invalid key_id %d\n", key_id);
		rc = -DER_INVAL;
	}

	return rc;
}

/** initializing steps */
enum {
	XD_INIT_NONE,
	XD_INIT_MUTEX,
	XD_INIT_ULT_INIT,
	XD_INIT_ULT_BARRIER,
	XD_INIT_TLS_REG,
	XD_INIT_TLS_INIT,
	XD_INIT_SYS_DB,
	XD_INIT_NVME,
	XD_INIT_XSTREAMS,
	XD_INIT_DRPC,
};

/**
 * Entry point to start up and shutdown the service
 */
int
dss_srv_fini(bool force)
{
	switch (xstream_data.xd_init_step) {
	default:
		D_ASSERT(0);
	case XD_INIT_DRPC:
		drpc_listener_fini();
		/* fall through */
	case XD_INIT_XSTREAMS:
		dss_xstreams_fini(force);
		/* fall through */
	case XD_INIT_NVME:
		bio_nvme_fini();
		/* fall through */
	case XD_INIT_SYS_DB:
		vos_db_fini();
		/* fall through */
	case XD_INIT_TLS_INIT:
		dss_tls_fini(xstream_data.xd_dtc);
		/* fall through */
	case XD_INIT_TLS_REG:
		pthread_key_delete(dss_tls_key);
		/* fall through */
	case XD_INIT_ULT_BARRIER:
		ABT_cond_free(&xstream_data.xd_ult_barrier);
		/* fall through */
	case XD_INIT_ULT_INIT:
		ABT_cond_free(&xstream_data.xd_ult_init);
		/* fall through */
	case XD_INIT_MUTEX:
		ABT_mutex_free(&xstream_data.xd_mutex);
		/* fall through */
	case XD_INIT_NONE:
		if (xstream_data.xd_xs_ptrs != NULL)
			D_FREE(xstream_data.xd_xs_ptrs);
		D_DEBUG(DB_TRACE, "Finalized everything\n");
	}
	return 0;
}

int
dss_srv_init(void)
{
	int		 rc;
	bool		 started = true;

	xstream_data.xd_init_step  = XD_INIT_NONE;
	xstream_data.xd_ult_signal = false;

	D_ALLOC_ARRAY(xstream_data.xd_xs_ptrs, DSS_XS_NR_TOTAL);
	if (xstream_data.xd_xs_ptrs == NULL) {
		D_ERROR("Not enough DRAM to allocate XS array.\n");
		D_GOTO(failed, rc = -DER_NOMEM);
	}
	xstream_data.xd_xs_nr = 0;

	rc = ABT_mutex_create(&xstream_data.xd_mutex);
	if (rc != ABT_SUCCESS) {
		rc = dss_abterr2der(rc);
		D_ERROR("Failed to create XS mutex: "DF_RC"\n", DP_RC(rc));
		D_GOTO(failed, rc);
	}
	xstream_data.xd_init_step = XD_INIT_MUTEX;

	rc = ABT_cond_create(&xstream_data.xd_ult_init);
	if (rc != ABT_SUCCESS) {
		rc = dss_abterr2der(rc);
		D_ERROR("Failed to create XS ULT cond(1): "DF_RC"\n", DP_RC(rc));
		D_GOTO(failed, rc);
	}
	xstream_data.xd_init_step = XD_INIT_ULT_INIT;

	rc = ABT_cond_create(&xstream_data.xd_ult_barrier);
	if (rc != ABT_SUCCESS) {
		rc = dss_abterr2der(rc);
		D_ERROR("Failed to create XS ULT cond(2): "DF_RC"\n", DP_RC(rc));
		D_GOTO(failed, rc);
	}
	xstream_data.xd_init_step = XD_INIT_ULT_BARRIER;

	/* register xstream-local storage key */
	rc = pthread_key_create(&dss_tls_key, NULL);
	if (rc) {
		rc = dss_abterr2der(rc);
		D_ERROR("Failed to register storage key: "DF_RC"\n", DP_RC(rc));
		D_GOTO(failed, rc);
	}
	xstream_data.xd_init_step = XD_INIT_TLS_REG;

	/* initialize xstream-local storage */
	xstream_data.xd_dtc = dss_tls_init(DAOS_SERVER_TAG - DAOS_TGT_TAG, 0, -1);
	if (!xstream_data.xd_dtc) {
		D_ERROR("Not enough DRAM to initialize XS local storage.\n");
		D_GOTO(failed, rc = -DER_NOMEM);
	}
	xstream_data.xd_init_step = XD_INIT_TLS_INIT;

	rc = vos_db_init(dss_storage_path);
	if (rc != 0) {
		D_ERROR("Failed to initialize local DB: "DF_RC"\n", DP_RC(rc));
		D_GOTO(failed, rc);
	}
	xstream_data.xd_init_step = XD_INIT_SYS_DB;

	rc = bio_nvme_init(dss_nvme_conf, dss_numa_node, dss_nvme_mem_size,
			   dss_nvme_hugepage_size, dss_tgt_nr, vos_db_get(),
			   dss_nvme_bypass_health_check);
	if (rc != 0) {
		D_ERROR("Failed to initialize nvme: "DF_RC"\n", DP_RC(rc));
		D_GOTO(failed, rc);
	}
	xstream_data.xd_init_step = XD_INIT_NVME;
	bio_register_bulk_ops(crt_bulk_create, crt_bulk_free);

	/* start xstreams */
	rc = dss_xstreams_init();
	if (!dss_xstreams_empty()) /* cleanup if we started something */
		xstream_data.xd_init_step = XD_INIT_XSTREAMS;

	if (rc != 0) {
		D_ERROR("Failed to start XS: "DF_RC"\n", DP_RC(rc));
		D_GOTO(failed, rc);
	}

	rc = bio_nvme_ctl(BIO_CTL_NOTIFY_STARTED, &started);
	D_ASSERT(rc == 0);

	/* start up drpc listener */
	rc = drpc_listener_init();
	if (rc != 0) {
		D_ERROR("Failed to start dRPC listener: "DF_RC"\n", DP_RC(rc));
		D_GOTO(failed, rc);
	}
	xstream_data.xd_init_step = XD_INIT_DRPC;

	return 0;
failed:
	dss_srv_fini(true);
	return rc;
}

static void
set_draining(void *arg)
{
	dss_get_module_info()->dmi_srv_shutting_down = 1;
}

/*
 * Set the dss_module_info.dmi_srv_shutting_down flag for all xstreams, so that
 * after this function returns, any dss_srv_shutting_down call (on any xstream)
 * returns true. See also server_fini.
 */
void
dss_srv_set_shutting_down(void)
{
	int	n = dss_xstream_cnt();
	int	i;
	int	rc;

	/* Could be parallel... */
	for (i = 0; i < n; i++) {
		struct dss_xstream     *dx = dss_get_xstream(i);
		ABT_task		task;

		rc = ABT_task_create(dx->dx_pools[DSS_POOL_GENERIC], set_draining, NULL /* arg */,
				     &task);
		D_ASSERTF(rc == ABT_SUCCESS, "create task: %d\n", rc);
		rc = ABT_task_free(&task);
		D_ASSERTF(rc == ABT_SUCCESS, "join task: %d\n", rc);
	}

	dss_get_module_info()->dmi_srv_shutting_down = 1;
}

void
dss_dump_ABT_state(FILE *fp)
{
	int			rc, num_pools, i, idx;
	struct dss_xstream	*dx;
	ABT_sched		sched;
	ABT_pool		pools[DSS_POOL_CNT];

	/* print Argobots config first */
	fprintf(fp, " == ABT config ==\n");
	rc = ABT_info_print_config(fp);
	if (rc != ABT_SUCCESS)
		D_ERROR("ABT_info_print_config() error, rc = %d\n", rc);

	fprintf(fp, " == List of all ESs ==\n");
	rc = ABT_info_print_all_xstreams(fp);
	if (rc != ABT_SUCCESS)
		D_ERROR("ABT_info_print_all_xstreams() error, rc = %d\n", rc);

	ABT_mutex_lock(xstream_data.xd_mutex);
	for (idx = 0; idx < xstream_data.xd_xs_nr; idx++) {
		dx = xstream_data.xd_xs_ptrs[idx];
		fprintf(fp, "== per ES (%p) details ==\n", dx->dx_xstream);
		rc = ABT_info_print_xstream(fp, dx->dx_xstream);
		if (rc != ABT_SUCCESS)
			D_ERROR("ABT_info_print_xstream() error, rc = %d, for "
				"DAOS xstream %p, ABT xstream %p\n", rc, dx,
				dx->dx_xstream);
		/* one progress ULT per xstream */
		if (dx->dx_progress != ABT_THREAD_NULL) {
			fprintf(fp, "== ES (%p) progress ULT (%p) ==\n",
				dx->dx_xstream, dx->dx_progress);
			rc = ABT_info_print_thread(fp, dx->dx_progress);
			if (rc != ABT_SUCCESS)
				D_ERROR("ABT_info_print_thread() error, "
					"rc = %d, for DAOS xstream %p, ABT "
					"xstream %p, progress ULT %p\n", rc, dx,
					dx->dx_xstream, dx->dx_progress);
			/* XXX
			 * do not print stack content as if unwiding with
			 * libunwind is enabled current implementation runs
			 * w/o synchronization/suspend of current ULT which
			 * is highly racy since unwiding will occur using
			 * the same stack
			rc = ABT_info_print_thread_stack(fp, dx->dx_progress);
			if (rc != ABT_SUCCESS)
				D_ERROR("ABT_info_print_thread_stack() error, "
					"rc = %d, for DAOS xstream %p, ABT "
					"xstream %p, progress ULT %p\n", rc, dx,
					dx->dx_xstream, dx->dx_progress);
			 */
		}
		/* only one sched per xstream */
		rc = ABT_xstream_get_main_sched(dx->dx_xstream, &sched);
		if (rc != ABT_SUCCESS) {
			D_ERROR("ABT_xstream_get_main_sched() error, rc = %d, "
				"for DAOS xstream %p, ABT xstream %p\n", rc, dx,
				dx->dx_xstream);
		} else if (sched != dx->dx_sched) {
			/* it's unexpected, unless DAOS will use stacked
			 * schedulers at some point of time, but try to
			 * continue anyway instead to abort
			 */
			D_WARN("DAOS xstream main sched %p differs from ABT "
			       "registered one %p, dumping both\n",
			       dx->dx_sched, sched);
			rc = ABT_info_print_sched(fp, sched);
			if (rc != ABT_SUCCESS)
				D_ERROR("ABT_info_print_sched() error, rc = "
					"%d, for DAOS xstream %p, ABT xstream "
					"%p, sched %p\n", rc, dx,
					dx->dx_xstream, sched);
		}
		rc = ABT_info_print_sched(fp, dx->dx_sched);
		if (rc != ABT_SUCCESS)
			D_ERROR("ABT_info_print_sched() error, rc = %d, for "
				"DAOS xstream %p, ABT xstream %p, sched %p\n",
				rc, dx, dx->dx_xstream, dx->dx_sched);

		rc = ABT_sched_get_num_pools(dx->dx_sched, &num_pools);
		if (rc != ABT_SUCCESS) {
			D_ERROR("ABT_sched_get_num_pools() error, rc = %d, for "
				"DAOS xstream %p, ABT xstream %p, sched %p\n",
				rc, dx, dx->dx_xstream, dx->dx_sched);
			continue;
		}
		if (num_pools != DSS_POOL_CNT)
			D_WARN("DAOS xstream %p, ABT xstream %p, sched %p "
				"number of pools %d != %d\n", dx,
				dx->dx_xstream, dx->dx_sched, num_pools,
				DSS_POOL_CNT);
		rc = ABT_sched_get_pools(dx->dx_sched, num_pools, 0, pools);
		if (rc != ABT_SUCCESS) {
			D_ERROR("ABT_sched_get_pools() error, rc = %d, for "
				"DAOS xstream %p, ABT xstream %p, sched %p\n",
				rc, dx, dx->dx_xstream, dx->dx_sched);
			continue;
		}
		for (i = 0; i < num_pools; i++) {
			fprintf(fp, "== per POOL (%p) details ==\n", pools[i]);
			if (pools[i] == ABT_POOL_NULL) {
				D_WARN("DAOS xstream %p, ABT xstream %p, "
				       "sched %p, no pool[%d]\n", dx,
				       dx->dx_xstream, dx->dx_sched, i);
				continue;
			}
			if (pools[i] != dx->dx_pools[i]) {
				D_WARN("DAOS xstream pool[%d]=%p differs from "
				       "ABT registered one %p for sched %p\n",
				       i, dx->dx_pools[i], pools[i],
				       dx->dx_sched);
			}
			rc = ABT_info_print_pool(fp, pools[i]);
			if (rc != ABT_SUCCESS)
				D_ERROR("ABT_info_print_pool() error, rc = %d, "
					"for DAOS xstream %p, ABT xstream %p, "
					"sched %p, pool[%d]\n", rc, dx,
					dx->dx_xstream, dx->dx_sched, i);
			/* XXX
			 * same concern than with ABT_info_print_thread_stack()
			 * before
			rc = ABT_info_print_thread_stacks_in_pool(fp, pools[i]);
			if (rc != ABT_SUCCESS)
				D_ERROR("ABT_info_print_thread_stacks_in_pool() error, rc = %d, "
					"for DAOS xstream %p, ABT xstream %p, "
					"sched %p, pool[%d]\n", rc, dx,
					dx->dx_xstream, dx->dx_sched, i);
			 */
		}
	}
	ABT_mutex_unlock(xstream_data.xd_mutex);
}

/**
 * Anytime when the server (re)start, the dss_start_epoch will be set as
 * current known highest HLC. In theory it should be the highest one for
 * the whole system, any other transaction with old epoch (HLC) in spite
 * of being generated by which server will be regarded as started before
 * current server (re)start. Current server will refuse such transaction
 * and require its sponsor to restart it with newer epoch.
 */
static daos_epoch_t dss_start_epoch;

daos_epoch_t
dss_get_start_epoch(void)
{
	return dss_start_epoch;
}

void
dss_set_start_epoch(void)
{
	dss_start_epoch = d_hlc_get();
}

/**
 * Currently, we do not have recommendatory ratio for main IO XS vs helper XS.
 * But if helper XS is too less or non-configured, then it may cause system to
 * be very slow as to RPC timeout under heavy load.
 */
bool
dss_has_enough_helper(void)
{
	return dss_tgt_offload_xs_nr > 0;
}<|MERGE_RESOLUTION|>--- conflicted
+++ resolved
@@ -796,35 +796,7 @@
 	 * (IOFW for IO forwarding) requires primary cart context. The 2nd offloading
 	 * xstream (OFFLOAD for EC/csum/compress calculation) have no cart context.
 	 */
-<<<<<<< HEAD
-=======
-	if (dss_helper_pool) {
-		comm =  (xs_id == 0) || /* DSS_XS_SYS */
-			(xs_id == 1) || /* DSS_XS_SWIM */
-			(xs_id >= dss_sys_xs_nr &&
-			 xs_id < (dss_sys_xs_nr + 2 * dss_tgt_nr));
-	} else {
-		int	helper_per_tgt;
-
-		helper_per_tgt = dss_tgt_offload_xs_nr / dss_tgt_nr;
-		D_ASSERT(helper_per_tgt == 0 ||
-			 helper_per_tgt == 1 ||
-			 helper_per_tgt == 2);
-
-		if ((xs_id >= dss_sys_xs_nr) &&
-		    (xs_id < (dss_sys_xs_nr + dss_tgt_nr + dss_tgt_offload_xs_nr)))
-			xs_offset = (xs_id - dss_sys_xs_nr) % (helper_per_tgt + 1);
-		else
-			xs_offset = -1;
-
-		comm =  (xs_id == 0) ||		/* DSS_XS_SYS */
-			(xs_id == 1) ||		/* DSS_XS_SWIM */
-			(xs_offset == 0) ||	/* main XS */
-			(xs_offset == 1);	/* first offload XS */
-	}
-
 	dx->dx_tag      = tag;
->>>>>>> 0dcbeb16
 	dx->dx_xs_id	= xs_id;
 	dx->dx_ctx_id	= -1;
 	dx->dx_comm	= (xs_type == DSS_XS_SYS) || (xs_type == DSS_XS_SWIM) ||
@@ -1108,11 +1080,7 @@
 }
 
 static int
-<<<<<<< HEAD
-dss_start_xs_id(int xs_id, struct core_assignment *ca)
-=======
-dss_start_xs_id(int tag, int xs_id)
->>>>>>> 0dcbeb16
+dss_start_xs_id(int tag, int xs_id, struct core_assignment *ca)
 {
 	hwloc_obj_t	obj;
 	int		rc;
@@ -1221,16 +1189,11 @@
 static int
 dss_xstreams_init(void)
 {
-<<<<<<< HEAD
 	struct core_assignment	*ca;
 	char			*env;
-	int			 i, xs_id, rc = 0;
-=======
-	char	*env;
-	int	rc = 0;
-	int	i, xs_id;
-	int      tags;
->>>>>>> 0dcbeb16
+	int			rc = 0;
+	int			i, xs_id;
+	int			tags;
 
 	D_ASSERT(dss_tgt_nr >= 1);
 
@@ -1281,24 +1244,17 @@
 	}
 
 	xstream_data.xd_xs_nr = DSS_XS_NR_TOTAL;
-<<<<<<< HEAD
 	ca = ca_alloc(DSS_XS_NR_TOTAL);
 	if (ca == NULL) {
 		D_ERROR("Failed to alloc core assignment data\n");
 		return -DER_NOMEM;
 	}
 
-	/* start system service XS */
-	for (i = 0; i < dss_sys_xs_nr; i++) {
-		xs_id = i;
-		rc = dss_start_xs_id(xs_id, ca);
-=======
 	tags                  = DAOS_SERVER_TAG - DAOS_TGT_TAG;
 	/* start system service XS */
 	for (i = 0; i < dss_sys_xs_nr; i++) {
 		xs_id = i;
-		rc    = dss_start_xs_id(tags, xs_id);
->>>>>>> 0dcbeb16
+		rc    = dss_start_xs_id(tags, xs_id, ca);
 		if (rc)
 			D_GOTO(out, rc);
 		tags &= ~DAOS_RDB_TAG;
@@ -1307,11 +1263,7 @@
 	/* start main IO service XS */
 	for (i = 0; i < dss_tgt_nr; i++) {
 		xs_id = DSS_MAIN_XS_ID(i);
-<<<<<<< HEAD
-		rc = dss_start_xs_id(xs_id, ca);
-=======
-		rc    = dss_start_xs_id(DAOS_SERVER_TAG, xs_id);
->>>>>>> 0dcbeb16
+		rc    = dss_start_xs_id(DAOS_SERVER_TAG, xs_id, ca);
 		if (rc)
 			D_GOTO(out, rc);
 	}
@@ -1321,11 +1273,7 @@
 		if (dss_helper_pool) {
 			for (i = 0; i < dss_tgt_offload_xs_nr; i++) {
 				xs_id = dss_sys_xs_nr + dss_tgt_nr + i;
-<<<<<<< HEAD
-				rc = dss_start_xs_id(xs_id, ca);
-=======
-				rc    = dss_start_xs_id(DAOS_OFF_TAG, xs_id);
->>>>>>> 0dcbeb16
+				rc    = dss_start_xs_id(DAOS_OFF_TAG, xs_id, ca);
 				if (rc)
 					D_GOTO(out, rc);
 			}
@@ -1339,11 +1287,7 @@
 				for (j = 0; j < dss_tgt_offload_xs_nr /
 						dss_tgt_nr; j++) {
 					xs_id = DSS_MAIN_XS_ID(i) + j + 1;
-<<<<<<< HEAD
-					rc = dss_start_xs_id(xs_id, ca);
-=======
-					rc    = dss_start_xs_id(DAOS_OFF_TAG, xs_id);
->>>>>>> 0dcbeb16
+					rc    = dss_start_xs_id(DAOS_OFF_TAG, xs_id, ca);
 					if (rc)
 						D_GOTO(out, rc);
 				}
@@ -1354,7 +1298,7 @@
 	/* Start secondary cart context XS if any */
 	for (i = 0; i < dss_sec_xs_nr; i++) {
 		xs_id = dss_sys_xs_nr + dss_tgt_nr + dss_tgt_offload_xs_nr + i;
-		rc = dss_start_xs_id(xs_id, ca);
+		rc = dss_start_xs_id(DAOS_OFF_TAG, xs_id, ca);
 		if (rc)
 			D_GOTO(out, rc);
 	}
