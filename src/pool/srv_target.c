/*
 * (C) Copyright 2016-2022 Intel Corporation.
 *
 * SPDX-License-Identifier: BSD-2-Clause-Patent
 */
/**
 * \file
 *
 * ds_pool: Target Operations
 *
 * This file contains the server API methods and the RPC handlers that are both
 * related target states.
 *
 * Data structures used here:
 *
 *                 Pool           Container
 *
 *         Global  ds_pool
 *                 ds_pool_hdl
 *
 *   Thread-local  ds_pool_child  ds_cont
 *                                ds_cont_hdl
 */

#define D_LOGFAC	DD_FAC(pool)

#include <daos_srv/pool.h>

#include <gurt/telemetry_producer.h>
#include <daos/pool_map.h>
#include <daos/rpc.h>
#include <daos/pool.h>
#include <daos_srv/container.h>
#include <daos_srv/daos_mgmt_srv.h>
#include <daos_srv/vos.h>
#include <daos_srv/rebuild.h>
#include <daos_srv/srv_csum.h>
#include "rpc.h"
#include "srv_internal.h"

/* ds_pool_child **************************************************************/

static void
stop_gc_ult(struct ds_pool_child *child)
{
	D_ASSERT(child != NULL);
	/* GC ULT is not started */
	if (child->spc_gc_req == NULL)
		return;

	D_DEBUG(DF_DSMS, DF_UUID"[%d]: Stopping GC ULT\n",
		DP_UUID(child->spc_uuid), dss_get_module_info()->dmi_tgt_id);

	sched_req_wait(child->spc_gc_req, true);
	sched_req_put(child->spc_gc_req);
	child->spc_gc_req = NULL;
}

struct ds_pool_child *
ds_pool_child_lookup(const uuid_t uuid)
{
	struct ds_pool_child   *child;
	struct pool_tls	       *tls = pool_tls_get();

	d_list_for_each_entry(child, &tls->dt_pool_list, spc_list) {
		if (uuid_compare(uuid, child->spc_uuid) == 0) {
			child->spc_ref++;
			return child;
		}
	}
	return NULL;
}

struct ds_pool_child *
ds_pool_child_get(struct ds_pool_child *child)
{
	child->spc_ref++;
	return child;
}

void
ds_pool_child_put(struct ds_pool_child *child)
{
	D_ASSERTF(child->spc_ref > 0, "%d\n", child->spc_ref);
	child->spc_ref--;
	if (child->spc_ref == 0) {
		D_DEBUG(DF_DSMS, DF_UUID": destroying\n",
			DP_UUID(child->spc_uuid));
		D_ASSERT(d_list_empty(&child->spc_list));
		D_ASSERT(d_list_empty(&child->spc_cont_list));

		/* only stop gc ULT when all ops ULTs are done */
		stop_gc_ult(child);

		vos_pool_close(child->spc_hdl);
		dss_module_fini_metrics(DAOS_TGT_TAG, child->spc_metrics);
		ABT_eventual_set(child->spc_ref_eventual,
				 (void *)&child->spc_ref,
				 sizeof(child->spc_ref));
	}
}

static void
gc_ult(void *arg)
{
	struct ds_pool_child	*child = (struct ds_pool_child *)arg;
	struct dss_module_info	*dmi = dss_get_module_info();
	int			 rc;

	D_DEBUG(DF_DSMS, DF_UUID"[%d]: GC ULT started\n",
		DP_UUID(child->spc_uuid), dmi->dmi_tgt_id);

	if (child->spc_gc_req == NULL)
		goto out;

	while (!dss_ult_exiting(child->spc_gc_req)) {
		rc = vos_gc_pool(child->spc_hdl, -1, dss_ult_yield,
				 (void *)child->spc_gc_req);
		if (rc < 0)
			D_ERROR(DF_UUID"[%d]: GC pool run failed. "DF_RC"\n",
				DP_UUID(child->spc_uuid), dmi->dmi_tgt_id,
				DP_RC(rc));

		if (dss_ult_exiting(child->spc_gc_req))
			break;

		/* It'll be woke up by container destroy or aggregation */
		if (rc > 0)
			sched_req_yield(child->spc_gc_req);
		else
			sched_req_sleep(child->spc_gc_req, 10UL * 1000);
	}

out:
	D_DEBUG(DF_DSMS, DF_UUID"[%d]: GC ULT stopped\n",
		DP_UUID(child->spc_uuid), dmi->dmi_tgt_id);
}

static int
start_gc_ult(struct ds_pool_child *child)
{
	struct dss_module_info	*dmi = dss_get_module_info();
	struct sched_req_attr	 attr;

	D_ASSERT(child != NULL);
	D_ASSERT(child->spc_gc_req == NULL);

	sched_req_attr_init(&attr, SCHED_REQ_GC, &child->spc_uuid);
	attr.sra_flags = SCHED_REQ_FL_NO_DELAY;

	child->spc_gc_req = sched_create_ult(&attr, gc_ult, child, 0);
	if (child->spc_gc_req == NULL) {
		D_ERROR(DF_UUID"[%d]: Failed to create GC ULT.\n",
			DP_UUID(child->spc_uuid), dmi->dmi_tgt_id);
		return -DER_NOMEM;
	}

	return 0;
}

struct pool_child_lookup_arg {
	struct ds_pool *pla_pool;
	void	       *pla_uuid;
	uint32_t	pla_map_version;
};

/*
 * Called via dss_thread_collective() to create and add the ds_pool_child object
 * for one thread. This opens the matching VOS pool.
 */
static int
pool_child_add_one(void *varg)
{
	struct pool_child_lookup_arg   *arg = varg;
	struct pool_tls		       *tls = pool_tls_get();
	struct ds_pool_child	       *child;
	struct dss_module_info	       *info = dss_get_module_info();
	char			       *path;
	int				rc;

	child = ds_pool_child_lookup(arg->pla_uuid);
	if (child != NULL) {
		ds_pool_child_put(child);
		return 0;
	}

	D_DEBUG(DF_DSMS, DF_UUID": creating\n", DP_UUID(arg->pla_uuid));

	D_ALLOC_PTR(child);
	if (child == NULL)
		return -DER_NOMEM;

	/* initialize metrics on the target xstream for each module */
	rc = dss_module_init_metrics(DAOS_TGT_TAG, child->spc_metrics,
				     arg->pla_pool->sp_path, info->dmi_tgt_id);
	if (rc != 0) {
		D_ERROR(DF_UUID ": failed to initialize module metrics for pool"
			"." DF_RC "\n", DP_UUID(child->spc_uuid), DP_RC(rc));
		goto out_free;
	}

	rc = ds_mgmt_tgt_file(arg->pla_uuid, VOS_FILE, &info->dmi_tgt_id,
			      &path);
	if (rc != 0)
		goto out_metrics;

	D_ASSERT(child->spc_metrics[DAOS_VOS_MODULE] != NULL);
	rc = vos_pool_open_metrics(path, arg->pla_uuid, VOS_POF_EXCL,
				   child->spc_metrics[DAOS_VOS_MODULE], &child->spc_hdl);

	D_FREE(path);

	if (rc != 0)
		goto out_metrics;

	uuid_copy(child->spc_uuid, arg->pla_uuid);
	child->spc_map_version = arg->pla_map_version;
	child->spc_ref = 1; /* 1 for the list */

	rc = ABT_eventual_create(sizeof(child->spc_ref),
				 &child->spc_ref_eventual);
	if (rc != ABT_SUCCESS) {
		rc = dss_abterr2der(rc);
		goto out_vos;
	}

	child->spc_pool = arg->pla_pool;
	D_INIT_LIST_HEAD(&child->spc_list);
	D_INIT_LIST_HEAD(&child->spc_cont_list);

	rc = start_gc_ult(child);
	if (rc != 0)
		goto out_eventual;

	rc = ds_start_scrubbing_ult(child);
	if (rc != 0)
		goto out_gc;

	d_list_add(&child->spc_list, &tls->dt_pool_list);

	/* Load all containers */
	rc = ds_cont_child_start_all(child);
	if (rc)
		goto out_list;

	return 0;

out_list:
	d_list_del_init(&child->spc_list);
	ds_cont_child_stop_all(child);
	ds_stop_scrubbing_ult(child);
out_gc:
	stop_gc_ult(child);
out_eventual:
	ABT_eventual_free(&child->spc_ref_eventual);
out_vos:
	vos_pool_close(child->spc_hdl);
out_metrics:
	dss_module_fini_metrics(DAOS_TGT_TAG, child->spc_metrics);
out_free:
	D_FREE(child);
	return rc;
}

/*
 * Called via dss_thread_collective() to delete the ds_pool_child object for one
 * thread. If nobody else is referencing this object, then its VOS pool handle
 * is closed and the object itself is freed.
 */
static int
pool_child_delete_one(void *uuid)
{
	struct ds_pool_child *child;
	int *ref, rc;

	child = ds_pool_child_lookup(uuid);
	if (child == NULL)
		return 0;

	d_list_del_init(&child->spc_list);
	ds_cont_child_stop_all(child);
	ds_stop_scrubbing_ult(child);
	ds_pool_child_put(child); /* -1 for the list */

	ds_pool_child_put(child); /* -1 for lookup */

	rc = ABT_eventual_wait(child->spc_ref_eventual, (void **)&ref);
	if (rc != ABT_SUCCESS)
		return dss_abterr2der(rc);

	ABT_eventual_free(&child->spc_ref_eventual);

	/* ds_pool_child must be freed here to keep
	 * spc_ref_enventual usage safe
	 */
	D_FREE(child);

	return 0;
}

/* ds_pool ********************************************************************/

static struct daos_lru_cache   *pool_cache;

static inline struct ds_pool *
pool_obj(struct daos_llink *llink)
{
	return container_of(llink, struct ds_pool, sp_entry);
}

struct ds_pool_create_arg {
	uint32_t	pca_map_version;
};

static int
pool_alloc_ref(void *key, unsigned int ksize, void *varg,
	       struct daos_llink **link)
{
	struct ds_pool_create_arg      *arg = varg;
	struct ds_pool		       *pool;
	struct pool_child_lookup_arg	collective_arg;
	char				group_id[DAOS_UUID_STR_SIZE];
	struct dss_module_info	       *info = dss_get_module_info();
	unsigned int			iv_ns_id;
	int				rc;
	int				rc_tmp;

	if (arg == NULL) {
		/* The caller doesn't want to create a ds_pool object. */
		rc = -DER_NONEXIST;
		goto err;
	}

	D_DEBUG(DF_DSMS, DF_UUID": creating\n", DP_UUID(key));

	D_ALLOC_PTR(pool);
	if (pool == NULL)
		D_GOTO(err, rc = -DER_NOMEM);

	rc = ABT_rwlock_create(&pool->sp_lock);
	if (rc != ABT_SUCCESS)
		D_GOTO(err_pool, rc = dss_abterr2der(rc));

	rc = ABT_mutex_create(&pool->sp_mutex);
	if (rc != ABT_SUCCESS)
		D_GOTO(err_lock, rc = dss_abterr2der(rc));

	rc = ABT_cond_create(&pool->sp_fetch_hdls_cond);
	if (rc != ABT_SUCCESS)
		D_GOTO(err_mutex, rc = dss_abterr2der(rc));

	rc = ABT_cond_create(&pool->sp_fetch_hdls_done_cond);
	if (rc != ABT_SUCCESS)
		D_GOTO(err_cond, rc = dss_abterr2der(rc));

	D_INIT_LIST_HEAD(&pool->sp_ec_ephs_list);
	uuid_copy(pool->sp_uuid, key);
	pool->sp_map_version = arg->pca_map_version;
	pool->sp_reclaim = DAOS_RECLAIM_LAZY; /* default reclaim strategy */
	pool->sp_policy_desc.policy =
			DAOS_MEDIA_POLICY_IO_SIZE; /* default tiering policy */

	/** set up ds_pool metrics */
	rc = ds_pool_metrics_start(pool);
	if (rc != 0) {
		D_ERROR(DF_UUID": failed to set up ds_pool metrics: %d\n",
			DP_UUID(key), rc);
		goto err_done_cond;
	}

	uuid_unparse_lower(key, group_id);
	rc = crt_group_secondary_create(group_id, NULL /* primary_grp */,
					NULL /* ranks */, &pool->sp_group);
	if (rc != 0) {
		D_ERROR(DF_UUID": failed to create pool group: %d\n",
			DP_UUID(key), rc);
		goto err_metrics;
	}

	rc = ds_iv_ns_create(info->dmi_ctx, pool->sp_uuid, pool->sp_group,
			     &iv_ns_id, &pool->sp_iv_ns);
	if (rc != 0) {
		D_ERROR(DF_UUID": failed to create pool IV NS: %d\n",
			DP_UUID(key), rc);
		goto err_group;
	}

	collective_arg.pla_pool = pool;
	collective_arg.pla_uuid = key;
	collective_arg.pla_map_version = arg->pca_map_version;
	rc = dss_thread_collective(pool_child_add_one, &collective_arg, 0);
	if (rc != 0) {
		D_ERROR(DF_UUID": failed to add ES pool caches: "DF_RC"\n",
			DP_UUID(key), DP_RC(rc));
		goto err_iv_ns;
	}

	*link = &pool->sp_entry;
	return 0;

err_iv_ns:
	ds_iv_ns_put(pool->sp_iv_ns);
err_group:
	rc_tmp = crt_group_secondary_destroy(pool->sp_group);
	if (rc_tmp != 0)
		D_ERROR(DF_UUID": failed to destroy pool group: "DF_RC"\n",
			DP_UUID(pool->sp_uuid), DP_RC(rc_tmp));
err_metrics:
	ds_pool_metrics_stop(pool);
err_done_cond:
	ABT_cond_free(&pool->sp_fetch_hdls_done_cond);
err_cond:
	ABT_cond_free(&pool->sp_fetch_hdls_cond);
err_mutex:
	ABT_mutex_free(&pool->sp_mutex);
err_lock:
	ABT_rwlock_free(&pool->sp_lock);
err_pool:
	D_FREE(pool);
err:
	return rc;
}

static void
pool_free_ref(struct daos_llink *llink)
{
	struct ds_pool *pool = pool_obj(llink);
	int		rc;

	D_DEBUG(DF_DSMS, DF_UUID": freeing\n", DP_UUID(pool->sp_uuid));

	rc = dss_thread_collective(pool_child_delete_one, pool->sp_uuid, 0);
	if (rc == -DER_CANCELED)
		D_DEBUG(DB_MD, DF_UUID": no ESs\n", DP_UUID(pool->sp_uuid));
	else if (rc != 0)
		D_ERROR(DF_UUID": failed to delete ES pool caches: "DF_RC"\n",
			DP_UUID(pool->sp_uuid), DP_RC(rc));

	pl_map_disconnect(pool->sp_uuid);
	if (pool->sp_map != NULL)
		pool_map_decref(pool->sp_map);

	ds_iv_ns_put(pool->sp_iv_ns);

	rc = crt_group_secondary_destroy(pool->sp_group);
	if (rc != 0)
		D_ERROR(DF_UUID": failed to destroy pool group: %d\n",
			DP_UUID(pool->sp_uuid), rc);

	/** release metrics */
	ds_pool_metrics_stop(pool);

	ABT_cond_free(&pool->sp_fetch_hdls_cond);
	ABT_cond_free(&pool->sp_fetch_hdls_done_cond);
	ABT_mutex_free(&pool->sp_mutex);
	ABT_rwlock_free(&pool->sp_lock);
	D_FREE(pool);
}

static bool
pool_cmp_keys(const void *key, unsigned int ksize, struct daos_llink *llink)
{
	struct ds_pool *pool = pool_obj(llink);

	return uuid_compare(key, pool->sp_uuid) == 0;
}

static uint32_t
pool_rec_hash(struct daos_llink *llink)
{
	struct ds_pool *pool = pool_obj(llink);

	return d_hash_string_u32((const char *)pool->sp_uuid, sizeof(uuid_t));
}

static struct daos_llink_ops pool_cache_ops = {
	.lop_alloc_ref	= pool_alloc_ref,
	.lop_free_ref	= pool_free_ref,
	.lop_cmp_keys	= pool_cmp_keys,
	.lop_rec_hash	= pool_rec_hash,
};

int
ds_pool_cache_init(void)
{
	int rc;

	rc = daos_lru_cache_create(-1 /* bits */, D_HASH_FT_NOLOCK /* feats */,
				   &pool_cache_ops, &pool_cache);
	return rc;
}

void
ds_pool_cache_fini(void)
{
	daos_lru_cache_destroy(pool_cache);
}

struct ds_pool *
ds_pool_lookup(const uuid_t uuid)
{
	struct daos_llink	*llink;
	struct ds_pool		*pool;
	int			 rc;

	D_ASSERT(dss_get_module_info()->dmi_xs_id == 0);
	rc = daos_lru_ref_hold(pool_cache, (void *)uuid, sizeof(uuid_t),
			       NULL /* create_args */, &llink);
	if (rc != 0)
		return NULL;

	pool = pool_obj(llink);
	if (pool->sp_stopping) {
		D_DEBUG(DB_MD, DF_UUID": is in stopping\n", DP_UUID(uuid));
		ds_pool_put(pool);
		return NULL;
	}

	return pool;
}

void
ds_pool_get(struct ds_pool *pool)
{
	D_ASSERT(pool != NULL);
	D_ASSERT(dss_get_module_info()->dmi_xs_id == 0);
	daos_lru_ref_add(&pool->sp_entry);
}

void
ds_pool_put(struct ds_pool *pool)
{
	D_ASSERT(pool != NULL);
	D_ASSERT(dss_get_module_info()->dmi_xs_id == 0);
	daos_lru_ref_release(pool_cache, &pool->sp_entry);
}

void
pool_fetch_hdls_ult(void *data)
{
	struct ds_pool	*pool = data;
	int		rc = 0;

	/* sp_map == NULL means the IV ns is not setup yet, i.e.
	 * the pool leader does not broadcast the pool map to the
	 * current node yet, see pool_iv_pre_sync().
	 */
	ABT_mutex_lock(pool->sp_mutex);
	if (pool->sp_map == NULL)
		ABT_cond_wait(pool->sp_fetch_hdls_cond, pool->sp_mutex);
	ABT_mutex_unlock(pool->sp_mutex);

	if (pool->sp_stopping) {
		D_DEBUG(DB_MD, DF_UUID": skip fetching hdl due to stop\n",
			DP_UUID(pool->sp_uuid));
		D_GOTO(out, rc);
	}
	rc = ds_pool_iv_conn_hdl_fetch(pool);
	if (rc) {
		D_ERROR("iv conn fetch %d\n", rc);
		D_GOTO(out, rc);
	}

out:
	ABT_mutex_lock(pool->sp_mutex);
	ABT_cond_signal(pool->sp_fetch_hdls_done_cond);
	ABT_mutex_unlock(pool->sp_mutex);

	pool->sp_fetch_hdls = 0;
}

static void
tgt_ec_eph_query_ult(void *data)
{
	ds_cont_tgt_ec_eph_query_ult(data);
}

static int
ds_pool_start_ec_eph_query_ult(struct ds_pool *pool)
{
	struct sched_req_attr	attr;

	if (unlikely(ec_agg_disabled))
		return 0;

	D_ASSERT(pool->sp_ec_ephs_req == NULL);
	sched_req_attr_init(&attr, SCHED_REQ_GC, &pool->sp_uuid);
	pool->sp_ec_ephs_req = sched_create_ult(&attr, tgt_ec_eph_query_ult, pool,
						DSS_DEEP_STACK_SZ);
	if (pool->sp_ec_ephs_req == NULL) {
		D_ERROR(DF_UUID": failed create ec eph equery ult.\n",
			DP_UUID(pool->sp_uuid));
		return -DER_NOMEM;
	}

	return 0;
}

static void
ds_pool_tgt_ec_eph_query_abort(struct ds_pool *pool)
{
	if (pool->sp_ec_ephs_req == NULL)
		return;

	D_DEBUG(DB_MD, DF_UUID": Stopping EC query ULT\n",
		DP_UUID(pool->sp_uuid));

	sched_req_wait(pool->sp_ec_ephs_req, true);
	sched_req_put(pool->sp_ec_ephs_req);
	pool->sp_ec_ephs_req = NULL;
	D_INFO(DF_UUID": EC query ULT stopped\n", DP_UUID(pool->sp_uuid));
}

static void
pool_fetch_hdls_ult_abort(struct ds_pool *pool)
{
	if (!pool->sp_fetch_hdls) {
		D_INFO(DF_UUID": fetch hdls ULT aborted\n", DP_UUID(pool->sp_uuid));
		return;
	}

	ABT_mutex_lock(pool->sp_mutex);
	ABT_cond_signal(pool->sp_fetch_hdls_cond);
	ABT_mutex_unlock(pool->sp_mutex);

	ABT_mutex_lock(pool->sp_mutex);
	ABT_cond_wait(pool->sp_fetch_hdls_done_cond, pool->sp_mutex);
	ABT_mutex_unlock(pool->sp_mutex);
	D_INFO(DF_UUID": fetch hdls ULT aborted\n", DP_UUID(pool->sp_uuid));
}

/*
 * Start a pool. Must be called on the system xstream. Hold the ds_pool object
 * till ds_pool_stop. Only for mgmt and pool modules.
 */
int
ds_pool_start(uuid_t uuid)
{
	struct ds_pool			*pool;
	struct daos_llink		*llink;
	struct ds_pool_create_arg	arg = {};
	int				rc;

	D_ASSERT(dss_get_module_info()->dmi_xs_id == 0);

	/*
	 * Look up the pool without create_args (see pool_alloc_ref) to see if
	 * the pool is started already.
	 */
	rc = daos_lru_ref_hold(pool_cache, (void *)uuid, sizeof(uuid_t),
			       NULL /* create_args */, &llink);
	if (rc == 0) {
		pool = pool_obj(llink);
		if (pool->sp_stopping) {
			D_ERROR(DF_UUID": stopping isn't done yet\n",
				DP_UUID(uuid));
			rc = -DER_BUSY;
		}
		/* Already started; drop our reference. */
		daos_lru_ref_release(pool_cache, &pool->sp_entry);
		return rc;
	} else if (rc != -DER_NONEXIST) {
		D_ERROR(DF_UUID": failed to look up pool: %d\n", DP_UUID(uuid),
			rc);
		if (rc == -DER_EXIST)
			rc = -DER_BUSY;
		return rc;
	}

	/* Start it by creating the ds_pool object and hold the reference. */
	rc = daos_lru_ref_hold(pool_cache, (void *)uuid, sizeof(uuid_t), &arg,
			       &llink);
	if (rc != 0) {
		D_ERROR(DF_UUID": failed to start pool: %d\n", DP_UUID(uuid),
			rc);
		return rc;
	}

	pool = pool_obj(llink);

	rc = dss_ult_create(pool_fetch_hdls_ult, pool, DSS_XS_SYS,
			    0, 0, NULL);
	if (rc != 0) {
		D_ERROR(DF_UUID": failed to create fetch ult: %d\n",
			DP_UUID(uuid), rc);
		D_GOTO(failure_pool, rc);
	}

	pool->sp_fetch_hdls = 1;
	rc = ds_pool_start_ec_eph_query_ult(pool);
	if (rc != 0) {
		D_ERROR(DF_UUID": failed to start ec eph query ult: %d\n",
			DP_UUID(uuid), rc);
		D_GOTO(failure_ult, rc);
	}

	ds_iv_ns_start(pool->sp_iv_ns);

	return rc;

failure_ult:
	pool_fetch_hdls_ult_abort(pool);
failure_pool:
	ds_pool_put(pool);
	return rc;
}

/*
 * Stop a pool. Must be called on the system xstream. Release the ds_pool
 * object reference held by ds_pool_start. Only for mgmt and pool modules.
 */
void
ds_pool_stop(uuid_t uuid)
{
	struct ds_pool *pool;

	pool = ds_pool_lookup(uuid);
	if (pool == NULL)
		return;
	if (pool->sp_stopping)
		return;
	pool->sp_stopping = 1;

	ds_iv_ns_stop(pool->sp_iv_ns);
	ds_pool_tgt_ec_eph_query_abort(pool);
	pool_fetch_hdls_ult_abort(pool);

	ds_rebuild_abort(pool->sp_uuid, -1);
	ds_migrate_stop(pool, -1);
	ds_pool_put(pool); /* held by ds_pool_start */
	ds_pool_put(pool);
	D_INFO(DF_UUID": pool service is aborted\n", DP_UUID(uuid));
}

/* ds_pool_hdl ****************************************************************/

static struct d_hash_table *pool_hdl_hash;

static inline struct ds_pool_hdl *
pool_hdl_obj(d_list_t *rlink)
{
	return container_of(rlink, struct ds_pool_hdl, sph_entry);
}

static bool
pool_hdl_key_cmp(struct d_hash_table *htable, d_list_t *rlink,
		 const void *key, unsigned int ksize)
{
	struct ds_pool_hdl *hdl = pool_hdl_obj(rlink);

	D_ASSERTF(ksize == sizeof(uuid_t), "%u\n", ksize);
	return uuid_compare(hdl->sph_uuid, key) == 0;
}

static uint32_t
pool_hdl_key_hash(struct d_hash_table *htable, const void *key,
		  unsigned int ksize)
{
	D_ASSERTF(ksize == sizeof(uuid_t), "%u\n", ksize);
	return *((const uint32_t *)key);
}

static uint32_t
pool_hdl_rec_hash(struct d_hash_table *htable, d_list_t *link)
{
	struct ds_pool_hdl *hdl = pool_hdl_obj(link);
	uint32_t *retp = (uint32_t *)hdl->sph_uuid;

	return *retp;
}

static void
pool_hdl_rec_addref(struct d_hash_table *htable, d_list_t *rlink)
{
	pool_hdl_obj(rlink)->sph_ref++;
}

static bool
pool_hdl_rec_decref(struct d_hash_table *htable, d_list_t *rlink)
{
	struct ds_pool_hdl *hdl = pool_hdl_obj(rlink);

	D_ASSERTF(hdl->sph_ref > 0, "%d\n", hdl->sph_ref);
	hdl->sph_ref--;
	return hdl->sph_ref == 0;
}

static void
pool_hdl_rec_free(struct d_hash_table *htable, d_list_t *rlink)
{
	struct ds_pool_hdl *hdl = pool_hdl_obj(rlink);

	D_DEBUG(DF_DSMS, DF_UUID": freeing "DF_UUID"\n",
		DP_UUID(hdl->sph_pool->sp_uuid), DP_UUID(hdl->sph_uuid));
	D_ASSERT(d_hash_rec_unlinked(&hdl->sph_entry));
	D_ASSERTF(hdl->sph_ref == 0, "%d\n", hdl->sph_ref);
	daos_iov_free(&hdl->sph_cred);

	/*
	 * FIXME: We currently don't guarantee all caches are cleared before
	 * TLS fini on server shutdown, so we have to avoid calling into
	 * ds_pool_put() (where asserting on xtream ID) if it's from cache
	 * destroy on pool module fini.
	 */
	if (dss_tls_get() == NULL)
		daos_lru_ref_release(pool_cache, &hdl->sph_pool->sp_entry);
	else
		ds_pool_put(hdl->sph_pool);
	D_FREE(hdl);
}

static d_hash_table_ops_t pool_hdl_hash_ops = {
	.hop_key_cmp	= pool_hdl_key_cmp,
	.hop_key_hash	= pool_hdl_key_hash,
	.hop_rec_hash	= pool_hdl_rec_hash,
	.hop_rec_addref	= pool_hdl_rec_addref,
	.hop_rec_decref	= pool_hdl_rec_decref,
	.hop_rec_free	= pool_hdl_rec_free
};

int
ds_pool_hdl_hash_init(void)
{
	return d_hash_table_create(0 /* feats */, 4 /* bits */, NULL /* priv */,
				   &pool_hdl_hash_ops, &pool_hdl_hash);
}

void
ds_pool_hdl_hash_fini(void)
{
	/* Currently, we use "force" to purge all ds_pool_hdl objects. */
	d_hash_table_destroy(pool_hdl_hash, true /* force */);
}

static int
pool_hdl_add(struct ds_pool_hdl *hdl)
{
	return d_hash_rec_insert(pool_hdl_hash, hdl->sph_uuid,
				 sizeof(uuid_t), &hdl->sph_entry,
				 true /* exclusive */);
}

static void
pool_hdl_delete(struct ds_pool_hdl *hdl)
{
	bool deleted;

	deleted = d_hash_rec_delete(pool_hdl_hash, hdl->sph_uuid,
				    sizeof(uuid_t));
	D_ASSERT(deleted == true);
}

struct ds_pool_hdl *
ds_pool_hdl_lookup(const uuid_t uuid)
{
	d_list_t *rlink;

	rlink = d_hash_rec_find(pool_hdl_hash, uuid, sizeof(uuid_t));
	if (rlink == NULL)
		return NULL;

	return pool_hdl_obj(rlink);
}

void
ds_pool_hdl_put(struct ds_pool_hdl *hdl)
{
	d_hash_rec_decref(pool_hdl_hash, &hdl->sph_entry);
}

static void
aggregate_pool_space(struct daos_pool_space *agg_ps,
		     struct daos_pool_space *ps)
{
	int	i;
	bool	first;

	D_ASSERT(agg_ps && ps);

	if (ps->ps_ntargets == 0) {
		D_DEBUG(DB_TRACE, "Skip empty space info\n");
		return;
	}

	first = (agg_ps->ps_ntargets == 0);
	agg_ps->ps_ntargets += ps->ps_ntargets;

	for (i = DAOS_MEDIA_SCM; i < DAOS_MEDIA_MAX; i++) {
		agg_ps->ps_space.s_total[i] += ps->ps_space.s_total[i];
		agg_ps->ps_space.s_free[i] += ps->ps_space.s_free[i];

		if (agg_ps->ps_free_max[i] < ps->ps_free_max[i])
			agg_ps->ps_free_max[i] = ps->ps_free_max[i];
		if (agg_ps->ps_free_min[i] > ps->ps_free_min[i] || first)
			agg_ps->ps_free_min[i] = ps->ps_free_min[i];

		agg_ps->ps_free_mean[i] = agg_ps->ps_space.s_free[i] /
					  agg_ps->ps_ntargets;
	}
}

struct pool_query_xs_arg {
	struct ds_pool		*qxa_pool;
	struct daos_pool_space	 qxa_space;
};

static void
pool_query_xs_reduce(void *agg_arg, void *xs_arg)
{
	struct pool_query_xs_arg	*a_arg = agg_arg;
	struct pool_query_xs_arg	*x_arg = xs_arg;

	if (x_arg->qxa_space.ps_ntargets == 0)
		return;

	D_ASSERT(x_arg->qxa_space.ps_ntargets == 1);
	aggregate_pool_space(&a_arg->qxa_space, &x_arg->qxa_space);
}

static int
pool_query_xs_arg_alloc(struct dss_stream_arg_type *xs, void *agg_arg)
{
	struct pool_query_xs_arg	*x_arg, *a_arg = agg_arg;

	D_ALLOC_PTR(x_arg);
	if (x_arg == NULL)
		return -DER_NOMEM;

	xs->st_arg = x_arg;
	x_arg->qxa_pool = a_arg->qxa_pool;
	return 0;
}

static void
pool_query_xs_arg_free(struct dss_stream_arg_type *xs)
{
	D_ASSERT(xs->st_arg != NULL);
	D_FREE(xs->st_arg);
}

static int
pool_query_space(uuid_t pool_uuid, struct daos_pool_space *x_ps)
{
	struct dss_module_info	*info = dss_get_module_info();
	int			 tid = info->dmi_tgt_id;
	struct ds_pool_child	*pool_child;
	vos_pool_info_t		 vos_pool_info = { 0 };
	struct vos_pool_space	*vps = &vos_pool_info.pif_space;
	int			 i, rc;

	pool_child = ds_pool_child_lookup(pool_uuid);
	if (pool_child == NULL)
		return -DER_NO_HDL;

	rc = vos_pool_query(pool_child->spc_hdl, &vos_pool_info);
	if (rc != 0) {
		D_ERROR("Failed to query pool "DF_UUID", tgt_id: %d, "
			"rc: "DF_RC"\n", DP_UUID(pool_uuid), tid,
			DP_RC(rc));
		goto out;
	}

	x_ps->ps_ntargets = 1;
	x_ps->ps_space.s_total[DAOS_MEDIA_SCM] = SCM_TOTAL(vps);
	x_ps->ps_space.s_total[DAOS_MEDIA_NVME] = NVME_TOTAL(vps);

	/* Exclude the sys reserved space before reporting to user */
	if (SCM_FREE(vps) > SCM_SYS(vps))
		x_ps->ps_space.s_free[DAOS_MEDIA_SCM] =
				SCM_FREE(vps) - SCM_SYS(vps);
	else
		x_ps->ps_space.s_free[DAOS_MEDIA_SCM] = 0;

	if (NVME_FREE(vps) > NVME_SYS(vps))
		x_ps->ps_space.s_free[DAOS_MEDIA_NVME] =
				NVME_FREE(vps) - NVME_SYS(vps);
	else
		x_ps->ps_space.s_free[DAOS_MEDIA_NVME] = 0;

	for (i = DAOS_MEDIA_SCM; i < DAOS_MEDIA_MAX; i++) {
		x_ps->ps_free_max[i] = x_ps->ps_space.s_free[i];
		x_ps->ps_free_min[i] = x_ps->ps_space.s_free[i];
	}
out:
	ds_pool_child_put(pool_child);
	return rc;
}

static int
pool_query_one(void *vin)
{
	struct dss_coll_stream_args	*reduce = vin;
	struct dss_stream_arg_type	*streams = reduce->csa_streams;
	struct dss_module_info		*info = dss_get_module_info();
	int				 tid = info->dmi_tgt_id;
	struct pool_query_xs_arg	*x_arg = streams[tid].st_arg;
	struct ds_pool			*pool = x_arg->qxa_pool;

	return pool_query_space(pool->sp_uuid, &x_arg->qxa_space);
}

static int
pool_tgt_query(struct ds_pool *pool, struct daos_pool_space *ps)
{
	struct dss_coll_ops		coll_ops;
	struct dss_coll_args		coll_args = { 0 };
	struct pool_query_xs_arg	agg_arg = { 0 };
	int				rc;

	D_ASSERT(ps != NULL);
	memset(ps, 0, sizeof(*ps));

	/* collective operations */
	coll_ops.co_func		= pool_query_one;
	coll_ops.co_reduce		= pool_query_xs_reduce;
	coll_ops.co_reduce_arg_alloc	= pool_query_xs_arg_alloc;
	coll_ops.co_reduce_arg_free	= pool_query_xs_arg_free;

	/* packing arguments for aggregator args */
	agg_arg.qxa_pool		= pool;

	/* setting aggregator args */
	coll_args.ca_aggregator		= &agg_arg;
	coll_args.ca_func_args		= &coll_args.ca_stream_args;

	rc = ds_pool_get_failed_tgt_idx(pool->sp_uuid,
					&coll_args.ca_exclude_tgts,
					&coll_args.ca_exclude_tgts_cnt);
	if (rc) {
		D_ERROR(DF_UUID": failed to get index : rc "DF_RC"\n",
			DP_UUID(pool->sp_uuid), DP_RC(rc));
		return rc;
	}

	rc = dss_thread_collective_reduce(&coll_ops, &coll_args, 0);
	D_FREE(coll_args.ca_exclude_tgts);
	if (rc) {
		D_ERROR("Pool query on pool "DF_UUID" failed, "DF_RC"\n",
			DP_UUID(pool->sp_uuid), DP_RC(rc));
		return rc;
	}

	*ps = agg_arg.qxa_space;
	return rc;
}

int
ds_pool_tgt_connect(struct ds_pool *pool, struct pool_iv_conn *pic)
{
	struct ds_pool_hdl	*hdl = NULL;
	d_iov_t			cred_iov;
	int			rc;

	hdl = ds_pool_hdl_lookup(pic->pic_hdl);
	if (hdl != NULL) {
		if (hdl->sph_sec_capas == pic->pic_capas) {
			D_DEBUG(DF_DSMS, DF_UUID": found compatible pool "
				"handle: hdl="DF_UUID" capas="DF_U64"\n",
				DP_UUID(pool->sp_uuid), DP_UUID(pic->pic_hdl),
				hdl->sph_sec_capas);
			rc = 0;
		} else {
			D_ERROR(DF_UUID": found conflicting pool handle: hdl="
				DF_UUID" capas="DF_U64"\n",
				DP_UUID(pool->sp_uuid), DP_UUID(pic->pic_hdl),
				hdl->sph_sec_capas);
			rc = -DER_EXIST;
		}
		ds_pool_hdl_put(hdl);
		return 0;
	}

	D_ALLOC_PTR(hdl);
	if (hdl == NULL)
		D_GOTO(out, rc = -DER_NOMEM);

	uuid_copy(hdl->sph_uuid, pic->pic_hdl);
	hdl->sph_flags = pic->pic_flags;
	hdl->sph_sec_capas = pic->pic_capas;
	ds_pool_get(pool);
	hdl->sph_pool = pool;

	cred_iov.iov_len = pic->pic_cred_size;
	cred_iov.iov_buf_len = pic->pic_cred_size;
	cred_iov.iov_buf = &pic->pic_creds[0];
	rc = daos_iov_copy(&hdl->sph_cred, &cred_iov);
	if (rc != 0) {
		ds_pool_put(pool);
		D_GOTO(out, rc);
	}

	rc = pool_hdl_add(hdl);
	if (rc != 0) {
		daos_iov_free(&hdl->sph_cred);
		ds_pool_put(pool);
		D_GOTO(out, rc);
	}

out:
	if (rc != 0)
		D_FREE(hdl);

	D_DEBUG(DF_DSMS, DF_UUID": connect "DF_RC"\n",
		DP_UUID(pool->sp_uuid), DP_RC(rc));
	return rc;
}

void
ds_pool_tgt_disconnect(uuid_t uuid)
{
	struct ds_pool_hdl *hdl;

	hdl = ds_pool_hdl_lookup(uuid);
	if (hdl == NULL) {
		D_DEBUG(DF_DSMS, "handle "DF_UUID" does not exist\n",
			DP_UUID(uuid));
		return;
	}

	ds_pool_iv_conn_hdl_invalidate(hdl->sph_pool, uuid);

	pool_hdl_delete(hdl);
	ds_pool_hdl_put(hdl);
}

void
ds_pool_tgt_disconnect_handler(crt_rpc_t *rpc)
{
	struct pool_tgt_disconnect_in  *in = crt_req_get(rpc);
	struct pool_tgt_disconnect_out *out = crt_reply_get(rpc);
	uuid_t			       *hdl_uuids = in->tdi_hdls.ca_arrays;
	int				i;
	int				rc = 0;

	if (in->tdi_hdls.ca_count == 0)
		D_GOTO(out, rc = 0);

	if (in->tdi_hdls.ca_arrays == NULL)
		D_GOTO(out, rc = -DER_INVAL);

	D_DEBUG(DF_DSMS, DF_UUID": handling rpc %p: hdls[0]="DF_UUID" nhdls="
		DF_U64"\n", DP_UUID(in->tdi_uuid), rpc, DP_UUID(hdl_uuids),
		in->tdi_hdls.ca_count);

	for (i = 0; i < in->tdi_hdls.ca_count; i++)
		ds_pool_tgt_disconnect(hdl_uuids[i]);
out:
	out->tdo_rc = (rc == 0 ? 0 : 1);
	D_DEBUG(DF_DSMS, DF_UUID": replying rpc %p: %d "DF_RC"\n",
		DP_UUID(in->tdi_uuid), rpc, out->tdo_rc, DP_RC(rc));
	crt_reply_send(rpc);
}

int
ds_pool_tgt_disconnect_aggregator(crt_rpc_t *source, crt_rpc_t *result,
				  void *priv)
{
	struct pool_tgt_disconnect_out *out_source = crt_reply_get(source);
	struct pool_tgt_disconnect_out *out_result = crt_reply_get(result);

	out_result->tdo_rc += out_source->tdo_rc;
	return 0;
}

static int
update_pool_group(struct ds_pool *pool, struct pool_map *map)
{
	uint32_t	version;
	d_rank_list_t	ranks;
	int		rc;

	rc = crt_group_version(pool->sp_group, &version);
	D_ASSERTF(rc == 0, "%d\n", rc);
	D_DEBUG(DB_MD, DF_UUID": %u -> %u\n", DP_UUID(pool->sp_uuid), version,
		pool_map_get_version(map));

	rc = map_ranks_init(map, MAP_RANKS_UP, &ranks);
	if (rc != 0)
		return rc;

	/* Let secondary rank == primary rank. */
	rc = crt_group_secondary_modify(pool->sp_group, &ranks, &ranks,
					CRT_GROUP_MOD_OP_REPLACE,
					pool_map_get_version(map));
	if (rc != 0) {
		if (rc == -DER_OOG)
			D_DEBUG(DB_MD, DF_UUID": SG and PG out of sync: %d\n",
				DP_UUID(pool->sp_uuid), rc);
		else
			D_ERROR(DF_UUID": failed to update group: %d\n",
				DP_UUID(pool->sp_uuid), rc);
	}

	map_ranks_fini(&ranks);
	return rc;
}

/*
 * Called via dss_collective() to update the pool map version in the
 * ds_pool_child object.
 */
static int
update_child_map(void *data)
{
	struct ds_pool		*pool = (struct ds_pool *)data;
	struct ds_pool_child	*child;

	child = ds_pool_child_lookup(pool->sp_uuid);
	if (child == NULL)
		return -DER_NONEXIST;

	child->spc_map_version = pool->sp_map_version;
	ds_pool_child_put(child);
	return 0;
}

int
ds_pool_tgt_map_update(struct ds_pool *pool, struct pool_buf *buf,
		       unsigned int map_version)
{
	struct pool_map *map = NULL;
	bool		update_map = false;
	int		rc = 0;

	if (buf != NULL) {
		rc = pool_map_create(buf, map_version, &map);
		if (rc != 0) {
			D_ERROR(DF_UUID" failed to create pool map: "DF_RC"\n",
				DP_UUID(pool->sp_uuid), DP_RC(rc));
			return rc;
		}
	}

	ABT_rwlock_wrlock(pool->sp_lock);
	/* Check if the pool map needs to to update */
	if (map != NULL &&
	    (pool->sp_map == NULL ||
	     pool_map_get_version(pool->sp_map) < map_version)) {
		struct pool_map *tmp = pool->sp_map;

		D_DEBUG(DB_MD, DF_UUID
			": update pool_map version: %p/%d -> %p/%d\n",
			DP_UUID(pool->sp_uuid), pool->sp_map,
			pool->sp_map ? pool_map_get_version(pool->sp_map) : -1,
			map, pool_map_get_version(map));

		rc = update_pool_group(pool, map);
		if (rc != 0) {
			D_ERROR(DF_UUID": Can not update pool group: "DF_RC"\n",
				DP_UUID(pool->sp_uuid), DP_RC(rc));
			D_GOTO(out, rc);
		}

		rc = pl_map_update(pool->sp_uuid, map,
				   pool->sp_map != NULL ? false : true,
				   DEFAULT_PL_TYPE);
		if (rc != 0) {
			D_ERROR(DF_UUID": failed update pl_map: "
				""DF_RC"\n", DP_UUID(pool->sp_uuid), DP_RC(rc));
			D_GOTO(out, rc);
		}

		rc = pool_map_update_failed_cnt(map);
		if (rc != 0) {
			D_ERROR(DF_UUID": failed fail-cnt update pl_map"
				": %d\n", DP_UUID(pool->sp_uuid), rc);
			D_GOTO(out, rc);
		}

		update_map = true;
		/* drop the stale map */
		pool->sp_map = map;
		map = tmp;
	}

	/* Check if the pool map on each xstream needs to update */
	if (pool->sp_map_version < map_version) {
		D_DEBUG(DB_MD, DF_UUID
			": changed cached map version: %u -> %u\n",
			DP_UUID(pool->sp_uuid), pool->sp_map_version,
			map_version);

		pool->sp_map_version = map_version;
		rc = dss_task_collective(update_child_map, pool, 0);
		D_ASSERT(rc == 0);
		update_map = true;
	}

	if (update_map) {
		struct dtx_scan_args	*arg;
		int ret;

		/* Since the map has been updated successfully, so let's
		 * ignore the dtx resync failure for now.
		 */
		D_ALLOC_PTR(arg);
		if (arg == NULL)
			D_GOTO(out, rc);

		uuid_copy(arg->pool_uuid, pool->sp_uuid);
		arg->version = pool->sp_map_version;
		ret = dss_ult_create(dtx_resync_ult, arg, DSS_XS_SYS,
				     0, 0, NULL);
		if (ret) {
			D_ERROR("dtx_resync_ult failure %d\n", ret);
			D_FREE(arg);
		}
	} else {
		D_WARN("Ignore update pool "DF_UUID" %d -> %d\n",
		       DP_UUID(pool->sp_uuid), pool->sp_map_version,
		       map_version);
	}
out:
	ABT_rwlock_unlock(pool->sp_lock);
	if (map != NULL)
		pool_map_decref(map);
	if (rc == 0)
		rc = ds_cont_rf_check(pool->sp_uuid);
	return rc;
}

void
ds_pool_tgt_query_handler(crt_rpc_t *rpc)
{
	struct pool_tgt_query_in	*in = crt_req_get(rpc);
	struct pool_tgt_query_out	*out = crt_reply_get(rpc);
	struct ds_pool			*pool;
	int				 rc;

	/* Single target query */
	if (dss_get_module_info()->dmi_xs_id != 0) {
		rc = pool_query_space(in->tqi_op.pi_uuid, &out->tqo_space);
		goto out;
	}

	/* Aggregate query over all targets on the node */
	pool = ds_pool_lookup(in->tqi_op.pi_uuid);
	if (pool == NULL) {
		D_ERROR("Failed to find pool "DF_UUID"\n",
			DP_UUID(in->tqi_op.pi_uuid));
		D_GOTO(out, rc = -DER_NONEXIST);
	}

	rc = pool_tgt_query(pool, &out->tqo_space);
	if (rc != 0)
		rc = 1;	/* For query aggregator */
	ds_pool_put(pool);
out:
	out->tqo_rc = rc;
	crt_reply_send(rpc);
}

int
ds_pool_tgt_query_aggregator(crt_rpc_t *source, crt_rpc_t *result, void *priv)
{
	struct pool_tgt_query_out	*out_source = crt_reply_get(source);
	struct pool_tgt_query_out	*out_result = crt_reply_get(result);

	out_result->tqo_rc += out_source->tqo_rc;
	if (out_source->tqo_rc != 0)
		return 0;

	aggregate_pool_space(&out_result->tqo_space, &out_source->tqo_space);
	return 0;
}

static int
update_vos_prop_on_targets(void *in)
{
	struct ds_pool			*pool = (struct ds_pool *)in;
	struct ds_pool_child		*child = NULL;
	struct policy_desc_t		policy_desc = {0};
	int				ret = 0;

	child = ds_pool_child_lookup(pool->sp_uuid);
	if (child == NULL)
		return -DER_NONEXIST;	/* no child created yet? */

	policy_desc = pool->sp_policy_desc;
	ret = vos_pool_ctl(child->spc_hdl, VOS_PO_CTL_SET_POLICY, &policy_desc);
	ds_pool_child_put(child);

	return ret;
}

int
ds_pool_tgt_prop_update(struct ds_pool *pool, struct pool_iv_prop *iv_prop)
{
	D_ASSERT(dss_get_module_info()->dmi_xs_id == 0);
	pool->sp_ec_cell_sz = iv_prop->pip_ec_cell_sz;
	pool->sp_reclaim = iv_prop->pip_reclaim;
<<<<<<< HEAD
	D_DEBUG(DB_CSUM, "Updating pool to sched: %lu\n",
		iv_prop->pip_scrub_sched);
	pool->sp_scrub_sched = iv_prop->pip_scrub_sched;
	pool->sp_scrub_freq_sec = iv_prop->pip_scrub_freq;
	pool->sp_scrub_cred = iv_prop->pip_scrub_cred;
	pool->sp_scrub_thresh = iv_prop->pip_scrub_thresh;
	return 0;
=======

	if (!daos_policy_try_parse(iv_prop->pip_policy_str,
				   &pool->sp_policy_desc)) {
		D_ERROR("Failed to parse policy string: %s\n",
			iv_prop->pip_policy_str);
		return -DER_MISMATCH;
	}
	int ret = dss_thread_collective(update_vos_prop_on_targets, pool, 0);

	return ret;
>>>>>>> 2819bb4a
}

/**
 * Query the cached pool map. If the cached version is <= in->tmi_map_version,
 * the pool map will not be transferred to the client.
 */
void
ds_pool_tgt_query_map_handler(crt_rpc_t *rpc)
{
	struct pool_tgt_query_map_in   *in = crt_req_get(rpc);
	struct pool_tgt_query_map_out  *out = crt_reply_get(rpc);
	struct ds_pool_hdl	       *hdl;
	struct ds_pool		       *pool;
	struct pool_buf		       *buf;
	unsigned int			version;
	int				rc;

	D_DEBUG(DB_TRACE, DF_UUID": handling rpc %p\n",
		DP_UUID(in->tmi_op.pi_uuid), rpc);

	hdl = ds_pool_hdl_lookup(in->tmi_op.pi_hdl);
	if (hdl == NULL) {
		rc = -DER_NO_HDL;
		goto out;
	}

	/* Inefficient; better invent some zero-copy IV APIs. */
	pool = hdl->sph_pool;
	ABT_rwlock_rdlock(pool->sp_lock);
	version = (pool->sp_map == NULL ? 0 : pool_map_get_version(pool->sp_map));
	if (version <= in->tmi_map_version) {
		rc = 0;
		ABT_rwlock_unlock(pool->sp_lock);
		goto out_hdl;
	}
	rc = pool_buf_extract(pool->sp_map, &buf);
	ABT_rwlock_unlock(pool->sp_lock);
	if (rc != 0)
		goto out_hdl;

	rc = ds_pool_transfer_map_buf(buf, version, rpc, in->tmi_map_bulk,
				      &out->tmo_map_buf_size);

	D_FREE(buf);
out_hdl:
	out->tmo_op.po_map_version = version;
	ds_pool_hdl_put(hdl);
out:
	out->tmo_op.po_rc = rc;
	D_DEBUG(DB_TRACE, DF_UUID": replying rpc %p: "DF_RC"\n",
		DP_UUID(in->tmi_op.pi_uuid), rpc, DP_RC(out->tmo_op.po_rc));
	crt_reply_send(rpc);
}<|MERGE_RESOLUTION|>--- conflicted
+++ resolved
@@ -1386,29 +1386,28 @@
 int
 ds_pool_tgt_prop_update(struct ds_pool *pool, struct pool_iv_prop *iv_prop)
 {
+	int ret;
+
 	D_ASSERT(dss_get_module_info()->dmi_xs_id == 0);
 	pool->sp_ec_cell_sz = iv_prop->pip_ec_cell_sz;
 	pool->sp_reclaim = iv_prop->pip_reclaim;
-<<<<<<< HEAD
+
+	if (!daos_policy_try_parse(iv_prop->pip_policy_str,
+				   &pool->sp_policy_desc)) {
+		D_ERROR("Failed to parse policy string: %s\n",
+			iv_prop->pip_policy_str);
+		return -DER_MISMATCH;
+	}
+	ret = dss_thread_collective(update_vos_prop_on_targets, pool, 0);
+
 	D_DEBUG(DB_CSUM, "Updating pool to sched: %lu\n",
 		iv_prop->pip_scrub_sched);
 	pool->sp_scrub_sched = iv_prop->pip_scrub_sched;
 	pool->sp_scrub_freq_sec = iv_prop->pip_scrub_freq;
 	pool->sp_scrub_cred = iv_prop->pip_scrub_cred;
 	pool->sp_scrub_thresh = iv_prop->pip_scrub_thresh;
-	return 0;
-=======
-
-	if (!daos_policy_try_parse(iv_prop->pip_policy_str,
-				   &pool->sp_policy_desc)) {
-		D_ERROR("Failed to parse policy string: %s\n",
-			iv_prop->pip_policy_str);
-		return -DER_MISMATCH;
-	}
-	int ret = dss_thread_collective(update_vos_prop_on_targets, pool, 0);
 
 	return ret;
->>>>>>> 2819bb4a
 }
 
 /**
