--- conflicted
+++ resolved
@@ -4456,7 +4456,44 @@
 	return rc;
 }
 
-<<<<<<< HEAD
+int
+ds_cont_hdl_rdb_lookup(uuid_t pool_uuid, uuid_t cont_hdl_uuid, struct container_hdl *chdl)
+{
+	d_iov_t		key;
+	d_iov_t		value;
+	struct rdb_tx	tx;
+	struct cont_svc *svc;
+	int		rc;
+
+	rc = cont_svc_lookup_leader(pool_uuid, 0 /* id */, &svc, NULL);
+	if (rc != 0) {
+		D_ERROR(DF_CONT": find leader: %d\n",
+			DP_CONT(pool_uuid, cont_hdl_uuid), rc);
+		return rc;
+	}
+
+	/* check if it is server container hdl */
+	if (uuid_compare(cont_hdl_uuid, svc->cs_pool->sp_srv_cont_hdl) == 0)
+		D_GOTO(put, rc);
+
+	rc = rdb_tx_begin(svc->cs_rsvc->s_db, svc->cs_rsvc->s_term, &tx);
+	if (rc != 0)
+		D_GOTO(put, rc);
+
+	ABT_rwlock_rdlock(svc->cs_lock);
+	/* See if this container handle already exists. */
+	d_iov_set(&key, cont_hdl_uuid, sizeof(uuid_t));
+	d_iov_set(&value, chdl, sizeof(*chdl));
+	rc = rdb_tx_lookup(&tx, &svc->cs_hdls, &key, &value);
+	ABT_rwlock_unlock(svc->cs_lock);
+	rdb_tx_end(&tx);
+
+put:
+	D_DEBUG(DB_MD, DF_CONT "lookup rc %d.\n", DP_CONT(pool_uuid, cont_hdl_uuid), rc);
+	cont_svc_put_leader(svc);
+	return rc;
+}
+
 /*
  * Check whether the specified container exists in the container service or not.
  * If yes, return the container label via the @prop.
@@ -4653,42 +4690,5 @@
 	daos_prop_free(prop_iv);
 	daos_prop_free(prop_old);
 
-=======
-int
-ds_cont_hdl_rdb_lookup(uuid_t pool_uuid, uuid_t cont_hdl_uuid, struct container_hdl *chdl)
-{
-	d_iov_t		key;
-	d_iov_t		value;
-	struct rdb_tx	tx;
-	struct cont_svc *svc;
-	int		rc;
-
-	rc = cont_svc_lookup_leader(pool_uuid, 0 /* id */, &svc, NULL);
-	if (rc != 0) {
-		D_ERROR(DF_CONT": find leader: %d\n",
-			DP_CONT(pool_uuid, cont_hdl_uuid), rc);
-		return rc;
-	}
-
-	/* check if it is server container hdl */
-	if (uuid_compare(cont_hdl_uuid, svc->cs_pool->sp_srv_cont_hdl) == 0)
-		D_GOTO(put, rc);
-
-	rc = rdb_tx_begin(svc->cs_rsvc->s_db, svc->cs_rsvc->s_term, &tx);
-	if (rc != 0)
-		D_GOTO(put, rc);
-
-	ABT_rwlock_rdlock(svc->cs_lock);
-	/* See if this container handle already exists. */
-	d_iov_set(&key, cont_hdl_uuid, sizeof(uuid_t));
-	d_iov_set(&value, chdl, sizeof(*chdl));
-	rc = rdb_tx_lookup(&tx, &svc->cs_hdls, &key, &value);
-	ABT_rwlock_unlock(svc->cs_lock);
-	rdb_tx_end(&tx);
-
-put:
-	D_DEBUG(DB_MD, DF_CONT "lookup rc %d.\n", DP_CONT(pool_uuid, cont_hdl_uuid), rc);
-	cont_svc_put_leader(svc);
->>>>>>> 9abd3d35
 	return rc;
 }