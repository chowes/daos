//
// (C) Copyright 2021-2022 Intel Corporation.
//
// SPDX-License-Identifier: BSD-2-Clause-Patent
//

package main

import (
	"context"
	"fmt"
	"net"
	"sync"

	"github.com/pkg/errors"

	"github.com/daos-stack/daos/src/control/common"
	"github.com/daos-stack/daos/src/control/lib/hardware"
	"github.com/daos-stack/daos/src/control/logging"
)

// FabricNotFoundErr is the error returned when no appropriate fabric interface
// was found.
func FabricNotFoundErr(netDevClass hardware.NetDevClass) error {
	return fmt.Errorf("no suitable fabric interface found of type %q", netDevClass)
}

// FabricInterface represents a generic fabric interface.
type FabricInterface struct {
	Name        string
	Domain      string
	NetDevClass hardware.NetDevClass
	hw          *hardware.FabricInterface
}

// Providers returns a slice of the providers associated with the interface.
func (f *FabricInterface) Providers() []string {
	return f.hw.Providers.ToSlice()
}

// ProviderSet returns a StringSet of the providers associated with the interface.
func (f *FabricInterface) ProviderSet() common.StringSet {
	return f.hw.Providers
}

func (f *FabricInterface) String() string {
	var dom string
	if f.Domain != "" {
		dom = "/" + f.Domain
	}
	return fmt.Sprintf("%s%s (%s)", f.Name, dom, f.NetDevClass)
}

// HasProvider determines if the FabricInterface supports a given provider.
func (f *FabricInterface) HasProvider(provider string) bool {
	return f.hw.SupportsProvider(provider)
}

// FabricDevClassManual is a wildcard netDevClass that indicates the device was
// supplied by the user.
const FabricDevClassManual = hardware.NetDevClass(1 << 31)

// addrFI is a fabric interface that can provide its addresses.
type addrFI interface {
	Addrs() ([]net.Addr, error)
}

// NUMAFabric represents a set of fabric interfaces organized by NUMA node.
type NUMAFabric struct {
	log   logging.Logger
	mutex sync.RWMutex

	numaMap map[int][]*FabricInterface

	currentNumaDevIdx map[int]int // current device idx to use on each NUMA node
	currentNUMANode   int         // current NUMA node to search

	getAddrInterface func(name string) (addrFI, error)
}

// Add adds a fabric interface to a specific NUMA node.
func (n *NUMAFabric) Add(numaNode int, fi *FabricInterface) error {
	if n == nil {
		return errors.New("nil NUMAFabric")
	}

	n.mutex.Lock()
	defer n.mutex.Unlock()

	n.numaMap[numaNode] = append(n.numaMap[numaNode], fi)
	return nil
}

// NumDevices gets the number of devices on a given NUMA node.
func (n *NUMAFabric) NumDevices(numaNode int) int {
	if n == nil {
		return 0
	}

	n.mutex.RLock()
	defer n.mutex.RUnlock()

	return n.getNumDevices(numaNode)
}

func (n *NUMAFabric) getNumDevices(numaNode int) int {
	if devs, exist := n.numaMap[numaNode]; exist {
		return len(devs)
	}
	return 0
}

// NumNUMANodes gets the number of NUMA nodes.
func (n *NUMAFabric) NumNUMANodes() int {
	if n == nil {
		return 0
	}

	n.mutex.RLock()
	defer n.mutex.RUnlock()

	return n.getNumNUMANodes()
}

func (n *NUMAFabric) getNumNUMANodes() int {
	return len(n.numaMap)
}

// FabricIfaceParams is a set of parameters associated with a fabric interface.
type FabricIfaceParams struct {
	Interface string
	Domain    string
	Provider  string
	DevClass  hardware.NetDevClass
	NUMANode  int
}

// GetDevice selects the next available interface device on the requested NUMA node.
func (n *NUMAFabric) GetDevice(params *FabricIfaceParams) (*FabricInterface, error) {
	if n == nil {
		return nil, errors.New("nil NUMAFabric")
	}

	if params == nil {
		return nil, errors.New("nil FabricIfaceParams")
	}

	if params.Provider == "" {
		return nil, errors.New("provider is required")
	}

	n.mutex.Lock()
	defer n.mutex.Unlock()

	fi, err := n.getDeviceFromNUMA(params.NUMANode, params.DevClass, params.Provider)
	if err == nil {
		return copyFI(fi), nil
	}

	fi, err = n.findOnAnyNUMA(params.DevClass, params.Provider)
	if err != nil {
		return nil, err
	}

	return copyFI(fi), nil
}

func copyFI(fi *FabricInterface) *FabricInterface {
	fiCopy := new(FabricInterface)
	*fiCopy = *fi
	return fiCopy
}

func (n *NUMAFabric) getDeviceFromNUMA(numaNode int, netDevClass hardware.NetDevClass, provider string) (*FabricInterface, error) {
	for checked := 0; checked < n.getNumDevices(numaNode); checked++ {
		fabricIF := n.getNextDevice(numaNode)

		// Manually-provided interfaces can be assumed to support what's needed by the system.
		if fabricIF.NetDevClass != FabricDevClassManual {
			if fabricIF.NetDevClass != netDevClass {
				n.log.Debugf("Excluding device: %s, network device class: %s. Does not match requested network device class: %s",
					fabricIF.Name, fabricIF.NetDevClass, netDevClass)
				continue
			}

			if !fabricIF.HasProvider(provider) {
				n.log.Debugf("Excluding device: %s, network device class: %s. Doesn't support provider",
					fabricIF.Name, fabricIF.NetDevClass)
				continue
			}
		}

		if err := n.validateDevice(fabricIF); err != nil {
			n.log.Infof("Excluding device %q: %s", fabricIF.Name, err.Error())
			continue
		}

		return fabricIF, nil
	}
	return nil, FabricNotFoundErr(netDevClass)
}

// getAddrFI wraps net.InterfaceByName to allow using the addrFI interface as
// the return value.
func getAddrFI(name string) (addrFI, error) {
	return net.InterfaceByName(name)
}

func (n *NUMAFabric) validateDevice(fi *FabricInterface) error {
	if n.getAddrInterface == nil {
		n.getAddrInterface = getAddrFI
	}

	addrInterface, err := n.getAddrInterface(fi.Name)
	if err != nil {
		return err
	}

	addrs, err := addrInterface.Addrs()
	if err != nil {
		return err
	}

	for _, a := range addrs {
		n.log.Debugf("Interface: %s, Addr: %s %s", fi.Name, a.Network(), a.String())
		if ipAddr, isIP := a.(*net.IPNet); isIP && ipAddr.IP != nil && !ipAddr.IP.IsUnspecified() {
			return nil
		}
	}

	return fmt.Errorf("no IP addresses for fabric interface %s", fi.Name)
}

func (n *NUMAFabric) getNextDevice(numaNode int) *FabricInterface {
	idx := n.getNextDevIndex(numaNode)
	return n.numaMap[numaNode][idx]
}

func (n *NUMAFabric) findOnAnyNUMA(netDevClass hardware.NetDevClass, provider string) (*FabricInterface, error) {
	numNodes := n.getNumNUMANodes()
	for i := 0; i < numNodes; i++ {
		n.currentNUMANode = (n.currentNUMANode + 1) % numNodes
		fi, err := n.getDeviceFromNUMA(n.currentNUMANode, netDevClass, provider)
		if err == nil {
			n.log.Debugf("Suitable fabric interface %q found on NUMA node %d", fi.Name, n.currentNUMANode)
			return fi, nil
		}
	}
	return nil, FabricNotFoundErr(netDevClass)
}

// getNextDevIndex is a simple round-robin load balancing scheme
// for NUMA nodes that have multiple adapters to choose from.
func (n *NUMAFabric) getNextDevIndex(numaNode int) int {
	if n.currentNumaDevIdx == nil {
		n.currentNumaDevIdx = make(map[int]int)
	}
	numDevs := n.getNumDevices(numaNode)
	if numDevs > 0 {
		deviceIndex := n.currentNumaDevIdx[numaNode]
		n.currentNumaDevIdx[numaNode] = (deviceIndex + 1) % numDevs
		return deviceIndex
	}

	// Unreachable -- callers looping on n.getNumDevices()
	panic(fmt.Sprintf("no fabric interfaces on NUMA node %d", numaNode))
}

<<<<<<< HEAD
func (n *NUMAFabric) setDefaultNUMANode() {
	for numa := range n.numaMap {
		n.defaultNumaNode = numa
		n.log.Debugf("The default NUMA node is: %d", numa)
		break
	}
}

// Find finds a specific fabric device by name. There may be more than one domain associated.
func (n *NUMAFabric) Find(name string) ([]*FabricInterface, error) {
	if n == nil {
		return nil, errors.New("nil NUMAFabric")
	}

	result := make([]*FabricInterface, 0)
	for _, devs := range n.numaMap {
		for _, fi := range devs {
			if fi.Name == name {
				result = append(result, copyFI(fi))
			}
		}
	}

	if len(result) > 0 {
		return result, nil
	}

	return nil, fmt.Errorf("fabric interface %q not found", name)
}

// FindDevice looks up a fabric device with a given name, domain, and provider.
// NB: The domain and provider are optional. All other parameters are required. If there is more
// than one match, all of them are returned.
func (n *NUMAFabric) FindDevice(params *FabricIfaceParams) ([]*FabricInterface, error) {
	if params == nil {
		return nil, errors.New("nil FabricIfaceParams")
	}

	fiList, err := n.Find(params.Interface)
	if err != nil {
		return nil, err
	}

	if params.Domain != "" {
		fiList = filterDomain(params.Domain, fiList)
		if len(fiList) == 0 {
			return nil, errors.Errorf("fabric interface %q doesn't have requested domain %q",
				params.Interface, params.Domain)
		}
	}

	if params.Provider != "" {
		fiList = filterProvider(params.Provider, fiList)
		if len(fiList) == 0 {
			return nil, errors.Errorf("fabric interface %q doesn't support provider %q",
				params.Interface, params.Provider)
		}
	}

	return fiList, nil
}

func filterDomain(domain string, fiList []*FabricInterface) []*FabricInterface {
	result := make([]*FabricInterface, 0, len(fiList))
	for _, fi := range fiList {
		if fi.Domain == domain || (fi.Name == domain && fi.Domain == "") {
			result = append(result, fi)
		}
	}
	return result
}

func filterProvider(provider string, fiList []*FabricInterface) []*FabricInterface {
	result := make([]*FabricInterface, 0, len(fiList))
	for _, fi := range fiList {
		if fi.HasProvider(provider) {
			result = append(result, fi)
		}
	}
	return result
}

=======
>>>>>>> f134b5fc
func newNUMAFabric(log logging.Logger) *NUMAFabric {
	return &NUMAFabric{
		log:               log,
		numaMap:           make(map[int][]*FabricInterface),
		currentNumaDevIdx: make(map[int]int),
	}
}

// NUMAFabricFromScan generates a NUMAFabric from a fabric scan result.
func NUMAFabricFromScan(ctx context.Context, log logging.Logger, scan *hardware.FabricInterfaceSet) *NUMAFabric {
	fabric := newNUMAFabric(log)

	for _, name := range scan.Names() {
		fi, err := scan.GetInterface(name)
		if err != nil {
			log.Errorf("unexpected failure getting FI %q from scan: %s", name, err.Error())
			continue
		}

		newIF := fabricInterfaceFromHardware(fi)

		numa := int(fi.NUMANode)
		fabric.Add(numa, newIF)

		log.Debugf("Added device %q, domain %q for NUMA %d, device number %d",
			newIF.Name, newIF.Domain, numa, fabric.NumDevices(numa)-1)
	}

	if fabric.NumNUMANodes() == 0 {
		log.Info("No network devices detected in fabric scan")
	}

	return fabric
}

func fabricInterfaceFromHardware(fi *hardware.FabricInterface) *FabricInterface {
	newFI := &FabricInterface{
		Name:        fi.NetInterface,
		NetDevClass: fi.DeviceClass,
		hw:          fi,
	}

	if fi.Name != fi.NetInterface {
		newFI.Domain = fi.Name
	}

	return newFI
}

// NUMAFabricFromConfig generates a NUMAFabric layout based on a config.
func NUMAFabricFromConfig(log logging.Logger, cfg []*NUMAFabricConfig) *NUMAFabric {
	fabric := newNUMAFabric(log)

	for _, fc := range cfg {
		node := fc.NUMANode
		for _, fi := range fc.Interfaces {
			fabric.numaMap[node] = append(fabric.numaMap[node],
				&FabricInterface{
					Name:        fi.Interface,
					Domain:      fi.Domain,
					NetDevClass: FabricDevClassManual,
				})
		}
	}

	return fabric
}<|MERGE_RESOLUTION|>--- conflicted
+++ resolved
@@ -266,15 +266,6 @@
 	panic(fmt.Sprintf("no fabric interfaces on NUMA node %d", numaNode))
 }
 
-<<<<<<< HEAD
-func (n *NUMAFabric) setDefaultNUMANode() {
-	for numa := range n.numaMap {
-		n.defaultNumaNode = numa
-		n.log.Debugf("The default NUMA node is: %d", numa)
-		break
-	}
-}
-
 // Find finds a specific fabric device by name. There may be more than one domain associated.
 func (n *NUMAFabric) Find(name string) ([]*FabricInterface, error) {
 	if n == nil {
@@ -349,8 +340,6 @@
 	return result
 }
 
-=======
->>>>>>> f134b5fc
 func newNUMAFabric(log logging.Logger) *NUMAFabric {
 	return &NUMAFabric{
 		log:               log,
