--- conflicted
+++ resolved
@@ -395,16 +395,11 @@
 					}),
 				},
 			},
-<<<<<<< HEAD
 			params: &FabricIfaceParams{
 				Provider: "ofi+sockets",
-				DevClass: hardware.Infiniband,
+				DevClass: hardware.Ether,
 				NUMANode: 1,
 			},
-=======
-			node:        1,
-			netDevClass: hardware.Ether,
->>>>>>> 12dc6947
 			expResults: []*FabricInterface{
 				{
 					Name:        "t2",
