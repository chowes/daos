//
// (C) Copyright 2021-2022 Intel Corporation.
//
// SPDX-License-Identifier: BSD-2-Clause-Patent
//

package main

import (
	"context"
	"sync"
	"testing"

	"github.com/google/go-cmp/cmp"
	"github.com/google/go-cmp/cmp/cmpopts"
	"github.com/pkg/errors"

	"github.com/daos-stack/daos/src/control/common"
	mgmtpb "github.com/daos-stack/daos/src/control/common/proto/mgmt"
	"github.com/daos-stack/daos/src/control/lib/control"
	"github.com/daos-stack/daos/src/control/lib/hardware"
	"github.com/daos-stack/daos/src/control/logging"
)

func hostResps(resps ...*mgmtpb.GetAttachInfoResp) []*control.HostResponse {
	result := []*control.HostResponse{}
	for _, r := range resps {
		result = append(result, &control.HostResponse{
			Message: r,
		})
	}
	return result
}

func TestAgent_mgmtModule_getAttachInfo(t *testing.T) {
	testSrvResp := func() *mgmtpb.GetAttachInfoResp {
		return &mgmtpb.GetAttachInfoResp{
			RankUris: []*mgmtpb.GetAttachInfoResp_RankUri{
				{
					Rank:     0,
					Uri:      "uri0",
					Provider: "ofi+verbs",
				},
				{
					Rank:     1,
					Uri:      "uri1",
					Provider: "ofi+verbs",
				},
				{
					Rank:     3,
					Uri:      "uri3",
					Provider: "ofi+verbs",
				},
			},
			SecondaryRankUris: []*mgmtpb.GetAttachInfoResp_RankUri{
				{
					Rank:     0,
					Uri:      "uri4-sec",
					Provider: "ofi+sockets",
				},
				{
					Rank:     1,
					Uri:      "uri5-sec",
					Provider: "ofi+sockets",
				},
				{
					Rank:     3,
					Uri:      "uri6-sec",
					Provider: "ofi+sockets",
				},
				{
					Rank:     0,
					Uri:      "uri0-sec",
					Provider: "ofi+tcp",
				},
				{
					Rank:     1,
					Uri:      "uri1-sec",
					Provider: "ofi+tcp",
				},
				{
					Rank:     3,
					Uri:      "uri3-sec",
					Provider: "ofi+tcp",
				},
			},
			MsRanks: []uint32{0, 1, 3},
			ClientNetHint: &mgmtpb.ClientNetHint{
				Provider:    "ofi+verbs",
				NetDevClass: uint32(hardware.Infiniband),
			},
			SecondaryClientNetHints: []*mgmtpb.ClientNetHint{
				{
					Provider:    "ofi+tcp",
					NetDevClass: uint32(hardware.Ether),
				},
			},
		}
	}

	hintResp := func(fi, domain string) *mgmtpb.GetAttachInfoResp {
		withHint := testSrvResp()
		withHint.ClientNetHint.Interface = fi
		withHint.ClientNetHint.Domain = domain

		return withHint
	}

	for name, tc := range map[string]struct {
		provider string
		numaNode int
		rpcResp  *control.HostResponse
		expResp  *mgmtpb.GetAttachInfoResp
		expErr   error
	}{
		"RPC error": {
			rpcResp: &control.HostResponse{
				Error: errors.New("mock RPC"),
			},
			expErr: errors.New("mock RPC"),
		},
		"no provider hint": {
			rpcResp: &control.HostResponse{
				Message: &mgmtpb.GetAttachInfoResp{
					RankUris: []*mgmtpb.GetAttachInfoResp_RankUri{
						{
							Rank:     0,
							Uri:      "uri0",
							Provider: "ofi+verbs",
						},
					},
					MsRanks: []uint32{0},
					ClientNetHint: &mgmtpb.ClientNetHint{
						NetDevClass: uint32(hardware.Infiniband),
					},
				},
			},
			expErr: errors.New("no provider"),
		},
		"no provider match": {
			rpcResp: &control.HostResponse{
				Message: &mgmtpb.GetAttachInfoResp{
					RankUris: []*mgmtpb.GetAttachInfoResp_RankUri{
						{
							Rank:     0,
							Uri:      "uri0",
							Provider: "notreal",
						},
					},
					MsRanks: []uint32{0},
					ClientNetHint: &mgmtpb.ClientNetHint{
						Provider:    "notreal",
						NetDevClass: uint32(hardware.Infiniband),
					},
				},
			},
			expErr: errors.New("no suitable fabric interface"),
		},
		"basic success": {

			rpcResp: &control.HostResponse{
				Message: testSrvResp(),
			},
			expResp: hintResp("fi0", "d0"),
		},
		"primary provider": {
			provider: "ofi+verbs",
			rpcResp: &control.HostResponse{
				Message: testSrvResp(),
			},
			expResp: hintResp("fi0", "d0"),
		},
		"secondary provider": {
			provider: "ofi+tcp",
			rpcResp: &control.HostResponse{
				Message: testSrvResp(),
			},
			expResp: &mgmtpb.GetAttachInfoResp{
				RankUris: []*mgmtpb.GetAttachInfoResp_RankUri{
					{
						Rank:     0,
						Uri:      "uri0-sec",
						Provider: "ofi+tcp",
					},
					{
						Rank:     1,
						Uri:      "uri1-sec",
						Provider: "ofi+tcp",
					},
					{
						Rank:     3,
						Uri:      "uri3-sec",
						Provider: "ofi+tcp",
					},
				},
				MsRanks: []uint32{0, 1, 3},
				ClientNetHint: &mgmtpb.ClientNetHint{
					Provider:    "ofi+tcp",
					NetDevClass: uint32(hardware.Ether),
					Interface:   "fi1",
					Domain:      "fi1",
				},
			},
		},
		"config provider not found": {
			provider: "notreal",
			rpcResp: &control.HostResponse{
				Message: testSrvResp(),
			},
			expErr: errors.New("no rank URIs for provider"),
		},
		"config provider hint missing": {
			provider: "ofi+sockets",
			rpcResp: &control.HostResponse{
				Message: testSrvResp(),
			},
			expErr: errors.New("no ClientNetHint for provider"),
		},
	} {
		t.Run(name, func(t *testing.T) {
			log, buf := logging.NewTestLogger(t.Name())
			defer common.ShowBufferOnFailure(t, buf)

			testFabric := &NUMAFabric{
				log: log,
				numaMap: map[int][]*FabricInterface{
					0: {
						{
							Name:        "fi0",
							Domain:      "d0",
							NetDevClass: hardware.Infiniband,
							Providers:   []string{"ofi+verbs"},
						},
						{
							Name:        "fi1",
							NetDevClass: hardware.Ether,
							Providers:   []string{"ofi+tcp"},
						},
					},
				},
			}

			sysName := "dontcare"
			mod := &mgmtModule{
				log:        log,
				sys:        sysName,
				fabricInfo: newTestFabricCache(t, log, testFabric),
				attachInfo: newAttachInfoCache(log, true),
				ctlInvoker: control.NewMockInvoker(log, &control.MockInvokerConfig{
					Sys: sysName,
					UnaryResponse: &control.UnaryResponse{
						Responses: []*control.HostResponse{tc.rpcResp},
					},
				}),
				provider: tc.provider,
			}

			resp, err := mod.getAttachInfo(context.Background(), tc.numaNode, sysName)

			common.CmpErr(t, tc.expErr, err)
			if diff := cmp.Diff(tc.expResp, resp, cmpopts.IgnoreUnexported(
				mgmtpb.GetAttachInfoResp{},
				mgmtpb.GetAttachInfoResp_RankUri{},
				mgmtpb.ClientNetHint{},
			)); diff != "" {
				t.Fatalf("-want, +got:\n%s", diff)
			}
		})
	}
}

func TestAgent_mgmtModule_getAttachInfo_cacheResp(t *testing.T) {
	testResps := []*mgmtpb.GetAttachInfoResp{
		{
			MsRanks: []uint32{0, 1, 3},
			ClientNetHint: &mgmtpb.ClientNetHint{
				Provider:    "ofi+tcp",
				NetDevClass: uint32(hardware.Ether),
			},
		},
		{
			MsRanks: []uint32{0},
			ClientNetHint: &mgmtpb.ClientNetHint{
				Provider:    "ofi+tcp",
				NetDevClass: uint32(hardware.Ether),
			},
		},
		{
			MsRanks: []uint32{2, 3},
			ClientNetHint: &mgmtpb.ClientNetHint{
				Provider:    "ofi+tcp",
				NetDevClass: uint32(hardware.Ether),
			},
		},
	}

<<<<<<< HEAD
	testFI := &FabricInterface{
		Name:        "test0",
		Domain:      "test0",
		NetDevClass: hardware.Ether,
		Providers:   []string{"ofi+tcp"},
	}
=======
	hostResps := func(resps []*mgmtpb.GetAttachInfoResp) []*control.HostResponse {
		result := []*control.HostResponse{}

		for _, r := range resps {
			result = append(result, &control.HostResponse{
				Message: r,
			})
		}

		return result
	}

	testFI := fabricInterfaceFromHardware(&hardware.FabricInterface{
		Name:         "test0",
		NetInterface: "test0",
		DeviceClass:  hardware.Ether,
		Providers:    common.NewStringSet("ofi+tcp"),
	})
>>>>>>> 67bc3e31

	hintResp := func(resp *mgmtpb.GetAttachInfoResp) *mgmtpb.GetAttachInfoResp {
		withHint := new(mgmtpb.GetAttachInfoResp)
		*withHint = *resp
		withHint.ClientNetHint.Interface = testFI.Name
		withHint.ClientNetHint.Domain = testFI.Name

		return withHint
	}

	for name, tc := range map[string]struct {
		cacheDisabled bool
		rpcResps      []*mgmtpb.GetAttachInfoResp
		expResps      []*mgmtpb.GetAttachInfoResp
	}{
		"cache disabled": {
			cacheDisabled: true,
			rpcResps:      testResps,
			expResps: []*mgmtpb.GetAttachInfoResp{
				hintResp(testResps[0]),
				hintResp(testResps[1]),
				hintResp(testResps[2]),
			},
		},
		"cached": {
			rpcResps: testResps,
			expResps: []*mgmtpb.GetAttachInfoResp{
				hintResp(testResps[0]),
				hintResp(testResps[0]),
				hintResp(testResps[0]),
			},
		},
	} {
		t.Run(name, func(t *testing.T) {
			log, buf := logging.NewTestLogger(t.Name())
			defer common.ShowBufferOnFailure(t, buf)

			sysName := "dontcare"
			mockInvokerCfg := &control.MockInvokerConfig{
				Sys:              sysName,
				UnaryResponseSet: []*control.UnaryResponse{},
			}

			for _, rpcResp := range tc.rpcResps {
				mockInvokerCfg.UnaryResponseSet = append(mockInvokerCfg.UnaryResponseSet,
					&control.UnaryResponse{
						Responses: hostResps(rpcResp),
					},
				)
			}

			mod := &mgmtModule{
				log: log,
				sys: sysName,
				fabricInfo: newTestFabricCache(t, log, &NUMAFabric{
					log: log,
					numaMap: map[int][]*FabricInterface{
						0: {
							testFI,
						},
					},
				}),
				attachInfo: newAttachInfoCache(log, !tc.cacheDisabled),
				ctlInvoker: control.NewMockInvoker(log, mockInvokerCfg),
			}

			for _, expResp := range tc.expResps {
				resp, err := mod.getAttachInfo(context.Background(), 0, sysName)

				common.CmpErr(t, nil, err)

				if diff := cmp.Diff(expResp, resp, cmpopts.IgnoreUnexported(mgmtpb.GetAttachInfoResp{}, mgmtpb.ClientNetHint{})); diff != "" {
					t.Fatalf("-want, +got:\n%s", diff)
				}
			}
		})
	}

}

func TestAgent_mgmtModule_getAttachInfo_Parallel(t *testing.T) {
	log, buf := logging.NewTestLogger(t.Name())
	defer common.ShowBufferOnFailure(t, buf)

	sysName := "dontcare"

	mod := &mgmtModule{
		log: log,
		sys: sysName,
		fabricInfo: newTestFabricCache(t, log, &NUMAFabric{
			log: log,
			numaMap: map[int][]*FabricInterface{
				0: {
					fabricInterfaceFromHardware(&hardware.FabricInterface{
						Name:         "test0",
						NetInterface: "test0",
						DeviceClass:  hardware.Ether,
						Providers:    common.NewStringSet("ofi+tcp"),
					}),
				},
			},
		}),
		attachInfo: newAttachInfoCache(log, true),
		ctlInvoker: control.NewMockInvoker(log, &control.MockInvokerConfig{
			Sys: sysName,
			UnaryResponse: &control.UnaryResponse{
				Responses: []*control.HostResponse{
					{
						Message: &mgmtpb.GetAttachInfoResp{
							MsRanks: []uint32{0, 1, 3},
							ClientNetHint: &mgmtpb.ClientNetHint{
								Provider:    "ofi+tcp",
								NetDevClass: uint32(hardware.Ether),
							},
						},
					},
				},
			},
		}),
	}

	var wg sync.WaitGroup

	numThreads := 20
	for i := 0; i < numThreads; i++ {
		wg.Add(1)
		go func(n int) {
			defer wg.Done()

			_, err := mod.getAttachInfo(context.Background(), 0, sysName)
			if err != nil {
				panic(errors.Wrapf(err, "thread %d", n))
			}
		}(i)
	}

	wg.Wait()
}

type mockNUMAProvider struct {
	GetNUMANodeIDForPIDResult uint
	GetNUMANodeIDForPIDErr    error
}

func (m *mockNUMAProvider) GetNUMANodeIDForPID(_ context.Context, _ int32) (uint, error) {
	return m.GetNUMANodeIDForPIDResult, m.GetNUMANodeIDForPIDErr
}

func TestAgent_mgmtModule_getNUMANode(t *testing.T) {
	for name, tc := range map[string]struct {
		useDefaultNUMA bool
		numaGetter     hardware.ProcessNUMAProvider
		expResult      uint
		expErr         error
	}{
		"default": {
			useDefaultNUMA: true,
			numaGetter:     &mockNUMAProvider{GetNUMANodeIDForPIDResult: 2},
			expResult:      0,
		},
		"got NUMA": {
			numaGetter: &mockNUMAProvider{GetNUMANodeIDForPIDResult: 2},
			expResult:  2,
		},
		"error": {
			numaGetter: &mockNUMAProvider{
				GetNUMANodeIDForPIDErr: errors.New("mock GetNUMANodeIDForPID"),
			},
			expErr: errors.New("mock GetNUMANodeIDForPID"),
		},
		"non-NUMA-aware": {
			numaGetter: &mockNUMAProvider{
				GetNUMANodeIDForPIDErr: hardware.ErrNoNUMANodes,
			},
			expResult: 0,
		},
	} {
		t.Run(name, func(t *testing.T) {
			log, buf := logging.NewTestLogger(t.Name())
			defer common.ShowBufferOnFailure(t, buf)

			mod := &mgmtModule{
				log:            log,
				useDefaultNUMA: tc.useDefaultNUMA,
				numaGetter:     tc.numaGetter,
			}

			result, err := mod.getNUMANode(context.Background(), 123)

			common.AssertEqual(t, tc.expResult, result, "")
			common.CmpErr(t, tc.expErr, err)
		})
	}
}<|MERGE_RESOLUTION|>--- conflicted
+++ resolved
@@ -229,12 +229,16 @@
 							Name:        "fi0",
 							Domain:      "d0",
 							NetDevClass: hardware.Infiniband,
-							Providers:   []string{"ofi+verbs"},
+							hw: &hardware.FabricInterface{
+								Providers: common.NewStringSet("ofi+verbs"),
+							},
 						},
 						{
 							Name:        "fi1",
 							NetDevClass: hardware.Ether,
-							Providers:   []string{"ofi+tcp"},
+							hw: &hardware.FabricInterface{
+								Providers: common.NewStringSet("ofi+tcp"),
+							},
 						},
 					},
 				},
@@ -294,14 +298,6 @@
 		},
 	}
 
-<<<<<<< HEAD
-	testFI := &FabricInterface{
-		Name:        "test0",
-		Domain:      "test0",
-		NetDevClass: hardware.Ether,
-		Providers:   []string{"ofi+tcp"},
-	}
-=======
 	hostResps := func(resps []*mgmtpb.GetAttachInfoResp) []*control.HostResponse {
 		result := []*control.HostResponse{}
 
@@ -320,7 +316,6 @@
 		DeviceClass:  hardware.Ether,
 		Providers:    common.NewStringSet("ofi+tcp"),
 	})
->>>>>>> 67bc3e31
 
 	hintResp := func(resp *mgmtpb.GetAttachInfoResp) *mgmtpb.GetAttachInfoResp {
 		withHint := new(mgmtpb.GetAttachInfoResp)
@@ -367,7 +362,7 @@
 			for _, rpcResp := range tc.rpcResps {
 				mockInvokerCfg.UnaryResponseSet = append(mockInvokerCfg.UnaryResponseSet,
 					&control.UnaryResponse{
-						Responses: hostResps(rpcResp),
+						Responses: hostResps([]*mgmtpb.GetAttachInfoResp{rpcResp}),
 					},
 				)
 			}
