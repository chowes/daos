--- conflicted
+++ resolved
@@ -338,16 +338,11 @@
 		}
 	}
 
-<<<<<<< HEAD
 	// Update the Pool Query State based on response
 	control.UpdatePoolQueryState(pqr)
 
-	if cmd.jsonOutputEnabled() {
-		return cmd.outputJSON(pqr, nil)
-=======
 	if cmd.JSONOutputEnabled() {
-		return cmd.OutputJSON(pqr, nil)
->>>>>>> b2a284c9
+		return cmd.OutputJSON(pqr, err)
 	}
 
 	var bld strings.Builder
