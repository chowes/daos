//
// (C) Copyright 2019-2022 Intel Corporation.
//
// SPDX-License-Identifier: BSD-2-Clause-Patent
//

package main

import (
	"context"
	"fmt"
	"io"
	"strings"

	"github.com/jessevdk/go-flags"
	"github.com/pkg/errors"

	"github.com/daos-stack/daos/src/control/cmd/dmg/pretty"
	"github.com/daos-stack/daos/src/control/lib/control"
	"github.com/daos-stack/daos/src/control/lib/daos"
	"github.com/daos-stack/daos/src/control/lib/txtfmt"
	"github.com/daos-stack/daos/src/control/lib/ui"
	"github.com/daos-stack/daos/src/control/system"
)

// SystemCmd is the struct representing the top-level system subcommand.
type SystemCmd struct {
	LeaderQuery  leaderQueryCmd        `command:"leader-query" description:"Query for current Management Service leader"`
	Query        systemQueryCmd        `command:"query" description:"Query DAOS system status"`
	Stop         systemStopCmd         `command:"stop" description:"Perform controlled shutdown of DAOS system"`
	Start        systemStartCmd        `command:"start" description:"Perform start of stopped DAOS system"`
	Exclude      systemExcludeCmd      `command:"exclude" description:"Exclude ranks from DAOS system"`
	ClearExclude systemClearExcludeCmd `command:"clear-exclude" description:"Clear excluded state for ranks"`
	Erase        systemEraseCmd        `command:"erase" description:"Erase system metadata prior to reformat"`
	ListPools    PoolListCmd           `command:"list-pools" description:"List all pools in the DAOS system"`
	Cleanup      systemCleanupCmd      `command:"cleanup" description:"Clean up all resources associated with the specified machine"`
	SetAttr      systemSetAttrCmd      `command:"set-attr" description:"Set system attributes"`
	GetAttr      systemGetAttrCmd      `command:"get-attr" description:"Get system attributes"`
	DelAttr      systemDelAttrCmd      `command:"del-attr" description:"Delete system attributes"`
	SetProp      systemSetPropCmd      `command:"set-prop" description:"Set system properties"`
	GetProp      systemGetPropCmd      `command:"get-prop" description:"Get system properties"`
}

type leaderQueryCmd struct {
	baseCmd
	cfgCmd
	ctlInvokerCmd
	jsonOutputCmd
}

func (cmd *leaderQueryCmd) Execute(_ []string) (errOut error) {
	defer func() {
		errOut = errors.Wrap(errOut, "leader query failed")
	}()

	if cmd.config == nil {
		return errors.New("no configuration loaded")
	}

	ctx := context.Background()
	req := new(control.LeaderQueryReq)

	resp, err := control.LeaderQuery(ctx, cmd.ctlInvoker, req)
	if err != nil {
		return err // control api returned an error, disregard response
	}

	if cmd.jsonOutputEnabled() {
		return cmd.outputJSON(resp, err)
	}

	cmd.Infof("Current Leader: %s\n   Replica Set: %s\n", resp.Leader,
		strings.Join(resp.Replicas, ", "))

	return nil
}

// rankListCmd enables rank or host list to be supplied with command to filter
// which ranks are operated upon.
type rankListCmd struct {
	Ranks ui.RankSetFlag `long:"ranks" short:"r" description:"Comma separated ranges or individual system ranks to operate on"`
	Hosts ui.HostSetFlag `long:"rank-hosts" description:"Hostlist representing hosts whose managed ranks are to be operated on"`
}

// validateHostsRanks validates rank and host lists have correct format.
//
// Populate request with valid list strings.
func (cmd *rankListCmd) validateHostsRanks() error {
	if cmd.Hosts.Count() > 0 && cmd.Ranks.Count() > 0 {
		return errors.New("--ranks and --rank-hosts options cannot be set together")
	}

	return nil
}

// systemQueryCmd is the struct representing the command to query system status.
type systemQueryCmd struct {
	baseCmd
	cfgCmd
	ctlInvokerCmd
	jsonOutputCmd
	rankListCmd
	Verbose bool `long:"verbose" short:"v" description:"Display more member details"`
}

// Execute is run when systemQueryCmd activates.
func (cmd *systemQueryCmd) Execute(_ []string) (errOut error) {
	defer func() {
		errOut = errors.Wrap(errOut, "system query failed")
	}()

	if err := cmd.validateHostsRanks(); err != nil {
		return err
	}
	req := new(control.SystemQueryReq)
	req.Hosts.Replace(&cmd.Hosts.HostSet)
	req.Ranks.Replace(&cmd.Ranks.RankSet)

	resp, err := control.SystemQuery(context.Background(), cmd.ctlInvoker, req)
	if err != nil {
		return err // control api returned an error, disregard response
	}

	if cmd.jsonOutputEnabled() {
		return cmd.outputJSON(resp, resp.Errors())
	}

	var out, outErr strings.Builder
	if err := pretty.PrintSystemQueryResponse(&out, &outErr, resp,
		pretty.PrintWithVerboseOutput(cmd.Verbose)); err != nil {
		return err
	}
	cmd.Info(out.String())
	if outErr.String() != "" {
		cmd.Error(outErr.String())
	}

	return resp.Errors()
}

type systemEraseCmd struct {
	baseCmd
	ctlInvokerCmd
}

func (cmd *systemEraseCmd) Execute(_ []string) error {
	resp, err := control.SystemErase(context.Background(), cmd.ctlInvoker, new(control.SystemEraseReq))
	if err != nil {
		return err
	}

	return resp.Errors()
}

// systemStopCmd is the struct representing the command to shutdown DAOS system.
type systemStopCmd struct {
	baseCmd
	cfgCmd
	ctlInvokerCmd
	jsonOutputCmd
	rankListCmd
	Force bool `long:"force" description:"Force stop DAOS system members"`
}

// Execute is run when systemStopCmd activates.
//
// Always request both prep and kill stages when calling control API.
func (cmd *systemStopCmd) Execute(_ []string) (errOut error) {
	defer func() {
		errOut = errors.Wrap(errOut, "system stop failed")
	}()

	if err := cmd.validateHostsRanks(); err != nil {
		return err
	}
	req := &control.SystemStopReq{Force: cmd.Force}
	req.Hosts.Replace(&cmd.Hosts.HostSet)
	req.Ranks.Replace(&cmd.Ranks.RankSet)

	resp, err := control.SystemStop(context.Background(), cmd.ctlInvoker, req)
	if err != nil {
		return err // control api returned an error, disregard response
	}

	if cmd.jsonOutputEnabled() {
		return cmd.outputJSON(resp, resp.Errors())
	}

	var out, outErr strings.Builder
	if err := pretty.PrintSystemStopResponse(&out, &outErr, resp); err != nil {
		return err
	}
	cmd.Info(out.String())
	if outErr.String() != "" {
		cmd.Error(outErr.String())
	}

	return resp.Errors()
}

type baseExcludeCmd struct {
	baseCmd
	cfgCmd
	ctlInvokerCmd
	jsonOutputCmd
	rankListCmd
}

func (cmd *baseExcludeCmd) execute(clear bool) error {
<<<<<<< HEAD
	hostSet, rankSet, err := cmd.validateHostsRanks()
	if err != nil {
		return err
	}
	if rankSet.Count() == 0 && hostSet.Count() == 0 {
=======
	if err := cmd.validateHostsRanks(); err != nil {
		return err
	}
	if cmd.Ranks.Count() == 0 && cmd.Hosts.Count() == 0 {
>>>>>>> cc55ae6f
		return errors.New("no ranks or hosts specified")
	}

	req := &control.SystemExcludeReq{Clear: clear}
<<<<<<< HEAD
	req.Hosts.Replace(hostSet)
	req.Ranks.Replace(rankSet)
=======
	req.Hosts.Replace(&cmd.Hosts.HostSet)
	req.Ranks.Replace(&cmd.Ranks.RankSet)
>>>>>>> cc55ae6f

	resp, err := control.SystemExclude(context.Background(), cmd.ctlInvoker, req)
	if err != nil {
		return err // control api returned an error, disregard response
	}

	if cmd.jsonOutputEnabled() {
		return cmd.outputJSON(resp, resp.Errors())
	}

	updated := system.NewRankSet()
	for _, result := range resp.Results {
		updated.Add(result.Rank)
	}

	if resp.Errors() != nil {
		cmd.Errorf("Errors: %s", resp.Errors())
	}
	cmd.Infof("updated ranks: %s", updated)

	return nil
}

type systemExcludeCmd struct {
	baseExcludeCmd
}

func (cmd *systemExcludeCmd) Execute(_ []string) error {
	return cmd.execute(false)
}

type systemClearExcludeCmd struct {
	baseExcludeCmd
}

func (cmd *systemClearExcludeCmd) Execute(_ []string) error {
	return cmd.execute(true)
}

// systemStartCmd is the struct representing the command to start system.
type systemStartCmd struct {
	baseCmd
	cfgCmd
	ctlInvokerCmd
	jsonOutputCmd
	rankListCmd
}

// Execute is run when systemStartCmd activates.
func (cmd *systemStartCmd) Execute(_ []string) (errOut error) {
	defer func() {
		errOut = errors.Wrap(errOut, "system start failed")
	}()

	if err := cmd.validateHostsRanks(); err != nil {
		return err
	}

	req := new(control.SystemStartReq)
	req.Hosts.Replace(&cmd.Hosts.HostSet)
	req.Ranks.Replace(&cmd.Ranks.RankSet)

	resp, err := control.SystemStart(context.Background(), cmd.ctlInvoker, req)
	if err != nil {
		return err // control api returned an error, disregard response
	}

	if cmd.jsonOutputEnabled() {
		return cmd.outputJSON(resp, resp.Errors())
	}

	var out, outErr strings.Builder
	if err := pretty.PrintSystemStartResponse(&out, &outErr, resp); err != nil {
		return err
	}
	cmd.Info(out.String())
	if outErr.String() != "" {
		cmd.Error(outErr.String())
	}

	return resp.Errors()
}

type systemCleanupCmd struct {
	baseCmd
	cfgCmd
	ctlInvokerCmd
	jsonOutputCmd

	Args struct {
		Machine string `positional-arg-name:"<Machine to cleanup>"`
	} `positional-args:"yes"`

	Verbose bool `long:"verbose" short:"v" description:"Output additional cleanup information"`
}

func (cmd *systemCleanupCmd) Execute(_ []string) (errOut error) {
	defer func() {
		errOut = errors.Wrap(errOut, "system cleanup failed")
	}()

	ctx := context.Background()
	req := new(control.SystemCleanupReq)
	req.SetSystem(cmd.config.SystemName)
	req.Machine = cmd.Args.Machine

	resp, err := control.SystemCleanup(ctx, cmd.ctlInvoker, req)
	if err != nil {
		return err // control api returned an error, disregard response
	}

	if cmd.jsonOutputEnabled() {
		return cmd.outputJSON(resp, err)
	}

	var out, outErr strings.Builder
	if err := pretty.PrintSystemCleanupResponse(&out, &outErr, resp, cmd.Verbose); err != nil {
		return err
	}
	if outErr.String() != "" {
		cmd.Error(outErr.String())
	}

	// Infof prints raw string and doesn't try to expand "%"
	// preserving column formatting in txtfmt table
	cmd.Infof("%s", out.String())

	return resp.Errors()
}

// systemSetAttrCmd represents the command to set system attributes.
type systemSetAttrCmd struct {
	baseCmd
	cfgCmd
	ctlInvokerCmd
	jsonOutputCmd

	Args struct {
		Attrs ui.SetPropertiesFlag `positional-arg-name:"system attributes to set (key:val[,key:val...])" required:"1"`
	} `positional-args:"yes"`
}

// Execute is run when systemSetAttrCmd subcommand is activated.
func (cmd *systemSetAttrCmd) Execute(_ []string) error {
	req := &control.SystemSetAttrReq{
		Attributes: cmd.Args.Attrs.ParsedProps,
	}

	err := control.SystemSetAttr(context.Background(), cmd.ctlInvoker, req)
	if cmd.jsonOutputEnabled() {
		return cmd.outputJSON(nil, err)
	}

	if err != nil {
		return errors.Wrap(err, "system set-attr failed")
	}
	cmd.Info("system set-attr succeeded")

	return nil
}

// systemGetAttrCmd represents the command to get system attributes.
type systemGetAttrCmd struct {
	baseCmd
	cfgCmd
	ctlInvokerCmd
	jsonOutputCmd

	Args struct {
		Attrs ui.GetPropertiesFlag `positional-arg-name:"system attributes to get (key[,key...])"`
	} `positional-args:"yes"`
}

func prettyPrintAttrs(out io.Writer, attrs map[string]string) {
	if len(attrs) == 0 {
		fmt.Fprintln(out, "No system attributes found.")
		return
	}

	nameTitle := "Name"
	valueTitle := "Value"
	table := []txtfmt.TableRow{}
	for key, val := range attrs {
		row := txtfmt.TableRow{}
		row[nameTitle] = key
		row[valueTitle] = val
		table = append(table, row)
	}

	tf := txtfmt.NewTableFormatter(nameTitle, valueTitle)
	tf.InitWriter(out)
	tf.Format(table)
}

// Execute is run when systemGetAttrCmd subcommand is activated.
func (cmd *systemGetAttrCmd) Execute(_ []string) error {
	req := &control.SystemGetAttrReq{
		Keys: cmd.Args.Attrs.ParsedProps.ToSlice(),
	}

	resp, err := control.SystemGetAttr(context.Background(), cmd.ctlInvoker, req)
	if cmd.jsonOutputEnabled() {
		return cmd.outputJSON(resp, err)
	}

	if err != nil {
		return errors.Wrap(err, "system get-attr failed")
	}

	var bld strings.Builder
	prettyPrintAttrs(&bld, resp.Attributes)
	cmd.Infof("%s", bld.String())

	return nil
}

// systemDelAttrCmd represents the command to delete system attributes.
type systemDelAttrCmd struct {
	baseCmd
	cfgCmd
	ctlInvokerCmd
	jsonOutputCmd

	Args struct {
		Attrs ui.GetPropertiesFlag `positional-arg-name:"system attributes to delete (key[,key...])" required:"1"`
	} `positional-args:"yes"`
}

// Execute is run when systemDelAttrCmd subcommand is activated.
func (cmd *systemDelAttrCmd) Execute(_ []string) error {
	req := &control.SystemSetAttrReq{
		Attributes: make(map[string]string),
	}
	for _, key := range cmd.Args.Attrs.ParsedProps.ToSlice() {
		req.Attributes[key] = ""
	}

	err := control.SystemSetAttr(context.Background(), cmd.ctlInvoker, req)
	if cmd.jsonOutputEnabled() {
		return cmd.outputJSON(nil, err)
	}

	if err != nil {
		return errors.Wrap(err, "system del-attr failed")
	}
	cmd.Info("system del-attr succeeded")

	return nil
}

type systemSetPropsFlag struct {
	ui.SetPropertiesFlag
	SystemProps daos.SystemPropertyMap
	ParsedProps map[daos.SystemPropertyKey]daos.SystemPropertyValue
}

func (f *systemSetPropsFlag) UnmarshalFlag(fv string) error {
	err := f.SetPropertiesFlag.UnmarshalFlag(fv)
	if err != nil {
		return err
	}

	if f.SystemProps == nil {
		f.SystemProps = daos.SystemProperties()
	}
	f.ParsedProps = make(map[daos.SystemPropertyKey]daos.SystemPropertyValue)

	for k, v := range f.SetPropertiesFlag.ParsedProps {
		if prop, ok := f.SystemProps.Get(k); ok {
			if err := prop.Value.Handler(v); err != nil {
				return errors.Wrapf(err, "invalid system property value for %s", k)
			}
			f.ParsedProps[prop.Key] = prop.Value
		} else {
			return errors.Errorf("invalid system property key: %s", k)
		}
	}

	return nil
}

func (f *systemSetPropsFlag) Complete(match string) []flags.Completion {
	if f.SystemProps == nil {
		f.SystemProps = daos.SystemProperties()
	}

	comps := make(ui.CompletionMap)
	for _, prop := range f.SystemProps {
		comps[prop.Key.String()] = prop.Value.Choices()
	}
	f.SetCompletions(comps)

	return f.SetPropertiesFlag.Complete(match)
}

// systemSetPropCmd represents the command to set system properties.
type systemSetPropCmd struct {
	baseCmd
	cfgCmd
	ctlInvokerCmd
	jsonOutputCmd

	Args struct {
		Props systemSetPropsFlag `positional-arg-name:"system properties to set (key:val[,key:val...])" required:"1"`
	} `positional-args:"yes"`
}

// Execute is run when systemSetPropCmd subcommand is activated.
func (cmd *systemSetPropCmd) Execute(_ []string) error {
	req := &control.SystemSetPropReq{
		Properties: cmd.Args.Props.ParsedProps,
	}

	err := control.SystemSetProp(context.Background(), cmd.ctlInvoker, req)
	if cmd.jsonOutputEnabled() {
		return cmd.outputJSON(nil, err)
	}

	if err != nil {
		return errors.Wrap(err, "system set-prop failed")
	}
	cmd.Info("system set-prop succeeded")

	return nil
}

type systemGetPropsFlag struct {
	ui.GetPropertiesFlag
	SystemProps daos.SystemPropertyMap
	ParsedProps []daos.SystemPropertyKey
}

func (f *systemGetPropsFlag) UnmarshalFlag(fv string) error {
	err := f.GetPropertiesFlag.UnmarshalFlag(fv)
	if err != nil {
		return err
	}

	if f.SystemProps == nil {
		f.SystemProps = daos.SystemProperties()
	}

	for _, k := range f.GetPropertiesFlag.ParsedProps.ToSlice() {
		if prop, ok := f.SystemProps.Get(k); ok {
			f.ParsedProps = append(f.ParsedProps, prop.Key)
		} else {
			return errors.Errorf("invalid system property key: %s", k)
		}
	}

	return nil
}

func (f *systemGetPropsFlag) Complete(match string) []flags.Completion {
	if f.SystemProps == nil {
		f.SystemProps = daos.SystemProperties()
	}

	comps := make(ui.CompletionMap)
	for _, prop := range f.SystemProps {
		comps[prop.Key.String()] = prop.Value.Choices()
	}
	f.SetCompletions(comps)

	return f.GetPropertiesFlag.Complete(match)
}

// systemGetPropCmd represents the command to get system properties.
type systemGetPropCmd struct {
	baseCmd
	cfgCmd
	ctlInvokerCmd
	jsonOutputCmd

	Args struct {
		Props systemGetPropsFlag `positional-arg-name:"system properties to get (key[,key...])"`
	} `positional-args:"yes"`
}

func prettyPrintSysProps(out io.Writer, props []*daos.SystemProperty) {
	if len(props) == 0 {
		fmt.Fprintln(out, "No system properties found.")
		return
	}

	nameTitle := "Name"
	valueTitle := "Value"
	table := []txtfmt.TableRow{}
	for _, prop := range props {
		row := txtfmt.TableRow{}
		row[nameTitle] = fmt.Sprintf("%s (%s)", prop.Description, prop.Key)
		row[valueTitle] = prop.Value.String()
		table = append(table, row)
	}

	tf := txtfmt.NewTableFormatter(nameTitle, valueTitle)
	tf.InitWriter(out)
	tf.Format(table)
}

// Execute is run when systemGetPropCmd subcommand is activated.
func (cmd *systemGetPropCmd) Execute(_ []string) error {
	req := &control.SystemGetPropReq{
		Keys: cmd.Args.Props.ParsedProps,
	}

	resp, err := control.SystemGetProp(context.Background(), cmd.ctlInvoker, req)
	if cmd.jsonOutputEnabled() {
		return cmd.outputJSON(resp.Properties, err)
	}

	if err != nil {
		return errors.Wrap(err, "system get-attr failed")
	}

	var bld strings.Builder
	prettyPrintSysProps(&bld, resp.Properties)
	cmd.Infof("%s", bld.String())

	return nil
}<|MERGE_RESOLUTION|>--- conflicted
+++ resolved
@@ -207,29 +207,16 @@
 }
 
 func (cmd *baseExcludeCmd) execute(clear bool) error {
-<<<<<<< HEAD
-	hostSet, rankSet, err := cmd.validateHostsRanks()
-	if err != nil {
-		return err
-	}
-	if rankSet.Count() == 0 && hostSet.Count() == 0 {
-=======
 	if err := cmd.validateHostsRanks(); err != nil {
 		return err
 	}
 	if cmd.Ranks.Count() == 0 && cmd.Hosts.Count() == 0 {
->>>>>>> cc55ae6f
 		return errors.New("no ranks or hosts specified")
 	}
 
 	req := &control.SystemExcludeReq{Clear: clear}
-<<<<<<< HEAD
-	req.Hosts.Replace(hostSet)
-	req.Ranks.Replace(rankSet)
-=======
 	req.Hosts.Replace(&cmd.Hosts.HostSet)
 	req.Ranks.Replace(&cmd.Ranks.RankSet)
->>>>>>> cc55ae6f
 
 	resp, err := control.SystemExclude(context.Background(), cmd.ctlInvoker, req)
 	if err != nil {
