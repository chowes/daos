//
// (C) Copyright 2019-2023 Intel Corporation.
//
// SPDX-License-Identifier: BSD-2-Clause-Patent
//

package main

import (
	"context"
	"strings"

	"github.com/daos-stack/daos/src/control/cmd/dmg/pretty"
	"github.com/daos-stack/daos/src/control/common"
	"github.com/daos-stack/daos/src/control/common/cmdutil"
	"github.com/daos-stack/daos/src/control/lib/control"
	"github.com/daos-stack/daos/src/control/lib/hardware"
	"github.com/daos-stack/daos/src/control/lib/hardware/hwprov"
)

const allProviders = "all"

type networkCmd struct {
	Scan networkScanCmd `command:"scan" description:"Scan for network interface devices on local server"`
}

// networkScanCmd is the struct representing the command to scan the machine for network interface devices
// that match the given fabric provider.
type networkScanCmd struct {
	optCfgCmd
	cmdutil.LogCmd
	FabricProvider string `short:"p" long:"provider" description:"Filter device list to those that support the given OFI provider or 'all' for all available (default is the provider specified in daos_server.yml)"`
}

func fabricInterfaceSetToHostFabric(fis *hardware.FabricInterfaceSet, filterProvider string) *control.HostFabric {
	hf := &control.HostFabric{}
	for _, fiName := range fis.Names() {
		fi, err := fis.GetInterface(fiName)
		if err != nil {
			continue
		}

		if fi.DeviceClass == hardware.Loopback {
			// Ignore loopback
			continue
		}

		netIFs := common.NewStringSet(fi.NetInterfaces.ToSlice()...)
		if len(fi.NetInterfaces) == 0 {
			netIFs.Add(fi.Name)
		}

		for _, devName := range netIFs.ToSlice() {
			for _, provider := range fi.Providers.ToSlice() {
				if filterProvider == allProviders ||
					strings.HasPrefix(provider.Name, filterProvider) {
					hf.AddInterface(&control.HostFabricInterface{
						Provider:    provider.Name,
						Device:      devName,
						NumaNode:    uint32(fi.NUMANode),
						NetDevClass: fi.DeviceClass,
						Priority:    uint32(provider.Priority),
					})
				}
			}
		}
	}

	return hf
}

func GetLocalFabricIfaces(ctx context.Context, fs *hardware.FabricScanner, filterProvider string) (*control.HostFabric, error) {
	results, err := fs.Scan(ctx, filterProvider)
	if err != nil {
		return nil, err
	}

	return fabricInterfaceSetToHostFabric(results, filterProvider), nil
}

func (cmd *networkScanCmd) Execute(_ []string) error {
	if err := common.CheckDupeProcess(); err != nil {
		return err
	}

	ctx := context.Background()
	fs := hwprov.DefaultFabricScanner(cmd.Logger)

<<<<<<< HEAD
	prov := allProviders
	if cmd.FabricProvider != "" {
		prov = cmd.FabricProvider
	} else {
		priProv, err := cmd.config.Fabric.GetPrimaryProvider()
		if err == nil {
			prov = priProv
		}
=======
	var prov string
	switch {
	case cmd.FabricProvider != "":
		if !strings.EqualFold(cmd.FabricProvider, allProviders) {
			prov = cmd.FabricProvider
		}
	case cmd.config.Fabric.Provider != "":
		prov = cmd.config.Fabric.Provider
>>>>>>> d1ba7ac7
	}

	hf, err := GetLocalFabricIfaces(ctx, fs, prov)
	if err != nil {
		return err
	}
	cmd.Debugf("discovered fabric interfaces: %+v", hf.Interfaces)
	hfm := make(control.HostFabricMap)
	if err := hfm.Add("localhost", hf); err != nil {
		return err
	}

	var bld strings.Builder
	if err := pretty.PrintHostFabricMap(hfm, &bld); err != nil {
		return err
	}
	cmd.Info(bld.String())

	return nil
}<|MERGE_RESOLUTION|>--- conflicted
+++ resolved
@@ -86,16 +86,6 @@
 	ctx := context.Background()
 	fs := hwprov.DefaultFabricScanner(cmd.Logger)
 
-<<<<<<< HEAD
-	prov := allProviders
-	if cmd.FabricProvider != "" {
-		prov = cmd.FabricProvider
-	} else {
-		priProv, err := cmd.config.Fabric.GetPrimaryProvider()
-		if err == nil {
-			prov = priProv
-		}
-=======
 	var prov string
 	switch {
 	case cmd.FabricProvider != "":
@@ -103,8 +93,10 @@
 			prov = cmd.FabricProvider
 		}
 	case cmd.config.Fabric.Provider != "":
-		prov = cmd.config.Fabric.Provider
->>>>>>> d1ba7ac7
+		priProv, err := cmd.config.Fabric.GetPrimaryProvider()
+		if err == nil {
+			prov = priProv
+		}
 	}
 
 	hf, err := GetLocalFabricIfaces(ctx, fs, prov)
