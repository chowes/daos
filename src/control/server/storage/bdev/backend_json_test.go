--- conflicted
+++ resolved
@@ -184,15 +184,6 @@
 				}...),
 			vosEnv: "AIO",
 		},
-<<<<<<< HEAD
-		"multiple controllers; acceleration set to spdk; move and crc opts specified": {
-			class:        storage.ClassNvme,
-			devList:      []string{test.MockPCIAddr(1), test.MockPCIAddr(2)},
-			devRoles:     storage.BdevRoleAll,
-			accelEngine:  storage.AccelEngineSPDK,
-			accelOptMask: storage.AccelOptCRCFlag | storage.AccelOptMoveFlag,
-			expBdevCfgs:  multiCtrlrConfs(),
-=======
 		"multiple controllers; accel & rpc server settings": {
 			class:          storage.ClassNvme,
 			devList:        []string{test.MockPCIAddr(1), test.MockPCIAddr(2)},
@@ -201,7 +192,6 @@
 			rpcSrvEnable:   true,
 			rpcSrvSockAddr: "/tmp/spdk.sock",
 			expBdevCfgs:    multiCtrlrConfs(),
->>>>>>> c047f054
 			expDaosCfgs: []*DaosConfig{
 				{
 					Method: storage.ConfSetAccelProps,
