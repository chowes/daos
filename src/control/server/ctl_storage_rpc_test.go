--- conflicted
+++ resolved
@@ -1324,16 +1324,12 @@
 				sp := storage.MockProvider(log, idx, &ec.Storage,
 					cs.storage.Sys, // share system provider cfo
 					scm.NewMockProvider(log, tc.smbc, nil),
-<<<<<<< HEAD
 					bdev.NewMockProvider(log, ebmbc), nil)
-=======
-					bdev.NewMockProvider(log, ebmbc))
 				if tc.eCtrlrs != nil && len(tc.eCtrlrs) > idx {
 					sp.SetBdevCache(storage.BdevScanResponse{
 						Controllers: *tc.eCtrlrs[idx],
 					})
 				}
->>>>>>> 7c749ea8
 				ne := newTestEngine(log, false, sp, ec)
 
 				// mock drpc responses
