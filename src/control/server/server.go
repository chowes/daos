--- conflicted
+++ resolved
@@ -421,7 +421,6 @@
 	if err != nil {
 		return err
 	}
-<<<<<<< HEAD
 
 	providers, err := srv.cfg.Fabric.GetProviders()
 	if err != nil {
@@ -437,16 +436,8 @@
 			NetDevClass:     uint32(srv.netDevClass[i]),
 			SrvSrxSet:       srxSetting,
 			ProviderIdx:     uint32(i),
+			EnvVars:         srv.cfg.ClientEnvVars,
 		})
-=======
-	srv.mgmtSvc.clientNetworkHint = &mgmtpb.ClientNetHint{
-		Provider:        srv.cfg.Fabric.Provider,
-		CrtCtxShareAddr: srv.cfg.Fabric.CrtCtxShareAddr,
-		CrtTimeout:      srv.cfg.Fabric.CrtTimeout,
-		NetDevClass:     uint32(srv.netDevClass),
-		SrvSrxSet:       srxSetting,
-		EnvVars:         srv.cfg.ClientEnvVars,
->>>>>>> 5434970c
 	}
 	srv.mgmtSvc.clientNetworkHint = clientNetHints
 
