--- conflicted
+++ resolved
@@ -547,11 +547,7 @@
 
 	scanner := hwprov.DefaultFabricScanner(log)
 
-<<<<<<< HEAD
-	fis, err := scanner.Scan(ctx)
-=======
-	fiSet, err := scanner.Scan(ctx, cfg.Fabric.Provider)
->>>>>>> b9906dda
+	fis, err := scanner.Scan(ctx, cfg.Fabric.Provider)
 	if err != nil {
 		return errors.Wrap(err, "scan fabric")
 	}
