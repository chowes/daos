//
// (C) Copyright 2020-2022 Intel Corporation.
//
// SPDX-License-Identifier: BSD-2-Clause-Patent
//

package server

import (
	"context"
	"fmt"
	"net"
	"os"
	"path/filepath"
	"reflect"
	"runtime"
	"strings"
	"time"

	uuid "github.com/google/uuid"
	"github.com/pkg/errors"
	"golang.org/x/sys/unix"
	"google.golang.org/grpc/peer"
	"google.golang.org/protobuf/proto"

	"github.com/daos-stack/daos/src/control/build"
	"github.com/daos-stack/daos/src/control/common"
	"github.com/daos-stack/daos/src/control/common/proto/convert"
	mgmtpb "github.com/daos-stack/daos/src/control/common/proto/mgmt"
	sharedpb "github.com/daos-stack/daos/src/control/common/proto/shared"
	"github.com/daos-stack/daos/src/control/drpc"
	"github.com/daos-stack/daos/src/control/events"
	"github.com/daos-stack/daos/src/control/lib/control"
	"github.com/daos-stack/daos/src/control/lib/daos"
	"github.com/daos-stack/daos/src/control/lib/hostlist"
	"github.com/daos-stack/daos/src/control/lib/ranklist"
	"github.com/daos-stack/daos/src/control/logging"
	"github.com/daos-stack/daos/src/control/system"
	"github.com/daos-stack/daos/src/control/system/raft"
)

// GetAttachInfo handles a request to retrieve a map of ranks to fabric URIs, in addition
// to client network autoconfiguration hints.
//
// The default use case, where req.AllRanks is false, is for libdaos clients to obtain
// the client network autoconfiguration hints, and the set of ranks associated with MS
// replicas. If req.AllRanks is true, all ranks' fabric URIs are also given the client.
func (svc *mgmtSvc) GetAttachInfo(ctx context.Context, req *mgmtpb.GetAttachInfoReq) (*mgmtpb.GetAttachInfoResp, error) {
	if err := svc.checkReplicaRequest(req); err != nil {
		return nil, err
	}
	if len(svc.clientNetworkHint) == 0 {
		return nil, errors.New("clientNetworkHint is missing")
	}
	svc.log.Debugf("MgmtSvc.GetAttachInfo dispatch, req:%+v\n", *req)

	groupMap, err := svc.sysdb.GroupMap()
	if err != nil {
		return nil, err
	}

	resp := new(mgmtpb.GetAttachInfoResp)
	rankURIs := groupMap.RankEntries
	if !req.GetAllRanks() {
		rankURIs = make(map[system.Rank]raft.RankEntry)

		// If the request does not indicate that all ranks should be returned,
		// it may be from an older client, in which case we should just return
		// the MS ranks.
		for _, rank := range groupMap.MSRanks {
			rankURIs[rank] = groupMap.RankEntries[rank]
		}
	}

	for rank, entry := range rankURIs {
		if len(svc.clientNetworkHint) < len(entry.SecondaryURIs)+1 {
			return nil, errors.Errorf("not enough client network hints (%d) for rank %d URIs (%d)",
				len(svc.clientNetworkHint), rank, len(entry.SecondaryURIs)+1)
		}

		resp.RankUris = append(resp.RankUris, &mgmtpb.GetAttachInfoResp_RankUri{
			Rank: rank.Uint32(),
			Uri:  entry.PrimaryURI,
		})

		for i, uri := range entry.SecondaryURIs {
			rankURI := &mgmtpb.GetAttachInfoResp_RankUri{
				Rank:        rank.Uint32(),
				Uri:         uri,
				ProviderIdx: uint32(i + 1),
			}

			resp.SecondaryRankUris = append(resp.SecondaryRankUris, rankURI)
		}
	}
<<<<<<< HEAD

	resp.ClientNetHint = svc.clientNetworkHint[0]
	if len(svc.clientNetworkHint) > 1 {
		resp.SecondaryClientNetHints = svc.clientNetworkHint[1:]
	}
	resp.MsRanks = system.RanksToUint32(groupMap.MSRanks)
=======
	resp.ClientNetHint = svc.clientNetworkHint
	resp.MsRanks = ranklist.RanksToUint32(groupMap.MSRanks)
>>>>>>> b86c60a6

	// For resp.RankUris may be large, we make a resp copy with a limited
	// number of rank URIs, to avoid flooding the debug log.
	svc.log.Debugf("MgmtSvc.GetAttachInfo dispatch, resp:%+v len(RankUris):%d\n",
		*func(r *mgmtpb.GetAttachInfoResp) *mgmtpb.GetAttachInfoResp {
			max := 1
			if len(r.RankUris) <= max {
				return r
			}
			s := *r
			s.RankUris = s.RankUris[0:max]
			return &s
		}(resp), len(resp.RankUris))

	return resp, nil
}

// LeaderQuery returns the system leader and access point replica details.
func (svc *mgmtSvc) LeaderQuery(ctx context.Context, req *mgmtpb.LeaderQueryReq) (*mgmtpb.LeaderQueryResp, error) {
	if err := svc.checkSystemRequest(req); err != nil {
		return nil, err
	}
	svc.log.Debugf("MgmtSvc.LeaderQuery dispatch, req:%+v\n", req)

	leaderAddr, replicas, err := svc.sysdb.LeaderQuery()
	if err != nil {
		return nil, err
	}

	resp := &mgmtpb.LeaderQueryResp{
		CurrentLeader: leaderAddr,
		Replicas:      replicas,
	}

	svc.log.Debugf("MgmtSvc.LeaderQuery dispatch, resp:%+v\n", resp)
	return resp, nil
}

// getPeerListenAddr provides the resolved TCP address where the peer server is listening.
func getPeerListenAddr(ctx context.Context, listenAddrStr string) (*net.TCPAddr, error) {
	ipAddr, portStr, err := net.SplitHostPort(listenAddrStr)
	if err != nil {
		return nil, errors.Wrap(err, "get listening port")
	}

	if ipAddr != "0.0.0.0" {
		// If the peer gave us an explicit IP address, just use it.
		return net.ResolveTCPAddr("tcp", listenAddrStr)
	}

	// If we got 0.0.0.0, we may be able to harvest the remote IP from the context.
	p, ok := peer.FromContext(ctx)
	if !ok {
		return nil, errors.New("peer details not found in context")
	}

	tcpAddr, ok := p.Addr.(*net.TCPAddr)
	if !ok {
		return nil, errors.Errorf("peer address (%s) not tcp", p.Addr)
	}

	// resolve combined IP/port address
	return net.ResolveTCPAddr(p.Addr.Network(),
		net.JoinHostPort(tcpAddr.IP.String(), portStr))
}

const (
	groupUpdateInterval = 500 * time.Millisecond
	batchJoinInterval   = 250 * time.Millisecond
)

type (
	batchJoinRequest struct {
		mgmtpb.JoinReq
		peerAddr *net.TCPAddr
		joinCtx  context.Context
		respCh   chan *batchJoinResponse
	}

	batchJoinResponse struct {
		mgmtpb.JoinResp
		joinErr error
	}

	joinReqChan chan *batchJoinRequest
)

func (svc *mgmtSvc) startJoinLoop(ctx context.Context) {
	svc.log.Debug("starting joinLoop")
	go svc.joinLoop(ctx)
}

func (svc *mgmtSvc) joinLoop(parent context.Context) {
	var joinReqs []*batchJoinRequest
	var groupUpdateNeeded bool

	joinTimer := time.NewTicker(batchJoinInterval)
	defer joinTimer.Stop()
	groupUpdateTimer := time.NewTicker(groupUpdateInterval)
	defer groupUpdateTimer.Stop()

	for {
		select {
		case <-parent.Done():
			svc.log.Debug("stopped joinLoop")
			return
		case sync := <-svc.groupUpdateReqs:
			groupUpdateNeeded = true
			if sync {
				if err := svc.doGroupUpdate(parent, true); err != nil {
					svc.log.Errorf("sync GroupUpdate failed: %s", err)
					continue
				}
				groupUpdateNeeded = false
			}
		case <-groupUpdateTimer.C:
			if !groupUpdateNeeded {
				continue
			}
			if err := svc.doGroupUpdate(parent, false); err != nil {
				svc.log.Errorf("async GroupUpdate failed: %s", err)
				continue
			}
			groupUpdateNeeded = false
		case jr := <-svc.joinReqs:
			joinReqs = append(joinReqs, jr)
		case <-joinTimer.C:
			if len(joinReqs) == 0 {
				continue
			}

			svc.log.Debugf("processing %d join requests", len(joinReqs))
			joinResps := make([]*batchJoinResponse, len(joinReqs))
			for i, req := range joinReqs {
				joinResps[i] = svc.join(parent, req)
			}

			// Reset groupUpdateNeeded here to avoid triggering it
			// again by timer. Any requests that were made between
			// the last timer and these join requests will be handled
			// here.
			groupUpdateNeeded = false
			if err := svc.doGroupUpdate(parent, false); err != nil {
				// If the call failed, however, make sure that
				// it gets called again by the timer. We have to
				// deal with the situation where a local MS service
				// rank is joining but isn't ready to handle dRPC
				// requests yet.
				groupUpdateNeeded = true
				if errors.Cause(err) != errInstanceNotReady {
					err = errors.Wrap(err, "failed to perform CaRT group update")
					for i, jr := range joinResps {
						if jr.joinErr == nil {
							joinResps[i] = &batchJoinResponse{joinErr: err}
						}
					}
				}
			}

			svc.log.Debugf("sending %d join responses", len(joinReqs))
			for i, req := range joinReqs {
				select {
				case <-parent.Done():
					svc.log.Errorf("joinLoop shut down before response sent: %s", parent.Err())
				case <-req.joinCtx.Done():
					svc.log.Errorf("failed to send join response: %s", req.joinCtx.Err())
				case req.respCh <- joinResps[i]:
				}
			}

			joinReqs = nil
		}
	}
}

func (svc *mgmtSvc) join(ctx context.Context, req *batchJoinRequest) *batchJoinResponse {
	uuid, err := uuid.Parse(req.GetUuid())
	if err != nil {
		return &batchJoinResponse{
			joinErr: errors.Wrapf(err, "invalid uuid %q", req.GetUuid()),
		}
	}

	fd, err := system.NewFaultDomainFromString(req.GetSrvFaultDomain())
	if err != nil {
		return &batchJoinResponse{
			joinErr: errors.Wrapf(err, "invalid server fault domain %q", req.GetSrvFaultDomain()),
		}
	}

	joinResponse, err := svc.membership.Join(&system.JoinRequest{
<<<<<<< HEAD
		Rank:                system.Rank(req.Rank),
		UUID:                uuid,
		ControlAddr:         req.peerAddr,
		PrimaryFabricURI:    req.GetUri(),
		SecondaryFabricURIs: req.GetSecondaryUris(),
		FabricContexts:      req.GetNctxs(),
		FaultDomain:         fd,
		Incarnation:         req.GetIncarnation(),
=======
		Rank:           ranklist.Rank(req.Rank),
		UUID:           uuid,
		ControlAddr:    req.peerAddr,
		FabricURI:      req.GetUri(),
		FabricContexts: req.GetNctxs(),
		FaultDomain:    fd,
		Incarnation:    req.GetIncarnation(),
>>>>>>> b86c60a6
	})
	if err != nil {
		return &batchJoinResponse{joinErr: err}
	}

	member := joinResponse.Member
	if joinResponse.Created {
		svc.log.Debugf("new system member: rank %d, addr %s, primary uri %s, secondary uris %s",
			member.Rank, req.peerAddr, member.PrimaryFabricURI, member.SecondaryFabricURIs)
	} else {
		svc.log.Debugf("updated system member: rank %d, primary uri %s, secondary uris %s, %s->%s",
			member.Rank, member.PrimaryFabricURI, member.SecondaryFabricURIs, joinResponse.PrevState, member.State)
	}

	resp := &batchJoinResponse{
		JoinResp: mgmtpb.JoinResp{
			State: mgmtpb.JoinResp_IN,
			Rank:  member.Rank.Uint32(),
		},
	}

	// If the rank is local to the MS leader, then we need to wire up at least
	// one in order to perform a CaRT group update.
	if common.IsLocalAddr(req.peerAddr) && req.Idx == 0 {
		resp.LocalJoin = true

		srvs := svc.harness.Instances()
		if len(srvs) == 0 {
			return &batchJoinResponse{
				joinErr: errors.New("invalid Join request (index 0 doesn't exist?!?)"),
			}
		}
		srv := srvs[0]

		if err := srv.SetupRank(ctx, joinResponse.Member.Rank); err != nil {
			return &batchJoinResponse{
				joinErr: errors.Wrap(err, "SetupRank on local instance failed"),
			}
		}
	}

	return resp
}

// reqGroupUpdate requests a group update.
func (svc *mgmtSvc) reqGroupUpdate(ctx context.Context, sync bool) {
	select {
	case <-ctx.Done():
	case svc.groupUpdateReqs <- sync:
	}
}

// doGroupUpdate performs a synchronous group update.
// NB: This method must not be called concurrently, as out-of-order
// group updates may trigger engine assertions.
func (svc *mgmtSvc) doGroupUpdate(ctx context.Context, forced bool) error {
	if forced {
		if err := svc.sysdb.IncMapVer(); err != nil {
			return err
		}
	}

	gm, err := svc.sysdb.GroupMap()
	if err != nil {
		return err
	}
	if len(gm.RankEntries) == 0 {
		return system.ErrEmptyGroupMap
	}
	if gm.Version == svc.lastMapVer {
		svc.log.Debugf("skipping duplicate GroupUpdate @ %d", gm.Version)
		return nil
	}
	if gm.Version < svc.lastMapVer {
		return errors.Errorf("group map version %d is less than last map version %d", gm.Version, svc.lastMapVer)
	}

	req := &mgmtpb.GroupUpdateReq{
		MapVersion: gm.Version,
	}
	rankSet := &ranklist.RankSet{}
	for rank, entry := range gm.RankEntries {
		req.Engines = append(req.Engines, &mgmtpb.GroupUpdateReq_Engine{
			Rank:        rank.Uint32(),
			Uri:         entry.PrimaryURI,
			Incarnation: entry.Incarnation,
		})
		rankSet.Add(rank)
	}

	// Final check to make sure we're still leader.
	if err := svc.sysdb.CheckLeader(); err != nil {
		return err
	}

	svc.log.Debugf("group update request: version: %d, ranks: %s", req.MapVersion, rankSet)
	dResp, err := svc.harness.CallDrpc(ctx, drpc.MethodGroupUpdate, req)
	if err != nil {
		if err == errInstanceNotReady {
			return err
		}
		svc.log.Errorf("dRPC GroupUpdate call failed: %s", err)
		return err
	}
	svc.lastMapVer = gm.Version

	resp := new(mgmtpb.GroupUpdateResp)
	if err = proto.Unmarshal(dResp.Body, resp); err != nil {
		return errors.Wrap(err, "unmarshal GroupUpdate response")
	}

	if resp.GetStatus() != 0 {
		return daos.Status(resp.GetStatus())
	}
	return nil
}

// Join management service gRPC handler receives Join requests from
// control-plane instances attempting to register a managed instance (will be a
// rank once joined) to the DAOS system.
//
// On receipt of the join request, add to a queue of requests to be processed
// periodically in a dedicated goroutine. This architecture provides for thread
// safety and improved performance while updating the system membership and CaRT
// primary group in the local engine.
//
// The state of the newly joined/excluded rank along with the reply address used
// to contact the new rank in future will be registered in the system membership.
// The reply address is generated by combining peer (sender) IP (from context)
// with listening port from joining instance's host addr contained in the
// provided request.
func (svc *mgmtSvc) Join(ctx context.Context, req *mgmtpb.JoinReq) (resp *mgmtpb.JoinResp, err error) {
	if err := svc.checkLeaderRequest(req); err != nil {
		return nil, err
	}
	svc.log.Debugf("MgmtSvc.Join dispatch, req:%s", mgmtpb.Debug(req))
	defer func() {
		if err != nil {
			svc.log.Errorf("MgmtSvc.Join failed: %s", err)
			return
		}
		svc.log.Debugf("MgmtSvc.Join succeeded, resp:%s", mgmtpb.Debug(resp))
	}()

	replyAddr, err := getPeerListenAddr(ctx, req.GetAddr())
	if err != nil {
		return nil, errors.Wrapf(err, "failed to parse %q into a peer control address", req.GetAddr())
	}

	bjr := &batchJoinRequest{
		JoinReq:  *req,
		peerAddr: replyAddr,
		joinCtx:  ctx,
		respCh:   make(chan *batchJoinResponse),
	}

	select {
	case <-ctx.Done():
		return nil, ctx.Err()
	case svc.joinReqs <- bjr:
	}

	select {
	case <-ctx.Done():
		return nil, ctx.Err()
	case r := <-bjr.respCh:
		if r.joinErr != nil {
			return nil, r.joinErr
		}
		resp = &r.JoinResp
	}

	return resp, nil
}

type (
	// systemRanksFunc is an alias for control client API *Ranks() fanout
	// function that executes across ranks on different hosts.
	systemRanksFunc func(context.Context, control.UnaryInvoker, *control.RanksReq) (*control.RanksResp, error)

	fanoutRequest struct {
		Method     systemRanksFunc
		Ranks      *ranklist.RankSet
		Force      bool
		FullSystem bool
	}

	fanoutResponse struct {
		Results     system.MemberResults
		AbsentHosts *hostlist.HostSet
		AbsentRanks *ranklist.RankSet
	}
)

// resolveRanks derives ranks to be used for fanout by comparing host and rank
// sets with the contents of the membership.
func (svc *mgmtSvc) resolveRanks(hosts, ranks string) (hitRS, missRS *ranklist.RankSet, missHS *hostlist.HostSet, err error) {
	hasHosts := hosts != ""
	hasRanks := ranks != ""

	if svc.membership == nil {
		err = errors.New("nil system membership")
		return
	}

	switch {
	case hasHosts && hasRanks:
		err = errors.New("ranklist and hostlist cannot both be set in request")
	case hasHosts:
		if hitRS, missHS, err = svc.membership.CheckHosts(hosts, build.DefaultControlPort); err != nil {
			return
		}
	case hasRanks:
		if hitRS, missRS, err = svc.membership.CheckRanks(ranks); err != nil {
			return
		}
	default:
		// empty rank/host sets implies include all ranks so pass empty
		// string to CheckRanks()
		if hitRS, missRS, err = svc.membership.CheckRanks(""); err != nil {
			return
		}
	}

	if missHS == nil {
		missHS = new(hostlist.HostSet)
	}
	if missRS == nil {
		missRS = new(ranklist.RankSet)
	}

	return
}

// synthesise "Stopped" rank results for any harness host errors
func addUnresponsiveResults(log logging.Logger, hostRanks map[string][]ranklist.Rank, rr *control.RanksResp, resp *fanoutResponse) {
	for _, hes := range rr.HostErrors {
		for _, addr := range strings.Split(hes.HostSet.DerangedString(), ",") {
			for _, rank := range hostRanks[addr] {
				resp.Results = append(resp.Results,
					&system.MemberResult{
						Rank: rank, Msg: hes.HostError.Error(),
						State: system.MemberStateUnresponsive,
					})
			}
			log.Debugf("harness %s (ranks %v) host error: %s", addr, hostRanks[addr],
				hes.HostError)
		}
	}
}

// Remove any duplicate results from response.
func removeDuplicateResults(log logging.Logger, resp *fanoutResponse) {
	seenResults := make(map[uint32]*system.MemberResult)
	for _, res := range resp.Results {
		if res == nil {
			continue
		}
		rID := res.Rank.Uint32()
		if extant, existing := seenResults[rID]; !existing {
			seenResults[rID] = res
		} else if !extant.Equals(res) {
			log.Errorf("nonidentical result for same rank: %+v != %+v", *extant, *res)
		}
	}

	if len(seenResults) == len(resp.Results) {
		return
	}

	newResults := make(system.MemberResults, 0, len(seenResults))
	for _, res := range seenResults {
		newResults = append(newResults, res)
	}
	resp.Results = newResults
}

// rpcFanout sends requests to ranks in list on their respective host
// addresses through functions implementing UnaryInvoker.
//
// Required client method and any force flag in request are passed as part of
// fanoutRequest.
//
// The fan-out host and rank lists are resolved by calling resolveRanks().
//
// Pass true as last parameter to update member states on request failure.
//
// Fan-out is invoked by control API *Ranks functions.
func (svc *mgmtSvc) rpcFanout(ctx context.Context, req *fanoutRequest, resp *fanoutResponse, updateOnFail bool) (*fanoutResponse, *ranklist.RankSet, error) {
	if req == nil || req.Method == nil {
		return nil, nil, errors.New("nil fanout request or method")
	}
	if resp == nil {
		resp = new(fanoutResponse)
	}

	if req.Ranks.Count() == 0 {
		return resp, req.Ranks, nil
	}

	ranksReq := &control.RanksReq{
		Ranks: req.Ranks.String(), Force: req.Force,
	}

	funcName := func(i interface{}) string {
		return filepath.Base(runtime.FuncForPC(reflect.ValueOf(i).Pointer()).Name())
	}

	waiting := ranklist.RankSetFromRanks(req.Ranks.Ranks())
	finished := ranklist.MustCreateRankSet("")
	ranksReq.SetReportCb(func(hr *control.HostResponse) {
		rs, ok := hr.Message.(interface{ GetResults() []*sharedpb.RankResult })
		if !ok {
			svc.log.Errorf("unexpected message type in HostResponse: %T", hr.Message)
			return
		}

		for _, rr := range rs.GetResults() {
			waiting.Delete(ranklist.Rank(rr.Rank))
			finished.Add(ranklist.Rank(rr.Rank))
		}

		svc.log.Infof("%s: finished: %s; waiting: %s", funcName(req.Method), finished, waiting)
	})

	// Not strictly necessary but helps with debugging.
	dl, ok := ctx.Deadline()
	if ok {
		ranksReq.SetTimeout(time.Until(dl))
	}

	ranksReq.SetHostList(svc.membership.HostList(req.Ranks))
	ranksResp, err := req.Method(ctx, svc.rpcClient, ranksReq)
	if err != nil {
		return nil, nil, err
	}

	resp.Results = ranksResp.RankResults

	addUnresponsiveResults(svc.log, svc.membership.HostRanks(req.Ranks), ranksResp, resp)

	removeDuplicateResults(svc.log, resp)

	if len(resp.Results) != req.Ranks.Count() {
		svc.log.Debugf("expected %d results, got %d",
			req.Ranks.Count(), len(resp.Results))
	}

	if err = svc.membership.UpdateMemberStates(resp.Results, updateOnFail); err != nil {
		return nil, nil, err
	}

	return resp, req.Ranks, nil
}

// SystemQuery implements the method defined for the Management Service.
//
// Retrieve the state of DAOS ranks in the system by returning details stored in
// the system membership. Request details for ranks provided in list (or all
// members if request rank list is empty).
//
// This control service method is triggered from the control API method of the
// same name in lib/control/system.go and returns results from all selected
// ranks.
func (svc *mgmtSvc) SystemQuery(ctx context.Context, req *mgmtpb.SystemQueryReq) (*mgmtpb.SystemQueryResp, error) {
	if err := svc.checkReplicaRequest(req); err != nil {
		return nil, err
	}
	svc.log.Debugf("Received SystemQuery RPC: %+v", req)

	hitRanks, missRanks, missHosts, err := svc.resolveRanks(req.Hosts, req.Ranks)
	if err != nil {
		return nil, err
	}

	resp := &mgmtpb.SystemQueryResp{
		Absentranks: missRanks.String(),
		Absenthosts: missHosts.String(),
	}
	if hitRanks.Count() == 0 {
		// If the membership is empty, this replica is likely waiting
		// for logs from peers, so we should indicate to the client
		// that it should try a different replica.
		if req.Ranks == "" && req.Hosts == "" {
			return nil, system.ErrRaftUnavail
		}
		return resp, nil
	}

	members := svc.membership.Members(hitRanks)
	if err := convert.Types(members, &resp.Members); err != nil {
		return nil, err
	}

	for _, hint := range svc.clientNetworkHint {
		resp.Providers = append(resp.Providers, hint.Provider)
	}

	svc.log.Debugf("Responding to SystemQuery RPC: %s", mgmtpb.Debug(resp))

	return resp, nil
}

func fanout2pbStopResp(act string, fr *fanoutResponse) (*mgmtpb.SystemStopResp, error) {
	sr := &mgmtpb.SystemStopResp{}
	sr.Absentranks = fr.AbsentRanks.String()
	sr.Absenthosts = fr.AbsentHosts.String()

	if err := convert.Types(fr.Results, &sr.Results); err != nil {
		return nil, err
	}
	for _, r := range sr.Results {
		r.Action = act
	}

	return sr, nil
}

func newSystemStopFailedEvent(act, errs string) *events.RASEvent {
	return events.NewGenericEvent(events.RASSystemStopFailed, events.RASSeverityError,
		fmt.Sprintf("System shutdown failed during %q action, %s", act, errs), "")
}

// processStopResp will raise failed event if the response results contain
// errors, no event will be raised if user requested ranks or hosts that are
// absent in the membership. Fanout response will then be converted to protouf.
func processStopResp(act string, fr *fanoutResponse, publisher events.Publisher) (*mgmtpb.SystemStopResp, error) {
	if fr.Results.Errors() != nil {
		publisher.Publish(newSystemStopFailedEvent(act, fr.Results.Errors().Error()))
	}

	return fanout2pbStopResp(act, fr)
}

type systemReq interface {
	GetHosts() string
	GetRanks() string
}

func (svc *mgmtSvc) getFanout(req systemReq) (*fanoutRequest, *fanoutResponse, error) {
	if common.InterfaceIsNil(req) {
		return nil, nil, errors.New("nil system request")
	}

	// populate missing hosts/ranks in outer response and resolve active ranks
	hitRanks, missRanks, missHosts, err := svc.resolveRanks(req.GetHosts(), req.GetRanks())
	if err != nil {
		return nil, nil, err
	}
	allRanks, err := svc.membership.RankList()
	if err != nil {
		return nil, nil, err
	}

	force := false
	if forceReq, ok := req.(interface{ GetForce() bool }); ok {
		force = forceReq.GetForce()
	}
	return &fanoutRequest{
			Ranks:      hitRanks,
			Force:      force,
			FullSystem: len(ranklist.CheckRankMembership(hitRanks.Ranks(), allRanks)) == 0,
		}, &fanoutResponse{
			AbsentRanks: missRanks,
			AbsentHosts: missHosts,
		}, nil
}

// SystemStop implements the method defined for the Management Service.
//
// Initiate two-phase controlled shutdown of DAOS system, return results for
// each selected rank. First phase results in "PrepShutdown" dRPC requests being
// issued to each rank and the second phase stops the running executable
// processes associated with each rank.
//
// This control service method is triggered from the control API method of the
// same name in lib/control/system.go and returns results from all selected ranks.
func (svc *mgmtSvc) SystemStop(ctx context.Context, req *mgmtpb.SystemStopReq) (*mgmtpb.SystemStopResp, error) {
	if err := svc.checkLeaderRequest(req); err != nil {
		return nil, err
	}
	svc.log.Debug("Received SystemStop RPC")

	fReq, fResp, err := svc.getFanout(req)
	if err != nil {
		return nil, err
	}

	// First phase: Prepare the ranks for shutdown, but only if the request
	// is for an unforced full system stop.
	if fReq.FullSystem && !fReq.Force {
		fReq.Method = control.PrepShutdownRanks
		fResp, _, err = svc.rpcFanout(ctx, fReq, fResp, true)
		if err != nil {
			return nil, err
		}
		if fResp.Results.Errors() != nil {
			// return early if not forced and prep shutdown fails
			return processStopResp("prep shutdown", fResp, svc.events)
		}
	}

	// Second phase: Stop the ranks. If the request is forced, we will
	// kill the ranks immediately without a graceful shutdown.
	fReq.Method = control.StopRanks
	fResp, _, err = svc.rpcFanout(ctx, fReq, fResp, true)
	if err != nil {
		return nil, err
	}

	resp, err := processStopResp("stop", fResp, svc.events)
	if err != nil {
		return nil, err
	}
	svc.log.Debugf("Responding to SystemStop RPC: %+v", resp)

	return resp, nil
}

func newSystemStartFailedEvent(errs string) *events.RASEvent {
	return events.NewGenericEvent(events.RASSystemStartFailed, events.RASSeverityError,
		fmt.Sprintf("System startup failed, %s", errs), "")
}

// processStartResp will raise failed event if the response results contain
// errors, no event will be raised if user requested ranks or hosts that are
// absent in the membership. Fanout response will then be converted to protouf.
func processStartResp(fr *fanoutResponse, publisher events.Publisher) (*mgmtpb.SystemStartResp, error) {
	if fr.Results.Errors() != nil {
		publisher.Publish(newSystemStartFailedEvent(fr.Results.Errors().Error()))
	}

	sr := &mgmtpb.SystemStartResp{}
	sr.Absentranks = fr.AbsentRanks.String()
	sr.Absenthosts = fr.AbsentHosts.String()

	if err := convert.Types(fr.Results, &sr.Results); err != nil {
		return nil, err
	}
	for _, r := range sr.Results {
		r.Action = "start"
	}

	return sr, nil
}

// SystemStart implements the method defined for the Management Service.
//
// Initiate controlled start of DAOS system instances (system members)
// after a controlled shutdown using information in the membership registry.
// Return system start results.
//
// This control service method is triggered from the control API method of the
// same name in lib/control/system.go and returns results from all selected ranks.
func (svc *mgmtSvc) SystemStart(ctx context.Context, req *mgmtpb.SystemStartReq) (*mgmtpb.SystemStartResp, error) {
	if err := svc.checkLeaderRequest(req); err != nil {
		return nil, err
	}
	svc.log.Debug("Received SystemStart RPC")

	fReq, fResp, err := svc.getFanout(req)
	if err != nil {
		return nil, err
	}

	fReq.Method = control.StartRanks
	fResp, _, err = svc.rpcFanout(ctx, fReq, fResp, true)
	if err != nil {
		return nil, err
	}

	resp, err := processStartResp(fResp, svc.events)
	if err != nil {
		return nil, err
	}
	svc.log.Debugf("Responding to SystemStart RPC: %+v", resp)

	return resp, nil
}

// SystemExclude marks the specified ranks as administratively excluded from the system.
func (svc *mgmtSvc) SystemExclude(ctx context.Context, req *mgmtpb.SystemExcludeReq) (*mgmtpb.SystemExcludeResp, error) {
	if err := svc.checkLeaderRequest(req); err != nil {
		return nil, err
	}
	svc.log.Debugf("Received SystemExclude RPC: %s", mgmtpb.Debug(req))

	if req.Hosts == "" && req.Ranks == "" {
		return nil, errors.New("no hosts or ranks specified")
	}

	fReq, fResp, err := svc.getFanout(req)
	if err != nil {
		return nil, err
	}

	if fResp.AbsentHosts.Count() > 0 {
		return nil, errors.Errorf("invalid host(s): %s", fResp.AbsentHosts.String())
	}
	if fResp.AbsentRanks.Count() > 0 {
		return nil, errors.Errorf("invalid rank(s): %s", fResp.AbsentRanks.String())
	}

	resp := new(mgmtpb.SystemExcludeResp)
	for _, r := range fReq.Ranks.Ranks() {
		m, err := svc.sysdb.FindMemberByRank(r)
		if err != nil {
			return nil, err
		}
		action := "set admin-excluded state"
		m.State = system.MemberStateAdminExcluded
		if req.Clear {
			action = "clear admin-excluded state"
			m.State = system.MemberStateExcluded // cleared on rejoin
		}
		if err := svc.sysdb.UpdateMember(m); err != nil {
			return nil, err
		}
		resp.Results = append(resp.Results, &sharedpb.RankResult{
			Rank:   r.Uint32(),
			Action: action,
			State:  strings.ToLower(m.State.String()),
			Addr:   m.Addr.String(),
		})
	}
	svc.log.Debugf("Responding to SystemExclude RPC: %+v", resp)

	return resp, nil
}

// ClusterEvent management service gRPC handler receives ClusterEvent requests
// from control-plane instances attempting to notify the MS of a cluster event
// in the DAOS system (this handler should only get called on the MS leader).
func (svc *mgmtSvc) ClusterEvent(ctx context.Context, req *sharedpb.ClusterEventReq) (*sharedpb.ClusterEventResp, error) {
	if err := svc.checkLeaderRequest(req); err != nil {
		return nil, err
	}

	// indicate to handler that event has been forwarded
	resp, err := svc.events.HandleClusterEvent(req, true)
	if err != nil {
		return nil, errors.Wrapf(err, "handle cluster event %+v", req)
	}

	return resp, nil
}

// eraseAndRestart is called on MS replicas to shut down the raft DB and
// remove its files before restarting the control plane server.
func (svc *mgmtSvc) eraseAndRestart(pause bool) error {
	svc.log.Infof("%s pid %d: erasing system db", build.ControlPlaneName, os.Getpid())

	if err := svc.sysdb.Stop(); err != nil {
		return errors.Wrap(err, "failed to stop system database")
	}
	if err := svc.sysdb.RemoveFiles(); err != nil {
		return errors.Wrap(err, "failed to remove system database")
	}

	myPath, err := os.Readlink("/proc/self/exe")
	if err != nil {
		return errors.Wrap(err, "unable to determine path to self")
	}

	go func() {
		if pause {
			time.Sleep(50 * time.Millisecond)
		}
		if err := unix.Exec(myPath, append([]string{myPath}, os.Args[1:]...), os.Environ()); err != nil {
			svc.log.Error(errors.Wrap(err, "Exec() failed").Error())
		}
	}()

	return nil
}

// SystemErase implements the gRPC handler for erasing system metadata.
func (svc *mgmtSvc) SystemErase(ctx context.Context, pbReq *mgmtpb.SystemEraseReq) (*mgmtpb.SystemEraseResp, error) {
	// At a minimum, ensure that this only runs on MS replicas.
	if err := svc.checkReplicaRequest(pbReq); err != nil {
		return nil, err
	}

	svc.log.Debug("Received SystemErase RPC")

	// If this is called on a non-leader replica, nuke the local
	// instance of the database and any superblocks, then restart.
	//
	// TODO (DAOS-7080): Rework this to remove redundancy and thoroughly
	// wipe SCM rather than removing things piecemeal.
	if !svc.sysdb.IsLeader() {
		for _, engine := range svc.harness.Instances() {
			if err := engine.Stop(unix.SIGKILL); err != nil {
				svc.log.Errorf("instance %d failed to stop: %s", engine.Index(), err)
			}
			if err := engine.RemoveSuperblock(); err != nil {
				svc.log.Errorf("instance %d failed to remove superblock: %s", engine.Index(), err)
			}
		}
		if err := svc.eraseAndRestart(false); err != nil {
			return nil, errors.Wrap(err, "erasing and restarting non-leader")
		}
	}

	// On the leader, we should first tell all servers to prepare for
	// reformat by wiping out their engine superblocks, etc.
	fanReq, fanResp, err := svc.getFanout(&mgmtpb.SystemQueryReq{})
	if err != nil {
		return nil, err
	}
	fanReq.Method = control.ResetFormatRanks
	fanResp, _, err = svc.rpcFanout(ctx, fanReq, fanResp, false)
	if err != nil {
		return nil, err
	}

	for _, mr := range fanResp.Results {
		svc.log.Debugf("member response: %#v", mr)
	}

	pbResp := new(mgmtpb.SystemEraseResp)
	if err := convert.Types(fanResp.Results, &pbResp.Results); err != nil {
		return nil, err
	}
	for _, result := range pbResp.Results {
		result.Action = "reset format"
	}

	if fanResp.Results.Errors() != nil {
		return pbResp, nil
	}

	// Next, tell all of the replicas to lobotomize themselves and restart.
	peers, err := svc.sysdb.PeerAddrs()
	if err != nil {
		return nil, err
	}
	for _, peer := range peers {
		peerReq := new(control.SystemEraseReq)
		peerReq.AddHost(peer.String())

		if _, err := control.SystemErase(ctx, svc.rpcClient, peerReq); err != nil {
			if control.IsRetryableConnErr(err) {
				continue
			}
			return nil, err
		}
	}

	// Finally, take care of the leader on the way out.
	return pbResp, errors.Wrap(svc.eraseAndRestart(true), "erasing and restarting leader")
}

// SystemCleanup implements the method defined for the Management Service.
//
// Signal to the data plane to find all resources associated with a given machine
// and release them. This includes releasing all container and pool handles associated
// with the machine.
func (svc *mgmtSvc) SystemCleanup(ctx context.Context, req *mgmtpb.SystemCleanupReq) (*mgmtpb.SystemCleanupResp, error) {
	if err := svc.checkLeaderRequest(req); err != nil {
		return nil, err
	}
	svc.log.Debugf("Received SystemCleanup RPC: %+v", req)

	if req.Machine == "" {
		return nil, errors.New("SystemCleanup requires a machine name.")
	}

	psList, err := svc.sysdb.PoolServiceList(false)
	if err != nil {
		return nil, err
	}

	resp := new(mgmtpb.SystemCleanupResp)
	evictReq := new(mgmtpb.PoolEvictReq)

	evictReq.Sys = req.Sys
	evictReq.Machine = req.Machine

	for _, ps := range psList {
		var errmsg string = ""

		// Use our incoming request and just replace the uuid on each iteration
		evictReq.Id = ps.PoolUUID.String()

		dresp, err := svc.makePoolServiceCall(ctx, drpc.MethodPoolEvict, evictReq)
		if err != nil {
			return nil, err
		}

		res := &mgmtpb.PoolEvictResp{}
		if err = proto.Unmarshal(dresp.Body, res); err != nil {
			res.Status = int32(daos.IOInvalid)
			errmsg = errors.Wrap(err, "unmarshal PoolEvict response").Error()
			res.Count = 0
		}

		if res.Status != int32(daos.Success) {
			errmsg = fmt.Sprintf("Unable to clean up handles for machine %s on pool %s", evictReq.Machine, evictReq.Id)
		}

		svc.log.Debugf("Response from pool evict in cleanup: %+v", res)
		resp.Results = append(resp.Results, &mgmtpb.SystemCleanupResp_CleanupResult{
			Status: res.Status,
			Msg:    errmsg,
			PoolId: evictReq.Id,
			Count:  uint32(res.Count),
		})
	}

	svc.log.Debugf("Responding to SystemCleanup RPC: %+v", resp)

	return resp, nil
}

// SystemSetAttr sets system-level attributes.
func (svc *mgmtSvc) SystemSetAttr(ctx context.Context, req *mgmtpb.SystemSetAttrReq) (_ *mgmtpb.DaosResp, err error) {
	if err := svc.checkLeaderRequest(req); err != nil {
		return nil, err
	}
	svc.log.Debugf("Received SystemSetAttr RPC: %+v", req)
	defer func() {
		svc.log.Debugf("Responding to SystemSetAttr RPC: (%v)", err)
	}()

	if err := system.SetAttributes(svc.sysdb, req.GetAttributes()); err != nil {
		return nil, err
	}

	return &mgmtpb.DaosResp{}, nil
}

// SystemGetAttr gets system-level attributes.
func (svc *mgmtSvc) SystemGetAttr(ctx context.Context, req *mgmtpb.SystemGetAttrReq) (resp *mgmtpb.SystemGetAttrResp, err error) {
	if err := svc.checkReplicaRequest(req); err != nil {
		return nil, err
	}
	svc.log.Debugf("Received SystemGetAttr RPC: %+v", req)
	defer func() {
		svc.log.Debugf("Responding to SystemGetAttr RPC: %+v (%v)", resp, err)
	}()

	props, err := system.GetAttributes(svc.sysdb, req.GetKeys())
	if err != nil {
		return nil, err
	}

	resp = &mgmtpb.SystemGetAttrResp{Attributes: props}
	return
}

// SystemSetProp sets user-visible system properties.
func (svc *mgmtSvc) SystemSetProp(ctx context.Context, req *mgmtpb.SystemSetPropReq) (_ *mgmtpb.DaosResp, err error) {
	if err := svc.checkLeaderRequest(req); err != nil {
		return nil, err
	}
	svc.log.Debugf("Received SystemSetProp RPC: %+v", req)
	defer func() {
		svc.log.Debugf("Responding to SystemSetProp RPC: (%v)", err)
	}()

	if err := system.SetUserProperties(svc.sysdb, svc.systemProps, req.GetProperties()); err != nil {
		return nil, err
	}

	return &mgmtpb.DaosResp{}, nil
}

// SystemGetProp gets user-visible system properties.
func (svc *mgmtSvc) SystemGetProp(ctx context.Context, req *mgmtpb.SystemGetPropReq) (resp *mgmtpb.SystemGetPropResp, err error) {
	if err := svc.checkReplicaRequest(req); err != nil {
		return nil, err
	}
	svc.log.Debugf("Received SystemGetProp RPC: %+v", req)
	defer func() {
		svc.log.Debugf("Responding to SystemGetProp RPC: %+v (%v)", resp, err)
	}()

	props, err := system.GetUserProperties(svc.sysdb, svc.systemProps, req.GetKeys())
	if err != nil {
		return nil, err
	}

	resp = &mgmtpb.SystemGetPropResp{Properties: props}
	return
}<|MERGE_RESOLUTION|>--- conflicted
+++ resolved
@@ -62,7 +62,7 @@
 	resp := new(mgmtpb.GetAttachInfoResp)
 	rankURIs := groupMap.RankEntries
 	if !req.GetAllRanks() {
-		rankURIs = make(map[system.Rank]raft.RankEntry)
+		rankURIs = make(map[ranklist.Rank]raft.RankEntry)
 
 		// If the request does not indicate that all ranks should be returned,
 		// it may be from an older client, in which case we should just return
@@ -93,17 +93,12 @@
 			resp.SecondaryRankUris = append(resp.SecondaryRankUris, rankURI)
 		}
 	}
-<<<<<<< HEAD
 
 	resp.ClientNetHint = svc.clientNetworkHint[0]
 	if len(svc.clientNetworkHint) > 1 {
 		resp.SecondaryClientNetHints = svc.clientNetworkHint[1:]
 	}
-	resp.MsRanks = system.RanksToUint32(groupMap.MSRanks)
-=======
-	resp.ClientNetHint = svc.clientNetworkHint
 	resp.MsRanks = ranklist.RanksToUint32(groupMap.MSRanks)
->>>>>>> b86c60a6
 
 	// For resp.RankUris may be large, we make a resp copy with a limited
 	// number of rank URIs, to avoid flooding the debug log.
@@ -295,8 +290,7 @@
 	}
 
 	joinResponse, err := svc.membership.Join(&system.JoinRequest{
-<<<<<<< HEAD
-		Rank:                system.Rank(req.Rank),
+		Rank:                ranklist.Rank(req.Rank),
 		UUID:                uuid,
 		ControlAddr:         req.peerAddr,
 		PrimaryFabricURI:    req.GetUri(),
@@ -304,15 +298,6 @@
 		FabricContexts:      req.GetNctxs(),
 		FaultDomain:         fd,
 		Incarnation:         req.GetIncarnation(),
-=======
-		Rank:           ranklist.Rank(req.Rank),
-		UUID:           uuid,
-		ControlAddr:    req.peerAddr,
-		FabricURI:      req.GetUri(),
-		FabricContexts: req.GetNctxs(),
-		FaultDomain:    fd,
-		Incarnation:    req.GetIncarnation(),
->>>>>>> b86c60a6
 	})
 	if err != nil {
 		return &batchJoinResponse{joinErr: err}
