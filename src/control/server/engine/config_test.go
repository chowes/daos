--- conflicted
+++ resolved
@@ -738,112 +738,6 @@
 	if diff := cmp.Diff(wantEnv, gotEnv, defConfigCmpOpts...); diff != "" {
 		t.Fatalf("(-want, +got):\n%s", diff)
 	}
-<<<<<<< HEAD
-}
-
-func TestConfig_setAffinity(t *testing.T) {
-	for name, tc := range map[string]struct {
-		cfg     *Config
-		fi      *hardware.FabricInterface
-		expErr  error
-		expNuma uint
-	}{
-		"numa pinned; matching iface": {
-			cfg: MockConfig().
-				WithPinnedNumaNode(1).
-				WithFabricInterface("ib1").
-				WithFabricProvider("ofi+verbs"),
-			fi: &hardware.FabricInterface{
-				Name:         "ib1",
-				NetInterface: "ib1",
-				NUMANode:     1,
-				Providers:    common.NewStringSet("ofi+verbs"),
-			},
-			expNuma: 1,
-		},
-		// NOTE: this currently logs an error but could instead return one
-		//       but there might be legitimate use cases e.g. sharing interface
-		"numa pinned; not matching iface": {
-			cfg: MockConfig().
-				WithPinnedNumaNode(1).
-				WithFabricInterface("ib2").
-				WithFabricProvider("ofi+verbs"),
-			fi: &hardware.FabricInterface{
-				Name:         "ib2",
-				NetInterface: "ib2",
-				NUMANode:     2,
-				Providers:    common.NewStringSet("ofi+verbs"),
-			},
-			expNuma: 1,
-		},
-		"numa not pinned": {
-			cfg: MockConfig().
-				WithFabricInterface("ib1").
-				WithFabricProvider("ofi+verbs"),
-			fi: &hardware.FabricInterface{
-				Name:         "ib1",
-				NetInterface: "ib1",
-				NUMANode:     1,
-				Providers:    common.NewStringSet("ofi+verbs"),
-			},
-			expNuma: 1,
-		},
-		"validation success": {
-			cfg: MockConfig().
-				WithFabricInterface("net1").
-				WithFabricProvider("test").
-				WithPinnedNumaNode(1),
-			fi: &hardware.FabricInterface{
-				Name:         "net1",
-				NetInterface: "net1",
-				Providers:    common.NewStringSet("test"),
-			},
-			expNuma: 1,
-		},
-		"provider not supported": {
-			cfg: MockConfig().
-				WithFabricInterface("net1").
-				WithFabricProvider("test").
-				WithPinnedNumaNode(1),
-			fi: &hardware.FabricInterface{
-				Name:         "net1",
-				NetInterface: "net1",
-				Providers:    common.NewStringSet("test2"),
-			},
-			expErr: errors.New("not supported"),
-		},
-		"no fabric info; pinned numa": {
-			cfg: MockConfig().
-				WithFabricInterface("net1").
-				WithFabricProvider("test").
-				WithPinnedNumaNode(1),
-			expNuma: 1,
-		},
-		"no fabric info; no pinned numa": {
-			cfg: MockConfig().
-				WithFabricInterface("net1").
-				WithFabricProvider("test"),
-			expErr: errors.New("fabric info not provided"),
-		},
-	} {
-		t.Run(name, func(t *testing.T) {
-			log, buf := logging.NewTestLogger(t.Name())
-			defer common.ShowBufferOnFailure(t, buf)
-
-			var fis *hardware.FabricInterfaceSet
-			if tc.fi != nil {
-				fis = hardware.NewFabricInterfaceSet(tc.fi)
-			}
-
-			err := tc.cfg.setAffinity(log, fis)
-			common.CmpErr(t, tc.expErr, err)
-
-			common.AssertEqual(t, tc.expNuma, tc.cfg.Storage.NumaNodeIndex,
-				"unexpected storage numa node id")
-			common.AssertEqual(t, tc.expNuma, tc.cfg.Fabric.NumaNodeIndex,
-				"unexpected fabric numa node id")
-		})
-	}
 }
 
 func TestFabricConfig_GetProviders(t *testing.T) {
@@ -881,7 +775,7 @@
 		t.Run(name, func(t *testing.T) {
 			providers, err := tc.cfg.GetProviders()
 
-			common.CmpErr(t, tc.expErr, err)
+			test.CmpErr(t, tc.expErr, err)
 			if diff := cmp.Diff(tc.expProviders, providers); diff != "" {
 				t.Fatalf("(-want, +got):\n%s", diff)
 			}
@@ -912,7 +806,7 @@
 		},
 	} {
 		t.Run(name, func(t *testing.T) {
-			common.AssertEqual(t, tc.expNum, tc.cfg.GetNumProviders(), "")
+			test.AssertEqual(t, tc.expNum, tc.cfg.GetNumProviders(), "")
 		})
 	}
 }
@@ -946,8 +840,8 @@
 		t.Run(name, func(t *testing.T) {
 			provider, err := tc.cfg.GetPrimaryProvider()
 
-			common.CmpErr(t, tc.expErr, err)
-			common.AssertEqual(t, tc.expProvider, provider, "")
+			test.CmpErr(t, tc.expErr, err)
+			test.AssertEqual(t, tc.expProvider, provider, "")
 		})
 	}
 }
@@ -987,7 +881,7 @@
 		t.Run(name, func(t *testing.T) {
 			interfaces, err := tc.cfg.GetInterfaces()
 
-			common.CmpErr(t, tc.expErr, err)
+			test.CmpErr(t, tc.expErr, err)
 			if diff := cmp.Diff(tc.expInterfaces, interfaces); diff != "" {
 				t.Fatalf("(-want, +got):\n%s", diff)
 			}
@@ -1024,8 +918,8 @@
 		t.Run(name, func(t *testing.T) {
 			iface, err := tc.cfg.GetPrimaryInterface()
 
-			common.CmpErr(t, tc.expErr, err)
-			common.AssertEqual(t, tc.expInterface, iface, "")
+			test.CmpErr(t, tc.expErr, err)
+			test.AssertEqual(t, tc.expInterface, iface, "")
 		})
 	}
 }
@@ -1071,7 +965,7 @@
 		t.Run(name, func(t *testing.T) {
 			ports, err := tc.cfg.GetInterfacePorts()
 
-			common.CmpErr(t, tc.expErr, err)
+			test.CmpErr(t, tc.expErr, err)
 			if diff := cmp.Diff(tc.expPorts, ports); diff != "" {
 				t.Fatalf("(-want, +got):\n%s", diff)
 			}
@@ -1158,6 +1052,4 @@
 			}
 		})
 	}
-=======
->>>>>>> 723ae128
 }