//
// (C) Copyright 2021-2023 Intel Corporation.
//
// SPDX-License-Identifier: BSD-2-Clause-Patent
//

package ui

import (
	"fmt"
	"sort"
	"strings"

	"github.com/jessevdk/go-flags"

	"github.com/daos-stack/daos/src/control/common"
	"github.com/daos-stack/daos/src/control/lib/daos"
)

var (
	_ flags.Unmarshaler = &SetPropertiesFlag{}
	_ flags.Completer   = &SetPropertiesFlag{}
	_ flags.Unmarshaler = &GetPropertiesFlag{}
	_ flags.Completer   = &GetPropertiesFlag{}
)

const (
	// MaxPropKeyLen is the maximum length of a property key.
<<<<<<< HEAD
	MaxPropKeyLen = 32
	// MaxPropValLen is the maximum length of a property value.
	MaxPropValLen = 128
=======
	MaxPropKeyLen = daos.MaxAttributeNameLength
>>>>>>> 5f50ba88

	propKvSep = ":"
	propSep   = ","
)

func propError(fs string, args ...interface{}) *flags.Error {
	return &flags.Error{
		Message: fmt.Sprintf(fs, args...),
	}
}

// CompletionMap is a map of key to a list of possible completions.
type CompletionMap map[string][]string

type PropertiesFlag struct {
	completions      CompletionMap
	deprecatedKeyMap map[string]string
}

// SettableDeprecated Keys accepts a list of deprecated property keys that are settable.
func (f *PropertiesFlag) DeprecatedKeyMap(deprKeyMap map[string]string) {
	f.deprecatedKeyMap = deprKeyMap
}

// SetPropertiesFlag is used to hold a list of properties to set.
type SetPropertiesFlag struct {
	PropertiesFlag
	ParsedProps  map[string]string
	settableKeys common.StringSet
}

// SettableKeys accepts a list of property keys that are settable.
func (f *SetPropertiesFlag) SettableKeys(keys ...string) {
	f.settableKeys = make(common.StringSet)
	for _, key := range keys {
		f.settableKeys.Add(key)
	}
}

// SetCompletions sets the possible completions for the SetPropertiesFlag.
func (f *SetPropertiesFlag) SetCompletions(comps CompletionMap) {
	f.completions = comps
}

// IsSettable returns true if the key is in the list of settable keys.
func (f *SetPropertiesFlag) IsSettable(key string) bool {
	// If the list of settable keys is not set, default
	// to allowing all.
	if len(f.settableKeys) == 0 {
		return true
	}

	if _, isSettable := f.settableKeys[key]; isSettable {
		return true
	}

	if len(f.deprecatedKeyMap) == 0 {
		return false
	}

	_, isSettable := f.deprecatedKeyMap[key]
	return isSettable
}

// splitFn generates a function suitable for use with
// strings.FieldsFunc that will split on the specified
// separator, but ignore the separator if it is inside
// quotes or is escaped. NB: Quotes must be balanced!
func splitFn(sep rune, max int) func(r rune) bool {
	var count int
	var inDq bool
	var inSq bool
	var inEsc bool
	return func(r rune) bool {
		if !inSq && r == '"' {
			inDq = !inDq
		}
		if !inDq && r == '\'' {
			inSq = !inSq
		}
		if r == '\\' {
			inEsc = true
			return false
		}
		if max > 0 && count >= max {
			return false
		}
		if !inDq && !inSq && !inEsc && r == sep {
			count++
			return true
		}
		inEsc = false
		return false
	}
}

// UnmarshalFlag implements the go-flags.Unmarshaler interface and is
// used to parse the user-supplied properties.
func (f *SetPropertiesFlag) UnmarshalFlag(fv string) error {
	f.ParsedProps = make(map[string]string)

	if fv == "" {
		return propError("empty property")
	}

	// Split on comma, but ignore commas inside quotes.
	for _, propStr := range strings.FieldsFunc(fv, splitFn(rune(propSep[0]), -1)) {
		// Split on colon, but ignore colons inside quotes. Result is
		// like SplitN, but with quotes ignored.
		keyVal := strings.FieldsFunc(propStr, splitFn(rune(propKvSep[0]), 1))
		if len(keyVal) != 2 {
			return propError("invalid property %q (must be key"+propKvSep+"val)", propStr)
		}

		key := strings.TrimSpace(keyVal[0])
		value := strings.TrimSpace(keyVal[1])
		if !f.IsSettable(key) {
			return propError("%q is not a settable property (valid: %s)", key, strings.Join(f.settableKeys.ToSlice(), ","))
		}
		if len(key) == 0 {
			return propError("key must not be empty")
		}
		if len(key) > MaxPropKeyLen {
			return propError("%q: key too long (%d > %d)", key, len(key), MaxPropKeyLen)
		}
		if newKey, found := f.deprecatedKeyMap[key]; found {
			key = newKey
		}
		if len(value) == 0 {
			return propError("value must not be empty")
		}

		f.ParsedProps[key] = value
	}

	return nil
}

// Complete implements the go-flags.Completer interface and is used
// to suggest possible completions for the supplied input string.
func (f *SetPropertiesFlag) Complete(match string) (comps []flags.Completion) {
	var prefix string
	propPairs := strings.Split(match, propSep)
	// Handle key:val,key: completions.
	if len(propPairs) > 1 {
		match = propPairs[len(propPairs)-1:][0]
		prefix = strings.Join(propPairs[0:len(propPairs)-1], propSep)
		prefix += propSep
	}

	for propKey, vals := range f.completions {
		if len(vals) == 0 || !strings.Contains(match, propKvSep) {
			// If key has already been supplied, don't suggest it again.
			if strings.Contains(prefix, propKey+propKvSep) {
				continue
			}

			if strings.HasPrefix(propKey, match) {
				comps = append(comps, flags.Completion{Item: prefix + propKey + propKvSep})
			}
			continue
		}

		for _, valName := range vals {
			propVal := propKey + propKvSep + valName
			if strings.HasPrefix(propVal, match) {
				comps = append(comps, flags.Completion{Item: valName})
			}
		}
	}

	sort.Slice(comps, func(i, j int) bool {
		return comps[i].Item < comps[j].Item
	})

	return
}

// GetPropertiesFlag is used to hold a list of property keys to get.
type GetPropertiesFlag struct {
	PropertiesFlag
	ParsedProps  common.StringSet
	gettableKeys common.StringSet
}

// GettableKeys accepts a list of property keys that are gettable.
func (f *GetPropertiesFlag) GettableKeys(keys ...string) {
	f.gettableKeys = make(common.StringSet)
	for _, key := range keys {
		f.gettableKeys.Add(key)
	}
}

// SetCompletions sets the possible completions for the GetPropertiesFlag.
func (f *GetPropertiesFlag) SetCompletions(comps CompletionMap) {
	f.completions = comps
}

// IsGettable returns true if the key is in the list of gettable keys.
func (f *GetPropertiesFlag) IsGettable(key string) bool {
	// If the list of gettable keys is not set, default
	// to allowing all.
	if len(f.gettableKeys) == 0 {
		return true
	}

	if _, isGettable := f.gettableKeys[key]; isGettable {
		return true
	}

	if len(f.deprecatedKeyMap) == 0 {
		return false
	}

	_, isGettable := f.deprecatedKeyMap[key]
	return isGettable
}

// UnmarshalFlag implements the go-flags.Unmarshaler interface and is
// used to parse the user-supplied list of properties to get.
func (f *GetPropertiesFlag) UnmarshalFlag(fv string) error {
	f.ParsedProps = make(common.StringSet)

	if fv == "" {
		return propError("key must not be empty")
	}

	// Split on comma, but ignore commas inside quotes.
	for _, key := range strings.FieldsFunc(fv, splitFn(rune(propSep[0]), -1)) {
		key = strings.TrimSpace(key)
		if !f.IsGettable(key) {
			return propError("%q is not a gettable property (valid: %s)", key, strings.Join(f.gettableKeys.ToSlice(), ","))
		}
		if len(key) == 0 {
			return propError("key must not be empty")
		}
		if len(key) > MaxPropKeyLen {
			return propError("%q: key too long (%d > %d)", key, len(key), MaxPropKeyLen)
		}
		// Check for unescaped : in key.
		if len(strings.FieldsFunc(key, splitFn(rune(propKvSep[0]), -1))) > 1 {
			return propError("%q: key cannot contain '"+propKvSep+"'", key)
		}
		if newKey, found := f.deprecatedKeyMap[key]; found {
			key = newKey
		}

		f.ParsedProps.Add(key)
	}

	return nil
}

// Complete implements the go-flags.Completer interface and is used
// to suggest possible completions for the supplied input string.
func (f *GetPropertiesFlag) Complete(match string) (comps []flags.Completion) {
	var prefix string
	propPairs := strings.Split(match, propSep)
	// Handle key,key, completion.
	if len(propPairs) > 1 {
		match = propPairs[len(propPairs)-1:][0]
		prefix = strings.Join(propPairs[0:len(propPairs)-1], propSep)
		prefix += propSep
	}

	for propKey := range f.completions {
		// If key has already been supplied, don't suggest it again.
		if strings.Contains(prefix, propKey) {
			continue
		}

		if strings.HasPrefix(propKey, match) {
			comps = append(comps, flags.Completion{Item: prefix + propKey})
		}
		continue
	}

	sort.Slice(comps, func(i, j int) bool {
		return comps[i].Item < comps[j].Item
	})

	return
}<|MERGE_RESOLUTION|>--- conflicted
+++ resolved
@@ -26,13 +26,7 @@
 
 const (
 	// MaxPropKeyLen is the maximum length of a property key.
-<<<<<<< HEAD
-	MaxPropKeyLen = 32
-	// MaxPropValLen is the maximum length of a property value.
-	MaxPropValLen = 128
-=======
 	MaxPropKeyLen = daos.MaxAttributeNameLength
->>>>>>> 5f50ba88
 
 	propKvSep = ":"
 	propSep   = ","
