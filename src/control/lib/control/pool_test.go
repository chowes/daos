--- conflicted
+++ resolved
@@ -696,7 +696,10 @@
 							Value:  &mgmtpb.PoolProperty_Numval{1024},
 						},
 						{
-<<<<<<< HEAD
+							Number: propWithVal("policy", "").Number,
+							Value:  &mgmtpb.PoolProperty_Strval{"type=io_size"},
+						},
+						{
 							Number: propWithVal("scrub", "").Number,
 							Value:  &mgmtpb.PoolProperty_Numval{drpc.PoolScrubSchedContinuous},
 						},
@@ -711,10 +714,6 @@
 						{
 							Number: propWithVal("scrub-cred", "").Number,
 							Value:  &mgmtpb.PoolProperty_Numval{1},
-=======
-							Number: propWithVal("policy", "").Number,
-							Value:  &mgmtpb.PoolProperty_Strval{"type=io_size"},
->>>>>>> 2819bb4a
 						},
 					},
 				}),
