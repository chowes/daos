--- conflicted
+++ resolved
@@ -9,8 +9,6 @@
 #include "dfuse_common.h"
 #include "dfuse.h"
 
-<<<<<<< HEAD
-=======
 /* Async progress thread.
  *
  * This thread is started at launch time with an event queue and blocks
@@ -50,7 +48,6 @@
 	return NULL;
 }
 
->>>>>>> ba198908
 /* Parse a string to a time, used for reading container attributes info
  * timeouts.
  */
@@ -1114,10 +1111,6 @@
 int
 dfuse_fs_start(struct dfuse_projection_info *fs_handle, struct dfuse_cont *dfs)
 {
-<<<<<<< HEAD
-	struct dfuse_inode_entry *ie;
-	int                       rc;
-=======
 	struct fuse_args          args     = {0};
 	struct dfuse_inode_entry *ie       = NULL;
 	struct d_slab_reg         read_slab  = {.sr_init    = dfuse_event_init,
@@ -1169,7 +1162,6 @@
 		if (!args.argv[5])
 			D_GOTO(err, rc = -DER_NOMEM);
 	}
->>>>>>> ba198908
 
 	/* Create the root inode and insert into table */
 	D_ALLOC_PTR(ie);
@@ -1201,10 +1193,6 @@
 			       &ie->ie_htl, false);
 	D_ASSERT(rc == -DER_SUCCESS);
 
-<<<<<<< HEAD
-	return rc;
-err:
-=======
 	rc = d_slab_init(&fs_handle->dpi_slab, fs_handle);
 	if (rc != -DER_SUCCESS)
 		D_GOTO(err_ie_remove, rc);
@@ -1237,7 +1225,6 @@
 err:
 	DFUSE_TRA_ERROR(fs_handle, "Failed to start dfuse, rc: " DF_RC, DP_RC(rc));
 	fuse_opt_free_args(&args);
->>>>>>> ba198908
 	D_FREE(ie);
 	return rc;
 }
