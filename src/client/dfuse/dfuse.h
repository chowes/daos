/**
 * (C) Copyright 2016-2023 Intel Corporation.
 *
 * SPDX-License-Identifier: BSD-2-Clause-Patent
 */

#ifndef __DFUSE_H__
#define __DFUSE_H__

#include <semaphore.h>

#include <fuse3/fuse.h>
#include <fuse3/fuse_lowlevel.h>

#include <gurt/list.h>
#include <gurt/hash.h>
#include <gurt/atomic.h>
#include <gurt/slab.h>

#include "daos.h"
#include "daos_fs.h"

#include "dfs_internal.h"

#include "dfuse_common.h"

struct dfuse_info {
	struct fuse_session *di_session;
	char                *di_group;
	char                *di_mountpoint;
	uint32_t             di_thread_count;
	uint32_t             di_equeue_count;
	bool                 di_threaded;
	bool                 di_foreground;
	bool                 di_caching;
	bool                 di_multi_user;
	bool                 di_wb_cache;

	/* Per process spinlock
	 * This is used to lock readdir against closedir where they share a readdir handle,
	 * so this could be per inode however that's lots of additional memory and the locking
	 * is only needed for minimal list management so isn't locked often or for long.
	 */
	pthread_spinlock_t   di_lock;
};

struct dfuse_projection_info {
	struct dfuse_info  *dpi_info;
	/** Hash table of open inodes, this matches kernel ref counts */
	struct d_hash_table dpi_iet;
	/** Hash table of open pools */
	struct d_hash_table dpi_pool_table;
	/** Next available inode number */
	ATOMIC uint64_t     dpi_ino_next;
	bool                dpi_shutdown;

	struct d_slab       dpi_slab;

	/* Array of dfuse_eq */
	struct dfuse_eq    *dpi_eqt;
	int                 dpi_eqt_count;
	ATOMIC uint64_t     dpi_eqt_idx;
};

struct dfuse_eq {
	struct dfuse_projection_info *de_handle;

	/* Event queue for async events */
	daos_handle_t                 de_eq;
	/* Semaphore to signal event waiting for async thread */
	sem_t                         de_sem;

	pthread_t                     de_thread;

	struct d_slab_type           *de_read_slab;
	struct d_slab_type           *de_write_slab;
};

/* Maximum size dfuse expects for read requests, this is not a limit but rather what is expected */
#define DFUSE_MAX_READ (1024 * 1024)

/* Launch fuse, and do not return until complete */
int
dfuse_launch_fuse(struct dfuse_projection_info *fs_handle, struct fuse_args *args);

struct dfuse_inode_entry;


/* Preread.
 *
 * If a file is opened when caching is on but the file is not cached and the size small enough
 * to fit in a single buffer then start a pre-read of the file on open, then when reads do occur
 * they can happen directly from the buffer.  For 'linear reads' of a file this means that the
 * read can be triggered sooner and performed as one dfs request.  Make use of the pre-read
 * code to only use this for trivial reads, if a file is not read linearly or it's written to
 * then back off to the regular behavior, which will likely use the kernel cache.
 *
 * This works by creating a new descriptor which is pointed to by the open handle, on open dfuse
 * decides if it will use pre-read and if so allocate a new descriptor, add it to the open handle
 * and then once it's replied to the open immediately issue a read.  The new descriptor includes
 * a lock which is locked by open before it replies to the kernel request and unlocked by the dfs
 * read callback.  Read requests then take the lock to ensure the dfs read is complete and reply
 * directly with the data in the buffer.
 *
 * This works up to the buffer size, the pre-read tries to read the expected file size is smaller
 * then dfuse will detect this and back off to regular read, however it will not detect if the
 * file has grown in size.
 *
 * A dfuse_event is hung off this new descriptor and these come from the same pool as regular reads,
 * this buffer is kept as long as it's needed but released as soon as possible, either on error or
 * when EOF is returned to the kernel.  If it's still present on release then it's freed then.
 */
struct dfuse_read_ahead {
	pthread_mutex_t     dra_lock;
	struct dfuse_event *dra_ev;
	int                 dra_rc;
};

/** what is returned as the handle for fuse fuse_file_info on create/open/opendir */
struct dfuse_obj_hdl {
	/** pointer to dfs_t */
	dfs_t                    *doh_dfs;
	/** the DFS object handle.  Not created for directories. */
	dfs_obj_t                *doh_obj;

	struct dfuse_read_ahead  *doh_readahead;

	/** the inode entry for the file */
	struct dfuse_inode_entry *doh_ie;

	/** readdir handle. */
	struct dfuse_readdir_hdl *doh_rd;

	ATOMIC uint32_t           doh_il_calls;

	/** Number of active readdir operations */
	ATOMIC uint32_t           doh_readdir_number;

	ATOMIC uint64_t           doh_write_count;

	/* Next offset we expect from readdir */
	off_t                     doh_rd_offset;

	/* Pointer to the last returned drc entry */
	struct dfuse_readdir_c   *doh_rd_nextc;

	/* Linear read function, if a file is read from start to end then this normally requires
	 * a final read request at the end of the file that returns zero bytes.  Detect this case
	 * and when the final read is detected then just return without a round trip.
	 * Store a flag for this being enabled (starts as true, but many I/O patterns will set it
	 * to false), the expected position of the next read and a boolean for if EOF has been
	 * detected.
	 */
	off_t                     doh_linear_read_pos;
	bool                      doh_linear_read;
	bool                      doh_linear_read_eof;

	/** True if caching is enabled for this file. */
	bool                      doh_caching;

	/* True if the file handle is writeable - used for cache invalidation */
	bool                      doh_writeable;

	/* Track possible kernel cache of readdir on this directory */
	/* Set to true if there is any reason the kernel will not use this directory handle as the
	 * basis for a readdir cache.  Includes if seekdir or rewind are used.
	 */
	bool                      doh_kreaddir_invalid;
	/* Set to true if readdir calls are made on this handle */
	bool                      doh_kreaddir_started;
	/* Set to true if readdir calls reach EOF made on this handle */
	bool                      doh_kreaddir_finished;
};

/* Readdir support.
 *
 * Readdir is by far the most complicated component of dfuse as a result of the kernel interfaces,
 * the dfs interface and the lack of kernel caching for concurrent operations.
 *
 * The kernel interface to readdir is to make a callback into dfuse to request a number of dentries
 * which are then populated in a buffer which is returned to the kernel, each entry in the buffer
 * contains the name of the entry, the type and some other metadata.  The kernel requests a buffer
 * size and the dfuse can reply with less if it chooses - 0 is taken as end-of-directory.  The
 * length of the filenames affects the number of entries that will fit in the buffer.
 *
 * The dfs interface to reading entries is to call dfs_iterate() which then calls a dfuse callback
 * with the name of each entry, after the iterate completes dfuse then has to perform a lookup to
 * get any metadata for the entry.  DFS takes in a buffer size and max count which can be much
 * larger than the 4k buffer the kernel uses, for this dfuse will fetch up to 1024 entries at a
 *  time for larger directories.
 *
 * The kernel uses "auto readdir plus" to switch between two types of readdir, the plus calls
 * return full stat information for each file including size (which is expensive to read) and
 * it takes a reference for each entry returned so requires a hash table reference for each entry.
 * The non-plus call just takes the name and mode for each entry so can do a lighter weight
 * dfs lookup and does not need to do any per dentry hash table operations.
 * For any directory the first call will be a plus type, subsequent entries will depend on if the
 * application is doing stat calls on the dentries, "/bin/ls -l" will result in readdir plus being
 * used throughout, "/bin/ls" will result in only the first call being plus.
 *
 * In all cases the kernel holds an inode lock on readdir however this does not extend to closedir
 * so list management is needed to protect shared readddir handles and the readdir handle pointer
 * in the inode against concurrent readdir and closedir calls for different directory handles on the
 * same inode.
 *
 * DFuse has inode handles (struct dfuse_inode_entry), open directory handles
 * (struct dfuse_obj_hdl) as well as readdir handles (struct dfuse_readdir_hdl) which may be shared
 * across directory handles and may be linked from the inode handle.
 *
 * Readdir operations primarily use readdir handles however these can be shared across directory
 * handles so some data is kept in the directory handle.  The iterator and cache are both in
 * the readdir handle but the expected offset and location in the cache are in the directory handle.
 *
 * On the first readdir call (not opendir) for a inode then a readdir handle is created to be used
 * by the directory handle and potentially shared with future directory handles so the inode handle
 * will keep a pointer to the readdir handle.  Subsequent per-directory first readdir calls will
 * choose whether to share the readdir handle or create their own - there is only one shared readdir
 * handle per inode at any one time but there may be many non-shared ones which map to a specific
 * directory handle.  Any directory handle where a seekdir is detected (the offset from one readdir
 * call does not match the next_offset) from the previous call will switch to using a private
 * readdir handle if it's not already.  In this way shared readdir handles never seek.
 *
 * Entries that have been read by dfs_iterate but not passed to the kernel or put in the cache
 * are kept in the drh_dre entries in the readdir handle, as calls progress through the directory
 * then these are processed and added to the reply buffer and put into the cache.  When out of
 * entries in the array a new dfs_iterate call is made to repopulate the array.
 *
 * The cache is kept as a list in dfh_cache_list on the readdir handle which is a standard d_list_t
 * however the directory handle also save a pointer to the appropriate entry for that caller.  When
 * the front of the list is reached then new entries are consumed from the dre entry array and
 * moved to the cache list.
 *
 * To handle cases where readdir handles are shared cache entries may or may not have a rlink
 * pointer for the inode handle for that entry, for the plus case this is needed and a reference
 * is taken each time the entry is used, for the non-plus this isn't needed so a cheaper
 * dfs_lookup() call is made, the rlink pointer will be null and only the mode entries in the
 * stat entry will be valid.
 *
 * The kernel will also cache readdir entries, dfuse will track when this is populated (using
 * heuristics rather than positive confirmation) and will use cache settings and timeouts to tell
 * the kernel to either use or populate the cache.
 *
 **/

/* Readdir entry as saved by the iterator.  These are forward-looking from the current position */
struct dfuse_readdir_entry {
	/* Name of this directory entry */
	char  dre_name[NAME_MAX + 1];

	/* Offset of this directory entry */
	off_t dre_offset;

	/* Offset of the next directory entry  A value of DFUSE_READDIR_EOD means end of directory.
	 * This could in theory be a boolean.
	 */
	off_t dre_next_offset;
};

/* Readdir entry as saved by the cache.  These are backwards looking from the current position
 * and will be used by other open handles on the same inode doing subsequent readdir calls.
 */
struct dfuse_readdir_c {
	d_list_t    drc_list;
	struct stat drc_stbuf;
	d_list_t   *drc_rlink;
	off_t       drc_offset;
	off_t       drc_next_offset;
	char        drc_name[NAME_MAX + 1];
};

/* Maximum number of dentries to read at one time. */
#define READDIR_MAX_COUNT 1024

/* Readdir handle.  Pointed to by any open directory handle after the first readdir call */
struct dfuse_readdir_hdl {
	/** an anchor to track listing in readdir */
	daos_anchor_t              drh_anchor;

	/** Array of entries returned by dfs but not reported to kernel */
	struct dfuse_readdir_entry drh_dre[READDIR_MAX_COUNT];
	/** Current index into doh_dre array */
	uint32_t                   drh_dre_index;
	/** Last index containing valid data */
	uint32_t                   drh_dre_last_index;
	/** Next value from anchor */
	uint32_t                   drh_anchor_index;

	/** List of directory entries read so far, list of dfuse_readdir_c */
	d_list_t                   drh_cache_list;

	/* Count of how many directory handles are using this handle */
	ATOMIC uint32_t            drh_ref;

	/* Set to true if this handle is caching and potentially shared.  Immutable. */
	bool                       drh_caching;

	/* Starts at true and set to false if a directory is modified when open.  Prevents new
	 * readers from sharing the handle
	 */
	bool                       drh_valid;
};

/* Drop a readdir handle from a open directory handle.
 *
 * For non-caching handles this means free it however in the case of caching it will drop
 * a reference only.
 */
void
dfuse_dre_drop(struct dfuse_projection_info *fs_handle, struct dfuse_obj_hdl *oh);

/*
 * Set required initial state in dfuse_obj_hdl.
 */
void
dfuse_open_handle_init(struct dfuse_obj_hdl *oh, struct dfuse_inode_entry *ie);

struct dfuse_inode_ops {
	void (*create)(fuse_req_t req, struct dfuse_inode_entry *parent,
		       const char *name, mode_t mode,
		       struct fuse_file_info *fi);
	void (*getattr)(fuse_req_t req, struct dfuse_inode_entry *inode);
	void (*setattr)(fuse_req_t req, struct dfuse_inode_entry *inode,
			struct stat *attr, int to_set);
	void (*lookup)(fuse_req_t req, struct dfuse_inode_entry *parent,
		       const char *name);
	void (*mknod)(fuse_req_t req, struct dfuse_inode_entry *parent,
		      const char *name, mode_t mode);
	void (*opendir)(fuse_req_t req, struct dfuse_inode_entry *inode,
			struct fuse_file_info *fi);
	void (*releasedir)(fuse_req_t req, struct dfuse_inode_entry *inode,
			   struct fuse_file_info *fi);
	void (*rename)(fuse_req_t req, struct dfuse_inode_entry *parent_inode,
		       const char *name,
		       struct dfuse_inode_entry *newparent_inode,
		       const char *newname, unsigned int flags);
	void (*symlink)(fuse_req_t req, const char *link,
			struct dfuse_inode_entry *parent, const char *name);
	void (*unlink)(fuse_req_t req, struct dfuse_inode_entry *parent,
		       const char *name);
	void (*setxattr)(fuse_req_t req, struct dfuse_inode_entry *inode,
			 const char *name, const char *value, size_t size,
			 int flags);
	void (*getxattr)(fuse_req_t req, struct dfuse_inode_entry *inode,
			 const char *name, size_t size);
	void (*listxattr)(fuse_req_t req, struct dfuse_inode_entry *inode,
			  size_t size);
	void (*removexattr)(fuse_req_t req, struct dfuse_inode_entry *inode,
			    const char *name);
	void (*statfs)(fuse_req_t req, struct dfuse_inode_entry *inode);
};

struct dfuse_event {
	fuse_req_t                    de_req; /**< The fuse request handle */
	daos_event_t                  de_ev;
	size_t                        de_len; /**< The size returned by daos */
	d_iov_t                       de_iov;
	d_sg_list_t                   de_sgl;
	d_list_t                      de_list;
	struct dfuse_eq              *de_eqt;
	struct dfuse_obj_hdl         *de_oh;
	off_t                         de_req_position; /**< The file position requested by fuse */
	union {
		size_t de_req_len;
		size_t de_readahead_len;
	};
	void (*de_complete_cb)(struct dfuse_event *ev);
};

extern struct dfuse_inode_ops dfuse_dfs_ops;
extern struct dfuse_inode_ops dfuse_cont_ops;
extern struct dfuse_inode_ops dfuse_pool_ops;

/** Pool information
 *
 * This represents a pool that DFUSE is accessing.  All pools contain
 * a hash table of open containers.
 *
 * uuid may be NULL for root inode where there is no pool.
 *
 */
struct dfuse_pool {
	/** UUID of the pool */
	uuid_t              dfp_pool;
	/** Pool handle */
	daos_handle_t       dfp_poh;
	/** Hash table entry in dpi_pool_table */
	d_list_t            dfp_entry;
	/** Hash table reference count */
	ATOMIC uint32_t     dfp_ref;

	/** Hash table of open containers in pool */
	struct d_hash_table dfp_cont_table;
};

/** Container information
 *
 * This represents a container that DFUSE is accessing.  All containers
 * will have a valid dfs_handle.
 *
 * Note this struct used to be dfuse_dfs, hence the dfs_prefix for it's
 * members.
 *
 * uuid may be NULL for pool inodes.
 */
struct dfuse_cont {
	/** Fuse handlers to use for this container */
	struct dfuse_inode_ops	*dfs_ops;

	/** Pointer to parent pool, where a reference is held */
	struct dfuse_pool	*dfs_dfp;

	/** dfs mount handle */
	dfs_t			*dfs_ns;

	/** UUID of the container */
	uuid_t			dfs_cont;

	/** Container handle */
	daos_handle_t		dfs_coh;

	/** Hash table entry entry in dfp_cont_table */
	d_list_t		dfs_entry;
	/** Hash table reference count */
	ATOMIC uint32_t          dfs_ref;

	/** Inode number of the root of this container */
	ino_t			dfs_ino;

	/** Caching information */
	double			dfc_attr_timeout;
	double			dfc_dentry_timeout;
	double			dfc_dentry_dir_timeout;
	double			dfc_ndentry_timeout;
	double			dfc_data_timeout;
	bool			dfc_direct_io_disable;
};

void
dfuse_set_default_cont_cache_values(struct dfuse_cont *dfc);

int
dfuse_cont_open_by_label(struct dfuse_projection_info *fs_handle,
			 struct dfuse_pool *dfp,
			 const char *label,
			 struct dfuse_cont **_dfs);

int
dfuse_cont_open(struct dfuse_projection_info *fs_handle,
		struct dfuse_pool *dfp, uuid_t *cont,
		struct dfuse_cont **_dfs);

/* Connect to a pool via either a label or uuid.
 *
 * Create a datastructure and connect to a pool by label or uuid or neither if required.  After
 * making the connection then add it to the hash table and disconnect if an existing connection
 * is identified.
 *
 * Returns a system error code.
 */
int
dfuse_pool_connect(struct dfuse_projection_info *fs_handle, const char *label,
		   struct dfuse_pool **_dfp);

/* Return a connection for a pool uuid.
 *
 * Queries the hash table for an existing connection and makes a call to dfuse_pool_connect() as
 * necessary.  This function is fast for cases where existing connections exist but only accepts
 * uuids not labels.
 *
 * Returns a system error code.
 */
int
dfuse_pool_get_handle(struct dfuse_projection_info *fs_handle, uuid_t pool,
		      struct dfuse_pool **_dfp);

/* Xattr namespace used by dfuse.
 *
 * Extended attributes with this prefix can only be set by dfuse itself
 * or directly though dfs/daos but not through dfuse.
 */
#define DFUSE_XATTR_PREFIX "user.dfuse"

/* dfuse_core.c */

/* Setup internal structures */
int
dfuse_fs_init(struct dfuse_info *dfuse_info,
	      struct dfuse_projection_info **fsh);

/* Start a dfuse projection */
int
dfuse_fs_start(struct dfuse_projection_info *fs_handle, struct dfuse_cont *dfs);

int
dfuse_fs_stop(struct dfuse_projection_info *fs_handle);

/* Drain and free resources used by a projection */
int
dfuse_fs_fini(struct dfuse_projection_info *fs_handle);

/* dfuse_thread.c */

extern int
dfuse_loop(struct dfuse_info *dfuse_info);

extern
struct fuse_lowlevel_ops dfuse_ops;

/* Helper macros for open() and creat() to log file access modes */
#define LOG_MODE(HANDLE, FLAGS, MODE) do {			\
		if ((FLAGS) & (MODE))				\
			DFUSE_TRA_DEBUG(HANDLE, #MODE);		\
		FLAGS &= ~MODE;					\
	} while (0)

/**
 * Dump the file open mode to the logfile.
 *
 * On a 64 bit system O_LARGEFILE is assumed so always set but defined to zero
 * so set LARGEFILE here for debugging
 */
#define LARGEFILE 0100000
#define FMODE_EXEC 0x20
#define LOG_FLAGS(HANDLE, INPUT) do {					\
		int _flag = (INPUT);					\
		LOG_MODE((HANDLE), _flag, O_APPEND);			\
		LOG_MODE((HANDLE), _flag, O_RDONLY);			\
		LOG_MODE((HANDLE), _flag, O_WRONLY);			\
		LOG_MODE((HANDLE), _flag, O_RDWR);			\
		LOG_MODE((HANDLE), _flag, O_ASYNC);			\
		LOG_MODE((HANDLE), _flag, O_CLOEXEC);			\
		LOG_MODE((HANDLE), _flag, O_CREAT);			\
		LOG_MODE((HANDLE), _flag, O_DIRECT);			\
		LOG_MODE((HANDLE), _flag, O_DIRECTORY);			\
		LOG_MODE((HANDLE), _flag, O_DSYNC);			\
		LOG_MODE((HANDLE), _flag, O_EXCL);			\
		LOG_MODE((HANDLE), _flag, O_LARGEFILE);			\
		LOG_MODE((HANDLE), _flag, LARGEFILE);			\
		LOG_MODE((HANDLE), _flag, O_NOATIME);			\
		LOG_MODE((HANDLE), _flag, O_NOCTTY);			\
		LOG_MODE((HANDLE), _flag, O_NONBLOCK);			\
		LOG_MODE((HANDLE), _flag, O_PATH);			\
		LOG_MODE((HANDLE), _flag, O_SYNC);			\
		LOG_MODE((HANDLE), _flag, O_TRUNC);			\
		LOG_MODE((HANDLE), _flag, O_NOFOLLOW);			\
		LOG_MODE((HANDLE), _flag, FMODE_EXEC);			\
		if (_flag)						\
			DFUSE_TRA_ERROR(HANDLE, "Flags %#o", _flag);	\
	} while (0)

/** Dump the file mode to the logfile. */
#define LOG_MODES(HANDLE, INPUT) do {					\
		int _flag = (INPUT) & S_IFMT;				\
		LOG_MODE((HANDLE), _flag, S_IFREG);			\
		LOG_MODE((HANDLE), _flag, S_IFDIR);			\
		LOG_MODE((HANDLE), _flag, S_IFIFO);			\
		LOG_MODE((HANDLE), _flag, S_ISUID);			\
		LOG_MODE((HANDLE), _flag, S_ISGID);			\
		LOG_MODE((HANDLE), _flag, S_ISVTX);			\
		if (_flag)						\
			DFUSE_TRA_ERROR(HANDLE, "Mode 0%o", _flag);	\
	} while (0)

#define DFUSE_UNSUPPORTED_CREATE_FLAGS (O_ASYNC | O_CLOEXEC | O_DIRECTORY | \
					O_NOCTTY | O_PATH)

#define DFUSE_UNSUPPORTED_OPEN_FLAGS (DFUSE_UNSUPPORTED_CREATE_FLAGS | \
					O_CREAT | O_EXCL)

#define DFUSE_REPLY_ERR_RAW(desc, req, status)                                                     \
	do {                                                                                       \
		int __err = status;                                                                \
		int __rc;                                                                          \
		if (__err == 0) {                                                                  \
			DFUSE_TRA_ERROR(desc, "Invalid call to fuse_reply_err: 0");                \
			__err = EIO;                                                               \
		}                                                                                  \
		if (__err == EIO || __err == EINVAL)                                               \
			DFUSE_TRA_WARNING(desc, "Returning: %d (%s)", __err, strerror(__err));     \
		else                                                                               \
			DFUSE_TRA_DEBUG(desc, "Returning: %d (%s)", __err, strerror(__err));       \
		__rc = fuse_reply_err(req, __err);                                                 \
		if (__rc != 0)                                                                     \
			DFUSE_TRA_ERROR(desc, "fuse_reply_err() returned: %d (%s)", __rc,          \
					strerror(-__rc));                                          \
	} while (0)

#define DFUSE_REPLY_ZERO(desc, req)                                                                \
	do {                                                                                       \
		int __rc;                                                                          \
		DFUSE_TRA_DEBUG(desc, "Returning 0");                                              \
		__rc = fuse_reply_err(req, 0);                                                     \
		if (__rc != 0)                                                                     \
			DFUSE_TRA_ERROR(desc, "fuse_reply_err() returned: %d: (%s)", __rc,         \
					strerror(-__rc));                                          \
	} while (0)

#define DFUSE_REPLY_ATTR(ie, req, attr)                                                            \
	do {                                                                                       \
		int    __rc;                                                                       \
		double timeout = 0;                                                                \
		if (atomic_load_relaxed(&(ie)->ie_open_count) == 0) {                              \
			timeout = (ie)->ie_dfs->dfc_attr_timeout;                                  \
			dfuse_mcache_set_time(ie);                                                 \
		}                                                                                  \
		DFUSE_TRA_DEBUG(ie, "Returning attr inode %#lx mode %#o size %zi timeout %lf",     \
				(attr)->st_ino, (attr)->st_mode, (attr)->st_size, timeout);        \
		__rc = fuse_reply_attr(req, attr, timeout);                                        \
		if (__rc != 0)                                                                     \
			DFUSE_TRA_ERROR(ie, "fuse_reply_attr() returned: %d (%s)", __rc,           \
					strerror(-__rc));                                          \
	} while (0)

#define DFUSE_REPLY_ATTR_FORCE(ie, req, timeout)                                                   \
	do {                                                                                       \
		int __rc;                                                                          \
		DFUSE_TRA_DEBUG(ie, "Returning attr inode %#lx mode %#o size %zi timeout %lf",     \
				(ie)->ie_stat.st_ino, (ie)->ie_stat.st_mode,                       \
				(ie)->ie_stat.st_size, timeout);                                   \
		__rc = fuse_reply_attr(req, &ie->ie_stat, timeout);                                \
		if (__rc != 0)                                                                     \
			DFUSE_TRA_ERROR(ie, "fuse_reply_attr() returned: %d (%s)", __rc,           \
					strerror(-__rc));                                          \
	} while (0)

#define DFUSE_REPLY_READLINK(ie, req, path)                                                        \
	do {                                                                                       \
		int __rc;                                                                          \
		DFUSE_TRA_DEBUG(ie, "Returning target '%s'", path);                                \
		__rc = fuse_reply_readlink(req, path);                                             \
		if (__rc != 0)                                                                     \
			DFUSE_TRA_ERROR(ie, "fuse_reply_readlink() returned: %d (%s)", __rc,       \
					strerror(-__rc));                                          \
	} while (0)

#define DFUSE_REPLY_BUF(desc, req, buf, size)                                                      \
	do {                                                                                       \
		int __rc;                                                                          \
		DFUSE_TRA_DEBUG(desc, "Returning buffer(%p %#zx)", buf, size);                     \
		__rc = fuse_reply_buf(req, buf, size);                                             \
		if (__rc != 0)                                                                     \
			DFUSE_TRA_ERROR(desc, "fuse_reply_buf() returned: %d (%s)", __rc,          \
					strerror(-__rc));                                          \
	} while (0)

#define DFUSE_REPLY_BUFQ(desc, req, buf, size)                                                     \
	do {                                                                                       \
		int __rc;                                                                          \
		__rc = fuse_reply_buf(req, buf, size);                                             \
		if (__rc != 0)                                                                     \
			DFUSE_TRA_ERROR(desc, "fuse_reply_buf() returned: %d (%s)", __rc,          \
					strerror(-__rc));                                          \
	} while (0)

#define DFUSE_REPLY_WRITE(desc, req, bytes)                                                        \
	do {                                                                                       \
		int __rc;                                                                          \
		DFUSE_TRA_DEBUG(desc, "Returning write(%#zx)", bytes);                             \
		__rc = fuse_reply_write(req, bytes);                                               \
		if (__rc != 0)                                                                     \
			DFUSE_TRA_ERROR(desc, "fuse_reply_write() returned: %d (%s)", __rc,        \
					strerror(-__rc));                                          \
	} while (0)

#define DFUSE_REPLY_OPEN(oh, req, _fi)                                                             \
	do {                                                                                       \
		int __rc;                                                                          \
		DFUSE_TRA_DEBUG(oh, "Returning open, keep_cache %d", (_fi)->keep_cache);           \
		__rc = fuse_reply_open(req, _fi);                                                  \
		if (__rc != 0)                                                                     \
			DFUSE_TRA_ERROR(oh, "fuse_reply_open() returned: %d (%s)", __rc,           \
					strerror(-__rc));                                          \
	} while (0)

#if HAVE_CACHE_READDIR

#define DFUSE_REPLY_OPEN_DIR(oh, req, _fi)                                                         \
	do {                                                                                       \
		int __rc;                                                                          \
		DFUSE_TRA_DEBUG(oh, "Returning open directory, use_cache %d keep_cache %d",        \
				(_fi)->cache_readdir, (_fi)->keep_cache);                          \
		__rc = fuse_reply_open(req, _fi);                                                  \
		if (__rc != 0)                                                                     \
			DFUSE_TRA_ERROR(oh, "fuse_reply_open() returned: %d (%s)", __rc,           \
					strerror(-__rc));                                          \
	} while (0)

#else

#define DFUSE_REPLY_OPEN_DIR(oh, req, _fi)                                                         \
	do {                                                                                       \
		int __rc;                                                                          \
		DFUSE_TRA_DEBUG(oh, "Returning open directory");                                   \
		__rc = fuse_reply_open(req, _fi);                                                  \
		if (__rc != 0)                                                                     \
			DFUSE_TRA_ERROR(oh, "fuse_reply_open returned: %d (%s)", __rc,             \
					strerror(-__rc));                                          \
	} while (0)

#endif

#define DFUSE_REPLY_CREATE(desc, req, entry, fi)                                                   \
	do {                                                                                       \
		int __rc;                                                                          \
		DFUSE_TRA_DEBUG(desc, "Returning create");                                         \
		__rc = fuse_reply_create(req, &entry, fi);                                         \
		if (__rc != 0)                                                                     \
			DFUSE_TRA_ERROR(desc, "fuse_reply_create() returned: %d (%s)", __rc,       \
					strerror(-__rc));                                          \
	} while (0)

#define DFUSE_REPLY_ENTRY(inode, req, entry)                                                       \
	do {                                                                                       \
		int __rc;                                                                          \
<<<<<<< HEAD
		DFUSE_TRA_DEBUG(inode, "Returning entry inode %#lx mode %#o size %#zx",            \
				(entry).attr.st_ino, (entry).attr.st_mode, (entry).attr.st_size);  \
		if (entry.attr_timeout > 0) {                                                      \
			(inode)->ie_stat = entry.attr;                                             \
=======
		if ((entry).attr_timeout > 0) {                                                    \
			(inode)->ie_stat = (entry).attr;                                           \
>>>>>>> c4031d11
			dfuse_mcache_set_time(inode);                                              \
		}                                                                                  \
		DFUSE_TRA_DEBUG(inode, "Returning entry inode %#lx mode %#o size %zi timeout %lf", \
				(entry).attr.st_ino, (entry).attr.st_mode, (entry).attr.st_size,   \
				(entry).attr_timeout);                                             \
		__rc = fuse_reply_entry(req, &entry);                                              \
		if (__rc != 0)                                                                     \
			DFUSE_TRA_ERROR(inode, "fuse_reply_entry() returned: %d (%s)", __rc,       \
					strerror(-__rc));                                          \
	} while (0)

#define DFUSE_REPLY_STATFS(desc, req, stat)                                                        \
	do {                                                                                       \
		int __rc;                                                                          \
		DFUSE_TRA_DEBUG(desc, "Returning statfs");                                         \
		__rc = fuse_reply_statfs(req, stat);                                               \
		if (__rc != 0)                                                                     \
			DFUSE_TRA_ERROR(desc, "fuse_reply_statfs() returned: %d (%s)", __rc,       \
					strerror(-__rc));                                          \
	} while (0)

#define DFUSE_REPLY_IOCTL_SIZE(desc, req, arg, size)                                               \
	do {                                                                                       \
		int __rc;                                                                          \
		DFUSE_TRA_DEBUG(desc, "Returning ioctl");                                          \
		__rc = fuse_reply_ioctl(req, 0, arg, size);                                        \
		if (__rc != 0)                                                                     \
			DFUSE_TRA_ERROR(desc, "fuse_reply_ioctl() returned: %d (%s)", __rc,        \
					strerror(-__rc));                                          \
	} while (0)

#define DFUSE_REPLY_IOCTL(desc, req, arg)			\
	DFUSE_REPLY_IOCTL_SIZE(desc, req, &(arg), sizeof(arg))

/**
 * Inode handle.
 *
 * Describes any entry in the projection that the kernel knows about, may
 * be a directory, file, symbolic link or anything else.
 */

struct dfuse_inode_entry {
	/** stat structure for this inode.
	 * This will be valid, but out-of-date at any given moment in time,
	 * mainly used for the inode number and type.
	 */
	struct stat               ie_stat;

	dfs_obj_t                *ie_obj;

	/** DAOS object ID of the dfs object.  Used for uniquely identifying files */

	daos_obj_id_t             ie_oid;

	/** The name of the entry, relative to the parent.
	 * This would have been valid when the inode was first observed
	 * however may be incorrect at any point after that.  It may not
	 * even match the local kernels view of the projection as it is
	 * not updated on local rename requests.
	 */
	char                      ie_name[NAME_MAX + 1];

	/** The parent inode of this entry.
	 *
	 * As with name this will be correct when created however may
	 * be incorrect at any point after that.  The inode does not hold
	 * a reference on the parent so the inode may not be valid.
	 */
	fuse_ino_t                ie_parent;

	struct dfuse_cont        *ie_dfs;

	/** Hash table of inodes
	 * All valid inodes are kept in a hash table, using the hash table locking.
	 */
	d_list_t                  ie_htl;

	/* Time of last kernel cache metadata update */
	struct timespec           ie_mcache_last_update;

	/* Time of last kernel cache data update, also used for kernel readdir caching. */
	struct timespec           ie_dcache_last_update;

	/** written region for truncated files (i.e. ie_truncated set) */
	size_t                    ie_start_off;
	size_t                    ie_end_off;

	/** Reference counting for the inode Used by the hash table callbacks */
	ATOMIC uint32_t           ie_ref;

	/* Number of open file descriptors for this inode */
	ATOMIC uint32_t           ie_open_count;

	ATOMIC uint32_t           ie_open_write_count;

	/* Number of file open file descriptors using IL */
	ATOMIC uint32_t           ie_il_count;

	/* Readdir handle, if present.  May be shared */
	struct dfuse_readdir_hdl *ie_rd_hdl;

	/** Number of active readdir operations */
	ATOMIC uint32_t           ie_readdir_number;

	/** file was truncated from 0 to a certain size */
	bool                      ie_truncated;

	/** file is the root of a container */
	bool                      ie_root;

	/** File has been unlinked from daos */
	bool                      ie_unlinked;
};

extern char *duns_xattr_name;

/* Generate the inode to use for this dfs object.  This is generating a single
 * 64 bit number from three 64 bit numbers so will not be perfect but does
 * avoid most conflicts.
 *
 * Take the sequence parts of both the hi and lo object id and put them in
 * different parts of the inode, then or in the inode number of the root
 * of this dfs object, to avoid conflicts across containers.
 */
static inline void
dfuse_compute_inode(struct dfuse_cont *dfs,
		    daos_obj_id_t *oid,
		    ino_t *_ino)
{
	uint64_t hi;

	hi = (oid->hi & (-1ULL >> 32)) | (dfs->dfs_ino << 48);

	*_ino = hi ^ (oid->lo << 32);
};

/* Mark the cache for a directory invalid.  Called when directory contents change on create,
 * unlink or rename
 */
void
dfuse_cache_evict_dir(struct dfuse_projection_info *fs_handle, struct dfuse_inode_entry *ie);

/* Metadata caching functions. */

/* Mark the cache as up-to-date from now */
void
dfuse_mcache_set_time(struct dfuse_inode_entry *ie);

/* Set the metadata cache as invalid */
void
dfuse_mcache_evict(struct dfuse_inode_entry *ie);

/* Check the metadata cache setting against a given timeout, and return time left */
bool
dfuse_mcache_get_valid(struct dfuse_inode_entry *ie, double max_age, double *timeout);

/* Data caching functions */

/* Mark the data cache as up-to-date from now */
void
dfuse_dcache_set_time(struct dfuse_inode_entry *ie);

/* Set the data cache as invalid */
void
dfuse_dcache_evict(struct dfuse_inode_entry *ie);

/* Set both caches invalid */
void
dfuse_cache_evict(struct dfuse_inode_entry *ie);

/* Check the cache setting against a given timeout */
bool
dfuse_dcache_get_valid(struct dfuse_inode_entry *ie, double max_age);

void
dfuse_pre_read(struct dfuse_projection_info *fs_handle, struct dfuse_obj_hdl *oh);

int
check_for_uns_ep(struct dfuse_projection_info *fs_handle,
		 struct dfuse_inode_entry *ie, char *attr, daos_size_t len);

void
dfuse_ie_init(struct dfuse_inode_entry *ie);

void
dfuse_ie_close(struct dfuse_projection_info *, struct dfuse_inode_entry *);

/* ops/...c */

void
dfuse_cb_lookup(fuse_req_t, struct dfuse_inode_entry *, const char *);

void
dfuse_cb_forget(fuse_req_t, fuse_ino_t, uint64_t);

void
dfuse_cb_forget_multi(fuse_req_t, size_t, struct fuse_forget_data *);

void
dfuse_cb_getattr(fuse_req_t, struct dfuse_inode_entry *);

void
dfuse_cb_readlink(fuse_req_t, fuse_ino_t);

void
dfuse_cb_mknod(fuse_req_t, struct dfuse_inode_entry *,
	       const char *, mode_t);

void
dfuse_cb_opendir(fuse_req_t, struct dfuse_inode_entry *,
		 struct fuse_file_info *fi);

void
dfuse_cb_releasedir(fuse_req_t, struct dfuse_inode_entry *,
		    struct fuse_file_info *fi);

void
dfuse_cb_create(fuse_req_t, struct dfuse_inode_entry *,
		const char *, mode_t, struct fuse_file_info *);

void
dfuse_cb_open(fuse_req_t, fuse_ino_t, struct fuse_file_info *);

void
dfuse_cb_release(fuse_req_t, fuse_ino_t, struct fuse_file_info *);

void
dfuse_cb_read(fuse_req_t, fuse_ino_t, size_t, off_t,
	      struct fuse_file_info *);

void
dfuse_cb_unlink(fuse_req_t, struct dfuse_inode_entry *,
		const char *);

void
dfuse_cb_readdir(fuse_req_t, struct dfuse_obj_hdl *, size_t, off_t, bool);

void
dfuse_cb_rename(fuse_req_t, struct dfuse_inode_entry *, const char *,
		struct dfuse_inode_entry *, const char *, unsigned int);

void
dfuse_cb_write(fuse_req_t, fuse_ino_t, struct fuse_bufvec *, off_t,
	       struct fuse_file_info *);

void
dfuse_cb_symlink(fuse_req_t, const char *, struct dfuse_inode_entry *,
		 const char *);

void
dfuse_cb_setxattr(fuse_req_t, struct dfuse_inode_entry *, const char *,
		  const char *, size_t, int);

void
dfuse_cb_getxattr(fuse_req_t, struct dfuse_inode_entry *,
		  const char *, size_t);

void
dfuse_cb_listxattr(fuse_req_t, struct dfuse_inode_entry *, size_t);

void
dfuse_cb_removexattr(fuse_req_t, struct dfuse_inode_entry *, const char *);

void
dfuse_cb_setattr(fuse_req_t, struct dfuse_inode_entry *, struct stat *, int);

void
dfuse_cb_statfs(fuse_req_t, struct dfuse_inode_entry *);

#ifdef FUSE_IOCTL_USE_INT
void dfuse_cb_ioctl(fuse_req_t req, fuse_ino_t ino, int cmd, void *arg,
		    struct fuse_file_info *fi, unsigned int flags,
		    const void *in_buf, size_t in_bufsz, size_t out_bufsz);
#else
void dfuse_cb_ioctl(fuse_req_t req, fuse_ino_t ino, unsigned int cmd, void *arg,
		    struct fuse_file_info *fi, unsigned int flags,
		    const void *in_buf, size_t in_bufsz, size_t out_bufsz);
#endif

/* Return inode information to fuse
 *
 * Adds inode to the hash table and calls fuse_reply_entry()
 */
void
dfuse_reply_entry(struct dfuse_projection_info *fs_handle,
		  struct dfuse_inode_entry *inode,
		  struct fuse_file_info *fi_out,
		  bool is_new,
		  fuse_req_t req);

int
_dfuse_mode_update(fuse_req_t req, struct dfuse_inode_entry *parent, mode_t *_mode);

/* Mark object as removed and invalidate any kernel data for it */
void
dfuse_oid_unlinked(struct dfuse_projection_info *fs_handle, fuse_req_t req, daos_obj_id_t *oid,
		   struct dfuse_inode_entry *parent, const char *name);

/* dfuse_cont.c */
void
dfuse_cont_lookup(fuse_req_t req, struct dfuse_inode_entry *parent,
		  const char *name);

void
dfuse_cont_mknod(fuse_req_t req, struct dfuse_inode_entry *parent,
		 const char *name, mode_t mode);

/* dfuse_pool.c */
void
dfuse_pool_lookup(fuse_req_t req, struct dfuse_inode_entry *parent,
		  const char *name);

#endif /* __DFUSE_H__ */<|MERGE_RESOLUTION|>--- conflicted
+++ resolved
@@ -712,15 +712,10 @@
 #define DFUSE_REPLY_ENTRY(inode, req, entry)                                                       \
 	do {                                                                                       \
 		int __rc;                                                                          \
-<<<<<<< HEAD
 		DFUSE_TRA_DEBUG(inode, "Returning entry inode %#lx mode %#o size %#zx",            \
 				(entry).attr.st_ino, (entry).attr.st_mode, (entry).attr.st_size);  \
-		if (entry.attr_timeout > 0) {                                                      \
-			(inode)->ie_stat = entry.attr;                                             \
-=======
 		if ((entry).attr_timeout > 0) {                                                    \
 			(inode)->ie_stat = (entry).attr;                                           \
->>>>>>> c4031d11
 			dfuse_mcache_set_time(inode);                                              \
 		}                                                                                  \
 		DFUSE_TRA_DEBUG(inode, "Returning entry inode %#lx mode %#o size %zi timeout %lf", \
