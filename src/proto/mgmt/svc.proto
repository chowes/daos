--- conflicted
+++ resolved
@@ -98,16 +98,11 @@
 					// These CaRT settings are shared with the
 					// libdaos client to aid in CaRT initialization.
 	repeated uint32 ms_ranks = 3;	// Ranks local to MS replicas
-<<<<<<< HEAD
 	ClientNetHint client_net_hint = 4; // Primary provider hint
 	uint64 data_version = 5; // Version of the system database.
-	repeated RankUri secondary_rank_uris = 6; // Rank URIs for additional providers
-	repeated ClientNetHint secondary_client_net_hints = 7; // Hints for additional providers
-=======
-	ClientNetHint client_net_hint = 4;
-	uint64 data_version = 5;	// Version of the system database.
 	string sys = 6;			// Name of the DAOS system
->>>>>>> 7c749ea8
+	repeated RankUri secondary_rank_uris = 7; // Rank URIs for additional providers
+	repeated ClientNetHint secondary_client_net_hints = 8; // Hints for additional providers
 }
 
 message PrepShutdownReq {
