//
// (C) Copyright 2019-2022 Intel Corporation.
//
// SPDX-License-Identifier: BSD-2-Clause-Patent
//

syntax = "proto3";
package mgmt;

option go_package = "github.com/daos-stack/daos/src/control/common/proto/mgmt";

import "shared/event.proto";
import "mgmt/pool.proto";
import "mgmt/check.proto";
import "mgmt/cont.proto";
import "mgmt/svc.proto";
import "mgmt/acl.proto"; // ACL-related requests
import "mgmt/system.proto";

// Management Service is replicated on a small number of servers in the system,
// these requests will be processed on a host that is a member of the management
// service.
//
// MgmtSvc RPCs will be forwarded over dRPC to be handled in data plane or
// forwarded over gRPC to be handled by the management service.
service MgmtSvc {
	// Join the server described by JoinReq to the system.
	rpc Join(JoinReq) returns (JoinResp) {}
	// ClusterEvent notify MS of a RAS event in the cluster.
	rpc ClusterEvent(shared.ClusterEventReq) returns (shared.ClusterEventResp) {}
	// LeaderQuery provides a mechanism for clients to discover
	// the system's current Management Service leader
	rpc LeaderQuery(LeaderQueryReq) returns (LeaderQueryResp) {}
	// Create a DAOS pool allocated across a number of ranks
	rpc PoolCreate(PoolCreateReq) returns (PoolCreateResp) {}
	// Destroy a DAOS pool allocated across a number of ranks.
	rpc PoolDestroy(PoolDestroyReq) returns (PoolDestroyResp) {}
	// Evict a DAOS pool's connections.
	rpc PoolEvict(PoolEvictReq) returns (PoolEvictResp) {}
	// Exclude a pool target.
	rpc PoolExclude(PoolExcludeReq) returns (PoolExcludeResp) {}
	// Drain a pool target.
	rpc PoolDrain(PoolDrainReq) returns (PoolDrainResp) {}
	// Extend a pool.
	rpc PoolExtend(PoolExtendReq) returns (PoolExtendResp) {}
	// Reintegrate a pool target.
	rpc PoolReintegrate(PoolReintegrateReq) returns (PoolReintegrateResp) {}
	// PoolQuery queries a DAOS pool.
	rpc PoolQuery(PoolQueryReq) returns (PoolQueryResp) {}
	// Set a DAOS pool property.
	rpc PoolSetProp(PoolSetPropReq) returns (PoolSetPropResp) {}
	// Get a DAOS pool property list.
	rpc PoolGetProp(PoolGetPropReq) returns (PoolGetPropResp) {}
	// Fetch the Access Control List for a DAOS pool.
	rpc PoolGetACL(GetACLReq) returns (ACLResp) {}
	// Overwrite the Access Control List for a DAOS pool with a new one.
	rpc PoolOverwriteACL(ModifyACLReq) returns (ACLResp) {}
	// Update existing the Access Control List for a DAOS pool with new entries.
	rpc PoolUpdateACL(ModifyACLReq) returns (ACLResp) {}
	// Delete an entry from a DAOS pool's Access Control List.
	rpc PoolDeleteACL(DeleteACLReq) returns (ACLResp) {}
	// Get the information required by libdaos to attach to the system.
	rpc GetAttachInfo(GetAttachInfoReq) returns (GetAttachInfoResp) {}
	// List all pools in a DAOS system: basic info: UUIDs, service ranks.
	rpc ListPools(ListPoolsReq) returns (ListPoolsResp) {}
	// List all containers in a pool
	rpc ListContainers(ListContReq) returns (ListContResp) {}
	// Change the owner of a DAOS container
	rpc ContSetOwner(ContSetOwnerReq) returns (ContSetOwnerResp) {}
	// Query DAOS system status
	rpc SystemQuery(SystemQueryReq) returns(SystemQueryResp) {}
	// Stop DAOS system (shutdown data-plane instances)
	rpc SystemStop(SystemStopReq) returns(SystemStopResp) {}
	// Start DAOS system (restart data-plane instances)
	rpc SystemStart(SystemStartReq) returns(SystemStartResp) {}
	// Erase DAOS system database prior to reformat
	rpc SystemErase(SystemEraseReq) returns(SystemEraseResp) {}
	// Clean up leaked resources for a given node
	rpc SystemCleanup(SystemCleanupReq) returns(SystemCleanupResp){}
<<<<<<< HEAD
	// Initiate a system check
	rpc SystemCheckStart(CheckStartReq) returns(CheckStartResp){}
	// Stop a system check
	rpc SystemCheckStop(CheckStopReq) returns(CheckStopResp){}
	// Query a system check
	rpc SystemCheckQuery(CheckQueryReq) returns(CheckQueryResp){}
	// Query system check properties
	rpc SystemCheckProp(CheckPropReq) returns(CheckPropResp){}
=======
	// PoolUpgrade queries a DAOS pool.
	rpc PoolUpgrade(PoolUpgradeReq) returns (PoolUpgradeResp) {}
>>>>>>> 9ed41b6e
}<|MERGE_RESOLUTION|>--- conflicted
+++ resolved
@@ -77,7 +77,6 @@
 	rpc SystemErase(SystemEraseReq) returns(SystemEraseResp) {}
 	// Clean up leaked resources for a given node
 	rpc SystemCleanup(SystemCleanupReq) returns(SystemCleanupResp){}
-<<<<<<< HEAD
 	// Initiate a system check
 	rpc SystemCheckStart(CheckStartReq) returns(CheckStartResp){}
 	// Stop a system check
@@ -86,8 +85,6 @@
 	rpc SystemCheckQuery(CheckQueryReq) returns(CheckQueryResp){}
 	// Query system check properties
 	rpc SystemCheckProp(CheckPropReq) returns(CheckPropResp){}
-=======
 	// PoolUpgrade queries a DAOS pool.
 	rpc PoolUpgrade(PoolUpgradeReq) returns (PoolUpgradeResp) {}
->>>>>>> 9ed41b6e
 }