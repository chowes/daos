--- conflicted
+++ resolved
@@ -460,14 +460,8 @@
 	       getenv("OFI_DOMAIN"));
 	D_DEBUG(DB_MGMT,
 		"CaRT initialization with:\n"
-<<<<<<< HEAD
-		"\tOFI_INTERFACE=%s, OFI_DOMAIN: %s, CRT_PHY_ADDR_STR: %s, "
+		"\tCRT_PHY_ADDR_STR: %s, "
 		"CRT_CTX_SHARE_ADDR: %s, CRT_TIMEOUT: %s, CRT_SECONDARY_PROVIDER: %s\n",
-		getenv("OFI_INTERFACE"), getenv("OFI_DOMAIN"),
-=======
-		"\tCRT_PHY_ADDR_STR: %s, "
-		"CRT_CTX_SHARE_ADDR: %s, CRT_TIMEOUT: %s\n",
->>>>>>> 468e9d97
 		getenv("CRT_PHY_ADDR_STR"),
 		getenv("CRT_CTX_SHARE_ADDR"), getenv("CRT_TIMEOUT"),
 		getenv("CRT_SECONDARY_PROVIDER"));
