/**
 * (C) Copyright 2016-2022 Intel Corporation.
 *
 * SPDX-License-Identifier: BSD-2-Clause-Patent
 */
/**
 * DAOS Error numbers
 */

#ifndef __DAOS_ERRNO_H__
#define __DAOS_ERRNO_H__

#if defined(__cplusplus)
extern "C" {
#endif

/** @addtogroup GURT
 * @{
 */

/*
 * This preprocessor machinery defines the errno values but also
 * enables the internal definition of d_errstr.  A new macro should
 * be defined for each non-contiguous range
 */

/** Preprocessor macro defining GURT errno values and internal definition of d_errstr */
#define D_FOREACH_GURT_ERR(ACTION)					\
	/** no permission */						\
	ACTION(DER_NO_PERM,		(DER_ERR_GURT_BASE + 1),	\
	       Operation not permitted)					\
	/** invalid handle */						\
	ACTION(DER_NO_HDL,		(DER_ERR_GURT_BASE + 2),	\
	       Invalid handle)						\
	/** invalid parameters */					\
	ACTION(DER_INVAL,		(DER_ERR_GURT_BASE + 3),	\
	       Invalid parameters)					\
	/** entity already exists */					\
	ACTION(DER_EXIST,		(DER_ERR_GURT_BASE + 4),	\
	       Entity already exists)					\
	/** nonexistent entity */					\
	ACTION(DER_NONEXIST,		(DER_ERR_GURT_BASE + 5),	\
	       The specified entity does not exist)			\
	/** unreachable node */						\
	ACTION(DER_UNREACH,		(DER_ERR_GURT_BASE + 6),	\
	       Unreachable node)					\
	/** no space on storage target */				\
	ACTION(DER_NOSPACE,		(DER_ERR_GURT_BASE + 7),	\
	       No space on storage target)				\
	/** already did sth */						\
	ACTION(DER_ALREADY,		(DER_ERR_GURT_BASE + 8),	\
	       Operation already performed)				\
	/** NO memory */						\
	ACTION(DER_NOMEM,		(DER_ERR_GURT_BASE + 9),	\
	       Out of memory)						\
	/** Function not implemented */					\
	ACTION(DER_NOSYS,		(DER_ERR_GURT_BASE + 10),	\
	       Function not implemented)				\
	/** timed out */						\
	ACTION(DER_TIMEDOUT,		(DER_ERR_GURT_BASE + 11),	\
	       Time out)						\
	/** Busy */							\
	ACTION(DER_BUSY,		(DER_ERR_GURT_BASE + 12),	\
	       Device or resource busy)					\
	/** Try again */						\
	ACTION(DER_AGAIN,		(DER_ERR_GURT_BASE + 13),	\
	       Try again)						\
	/** incompatible protocol */					\
	ACTION(DER_PROTO,		(DER_ERR_GURT_BASE + 14),	\
	       Incompatible protocol)					\
	/** not initialized */						\
	ACTION(DER_UNINIT,		(DER_ERR_GURT_BASE + 15),	\
	       Device or resource not initialized)			\
	/** buffer too short (larger buffer needed) */			\
	ACTION(DER_TRUNC,		(DER_ERR_GURT_BASE + 16),	\
	       Buffer too short)					\
	/** data too long for defined data type or buffer size */	\
	ACTION(DER_OVERFLOW,		(DER_ERR_GURT_BASE + 17),	\
	       Data too long for defined data type or buffer size)	\
	/** operation canceled */					\
	ACTION(DER_CANCELED,		(DER_ERR_GURT_BASE + 18),	\
	       Operation canceled)					\
	/** Out-Of-Group or member list */				\
	ACTION(DER_OOG,			(DER_ERR_GURT_BASE + 19),	\
	       Out of group or member list)				\
	/** transport layer mercury error */				\
	ACTION(DER_HG,			(DER_ERR_GURT_BASE + 20),	\
	       Transport layer mercury error)				\
	/** RPC or protocol version not registered */			\
	ACTION(DER_UNREG,		(DER_ERR_GURT_BASE + 21),	\
	       RPC or protocol version not registered)			\
	/** failed to generate an address string */			\
	ACTION(DER_ADDRSTR_GEN,		(DER_ERR_GURT_BASE + 22),	\
	       Failed to generate an address string)			\
	/** PMIx layer error */						\
	ACTION(DER_PMIX,		(DER_ERR_GURT_BASE + 23),	\
	       PMIx layer error)					\
	/** IV callback - cannot handle locally */			\
	ACTION(DER_IVCB_FORWARD,	(DER_ERR_GURT_BASE + 24),	\
	       Incast variable unavailable locally. Must forward)	\
	/** miscellaneous error */					\
	ACTION(DER_MISC,		(DER_ERR_GURT_BASE + 25),	\
	       Miscellaneous error)					\
	/** Bad path name */						\
	ACTION(DER_BADPATH,		(DER_ERR_GURT_BASE + 26),	\
	       Bad path name)						\
	/** Not a directory */						\
	ACTION(DER_NOTDIR,		(DER_ERR_GURT_BASE + 27),	\
	       Not a directory)						\
	/** corpc failed */						\
	ACTION(DER_CORPC_INCOMPLETE,	(DER_ERR_GURT_BASE + 28),	\
	       Collective RPC failed)					\
	/** no rank is subscribed to RAS */				\
	ACTION(DER_NO_RAS_RANK,		(DER_ERR_GURT_BASE + 29),	\
	       No rank is subscribed to RAS)				\
	/** service group not attached */				\
	ACTION(DER_NOTATTACH,		(DER_ERR_GURT_BASE + 30),	\
	       Service group not attached)				\
	/** version mismatch */						\
	ACTION(DER_MISMATCH,		(DER_ERR_GURT_BASE + 31),	\
	       Version mismatch)					\
	/** rank has been excluded */					\
	ACTION(DER_EXCLUDED,		(DER_ERR_GURT_BASE + 32),	\
	       Rank has been excluded)					\
	/** user-provided RPC handler didn't send reply back */		\
	ACTION(DER_NOREPLY,		(DER_ERR_GURT_BASE + 33),	\
	       User provided RPC handler did not send reply back)	\
	/** denial-of-service */					\
	ACTION(DER_DOS,			(DER_ERR_GURT_BASE + 34),       \
	       Denial of service)					\
	/** Incorrect target for the RPC  */				\
	ACTION(DER_BAD_TARGET,		(DER_ERR_GURT_BASE + 35),	\
	       Incorrect target for the RPC)				\
	/** Group versioning mismatch */				\
	ACTION(DER_GRPVER,		(DER_ERR_GURT_BASE + 36),	\
	       Group versioning mismatch)				\
	/** HLC synchronization error */				\
	ACTION(DER_HLC_SYNC,		(DER_ERR_GURT_BASE + 37),	\
	       HLC synchronization error)				\
	/** No shared memory available */				\
	ACTION(DER_NO_SHMEM,		(DER_ERR_GURT_BASE + 38),	\
	       Not enough shared memory free)				\
	/** Failed to add metric */					\
	ACTION(DER_ADD_METRIC_FAILED,   (DER_ERR_GURT_BASE + 39),	\
	       Failed to add the specified metric)			\
	/** Duration start/end mismatch */				\
	ACTION(DER_DURATION_MISMATCH,   (DER_ERR_GURT_BASE + 40),	\
	       Duration end not paired with duration start)		\
	/** Operation not permitted on metric type*/			\
	ACTION(DER_OP_NOT_PERMITTED,    (DER_ERR_GURT_BASE + 41),	\
	       Operation not permitted for metric type provided)	\
	/** Metric path name exceeds permitted length*/			\
	ACTION(DER_EXCEEDS_PATH_LEN,    (DER_ERR_GURT_BASE + 42),	\
	       Path name exceeds permitted length)			\
	/** Metric was not found.*/					\
	ACTION(DER_METRIC_NOT_FOUND,    (DER_ERR_GURT_BASE + 43),	\
	       Read failed because metric not found)			\
	/** Invalid user/group permissions.*/				\
	ACTION(DER_SHMEM_PERMS,         (DER_ERR_GURT_BASE + 44),	\
	       Unable to access shared memory segment due to		\
	       incompatible user or group permissions)
	/** TODO: add more error numbers */

/** Preprocessor macro defining DAOS errno values and internal definition of d_errstr */
#define D_FOREACH_DAOS_ERR(ACTION)					\
	/** Generic I/O error */					\
	ACTION(DER_IO,			(DER_ERR_DAOS_BASE + 1),	\
	       I/O error)						\
	/** Memory free error */					\
	ACTION(DER_FREE_MEM,		(DER_ERR_DAOS_BASE + 2),	\
	       Memory free error)					\
	/** Entry not found */						\
	ACTION(DER_ENOENT,		(DER_ERR_DAOS_BASE + 3),	\
	       Entity not found)					\
	/** Unknown object type */					\
	ACTION(DER_NOTYPE,		(DER_ERR_DAOS_BASE + 4),	\
	       Unknown object type)					\
	/** Unknown object schema */					\
	ACTION(DER_NOSCHEMA,		(DER_ERR_DAOS_BASE + 5),	\
	       Unknown object schema)					\
	/** Object is not local */					\
	ACTION(DER_NOLOCAL,		(DER_ERR_DAOS_BASE + 6),	\
	       Object is not local)					\
	/** stale pool map version */					\
	ACTION(DER_STALE,		(DER_ERR_DAOS_BASE + 7),	\
	       Stale pool map version)					\
	/** Not service leader */					\
	ACTION(DER_NOTLEADER,		(DER_ERR_DAOS_BASE + 8),	\
	       Not service leader)					\
	/** * Target create error */					\
	ACTION(DER_TGT_CREATE,		(DER_ERR_DAOS_BASE + 9),	\
	       Target create error)					\
	/** Epoch is read-only */					\
	ACTION(DER_EP_RO,		(DER_ERR_DAOS_BASE + 10),	\
	       Epoch is read only)					\
	/** Epoch is too old, all data have been recycled */		\
	ACTION(DER_EP_OLD,		(DER_ERR_DAOS_BASE + 11),	\
	       Epoch is too old. All data have been recycled)		\
	/** Key is too large */						\
	ACTION(DER_KEY2BIG,		(DER_ERR_DAOS_BASE + 12),	\
	       Key is too large)					\
	/** Record is too large */					\
	ACTION(DER_REC2BIG,		(DER_ERR_DAOS_BASE + 13),	\
	       Record is too large)					\
	/** IO buffers can't match object extents */			\
	ACTION(DER_IO_INVAL,		(DER_ERR_DAOS_BASE + 14),	\
	       I/O buffers do not match object extents)			\
	/** Event queue is busy */					\
	ACTION(DER_EQ_BUSY,		(DER_ERR_DAOS_BASE + 15),	\
	       Event queue is busy)					\
	/** Domain of cluster component can't match */			\
	ACTION(DER_DOMAIN,		(DER_ERR_DAOS_BASE + 16),	\
	       Domain of cluster component do not match)		\
	/** Service should shut down */					\
	ACTION(DER_SHUTDOWN,		(DER_ERR_DAOS_BASE + 17),	\
	       Service should shut down)				\
	/** Operation now in progress */				\
	ACTION(DER_INPROGRESS,		(DER_ERR_DAOS_BASE + 18),	\
	       Operation now in progress)				\
	/** Not applicable. */						\
	ACTION(DER_NOTAPPLICABLE,	(DER_ERR_DAOS_BASE + 19),	\
	       Not applicable)						\
	/** Not a service replica */					\
	ACTION(DER_NOTREPLICA,		(DER_ERR_DAOS_BASE + 20),	\
	       Not a service replica)					\
	/** Checksum error */						\
	ACTION(DER_CSUM,		(DER_ERR_DAOS_BASE + 21),	\
	       Checksum error)						\
	/** Unsupported durable format */				\
	ACTION(DER_DF_INVAL,		(DER_ERR_DAOS_BASE + 22),	\
	       Unsupported durable format)				\
	/** Incompatible durable format version */			\
	ACTION(DER_DF_INCOMPT,		(DER_ERR_DAOS_BASE + 23),	\
	       Incompatible durable format version)			\
	/** Record size error */					\
	ACTION(DER_REC_SIZE,		(DER_ERR_DAOS_BASE + 24),	\
	       Record size error)					\
	/** Used to indicate a transaction should restart */		\
	ACTION(DER_TX_RESTART,		(DER_ERR_DAOS_BASE + 25),	\
	       Transaction should restart)				\
	/** Data lost or not recoverable */				\
	ACTION(DER_DATA_LOSS,		(DER_ERR_DAOS_BASE + 26),	\
	       Data lost or not recoverable)				\
	/** Operation canceled (non-crt) */				\
	ACTION(DER_OP_CANCELED,		(DER_ERR_DAOS_BASE + 27),	\
	       Operation canceled)					\
	/** TX is not committed, not sure whether committable or not */	\
	ACTION(DER_TX_BUSY,		(DER_ERR_DAOS_BASE + 28),	\
	       TX is not committed)					\
	/** Agent is incompatible with libdaos */			\
	ACTION(DER_AGENT_INCOMPAT,	(DER_ERR_DAOS_BASE + 29),	\
	       Agent is incompatible with libdaos)			\
	/** Needs to be handled via distributed transaction. */		\
	ACTION(DER_NEED_TX,		(DER_ERR_DAOS_BASE + 30),	\
	       To be handled via distributed transaction)		\
	/** #failures exceed RF(Redundancy Factor), data possibly lost */ \
	ACTION(DER_RF,			(DER_ERR_DAOS_BASE + 31),	\
	       Failures exceed RF)					\
	/** Re-fetch again, an internal error code used in EC deg-fetch */ \
	ACTION(DER_FETCH_AGAIN,		(DER_ERR_DAOS_BASE + 32),	\
	       Fetch again)						\
	/** Hit uncertain DTX, may need to try with other replica. */	\
	ACTION(DER_TX_UNCERTAIN,	(DER_ERR_DAOS_BASE + 33),	\
	       TX status is uncertain)					\
	/** Communicatin issue with agent. */				\
	ACTION(DER_AGENT_COMM,		(DER_ERR_DAOS_BASE + 34),	\
	       Agent communication error)				\
	/** ID mismatch */						\
	ACTION(DER_ID_MISMATCH,		(DER_ERR_DAOS_BASE + 35),	\
	       ID mismatch)						\
	/** Retry with other target, an internal error code used in EC deg-fetch. */ \
	ACTION(DER_TGT_RETRY,		(DER_ERR_DAOS_BASE + 36),	\
		Retry with other target)				\
	ACTION(DER_NOTSUPPORTED,	(DER_ERR_DAOS_BASE + 37),	\
	       Operation not supported)					\
	ACTION(DER_CONTROL_INCOMPAT,	(DER_ERR_DAOS_BASE + 38),	\
	       One or more control plane components are incompatible)	\
	/** No service available */					\
	ACTION(DER_NO_SERVICE,		(DER_ERR_DAOS_BASE + 39),	\
	       No service available)					\
	/** The TX ID may be reused. */					\
	ACTION(DER_TX_ID_REUSED,	(DER_ERR_DAOS_BASE + 40),	\
	       TX ID may be reused)					\
	/** Re-update again */						\
	ACTION(DER_UPDATE_AGAIN,	(DER_ERR_DAOS_BASE + 41),	\
	       update again)						\
	ACTION(DER_NVME_IO,		(DER_ERR_DAOS_BASE + 42),	\
	       NVMe I/O error)						\
	ACTION(DER_NO_CERT,		(DER_ERR_DAOS_BASE + 43),	\
	       Unable to access one or more certificates)		\
	ACTION(DER_BAD_CERT,		(DER_ERR_DAOS_BASE + 44),	\
	       Invalid x509 certificate)				\
<<<<<<< HEAD
	/** Cannot resume former DAOS check instance. */		\
	ACTION(DER_NOT_RESUME,		(DER_ERR_DAOS_BASE + 45),	\
	       Cannot resume former DAOS check instance)
=======
	ACTION(DER_VOS_PARTIAL_UPDATE,	(DER_ERR_DAOS_BASE + 45),	\
	       VOS partial update error)
>>>>>>> 73d69c7e

/** Defines the gurt error codes */
#define D_FOREACH_ERR_RANGE(ACTION)	\
	ACTION(GURT,	1000)		\
	ACTION(DAOS,	2000)

/** Preprocessor machinery for defining error numbers */
#define D_DEFINE_ERRNO(name, value, desc) name = value,
/** Preprocessor machinery for defining error number strings */
#define D_DEFINE_ERRSTR(name, value, desc) #name,
/** Preprocessor machinery for defining error descriptions */
#define D_DEFINE_ERRDESC(name, value, desc) #desc,

/** Preprocessor machinery to define a consecutive range of error numbers */
#define D_DEFINE_RANGE_ERRNO(name, base)			\
	enum {							\
		DER_ERR_##name##_BASE		=	(base),	\
		D_FOREACH_##name##_ERR(D_DEFINE_ERRNO)		\
		DER_ERR_##name##_LIMIT,				\
	};

/** Preprocessor machinery to define error strings for a consecutive range of error numbers */
#define D_DEFINE_RANGE_ERRSTR(name)				\
	static const char * const g_##name##_error_strings[] = {\
		D_FOREACH_##name##_ERR(D_DEFINE_ERRSTR)		\
	}; \
	static const char * const g_##name##_strerror[] = {	\
		D_FOREACH_##name##_ERR(D_DEFINE_ERRDESC)	\
	};

D_FOREACH_ERR_RANGE(D_DEFINE_RANGE_ERRNO)

/** Macro to register a range defined using D_DEFINE_RANGE macros */
#define D_REGISTER_RANGE(name)				\
	d_errno_register_range(DER_ERR_##name##_BASE,	\
			       DER_ERR_##name##_LIMIT,	\
			       g_##name##_error_strings,\
			       g_##name##_strerror)

/** Macro to deregister a range defined using D_DEFINE_RANGE macros */
#define D_DEREGISTER_RANGE(name)			\
	d_errno_deregister_range(DER_ERR_##name##_BASE)

/** Return value representing success */
#define DER_SUCCESS	0
/** Unknown error */
#define DER_UNKNOWN	(DER_ERR_GURT_BASE + 500000)

/** Return a string associated with a registered gurt errno
 *
 * \param[in]	rc	The error code
 *
 * \return	String value for error code or DER_UNKNOWN
 */
const char *d_errstr(int rc);

/** Register error codes with gurt.  Use D_REGISTER_RANGE.
 *
 * \param[in]	start		Start of error range. Actual errors start at
 *				\p start + 1
 * \param[in]	end		End of range. All error codes should be less
 *				than \p end
 * \param[in]	error_strings	Array of strings. Must be one per
 *				code in the range
 * \param[in]	strerror	Array of strings. Must be one per
 *				code in the range
 *
 * \return	0 on success, otherwise error code
 */
int d_errno_register_range(int start, int end,
			   const char * const *error_strings,
			   const char * const *strerror);

/** De-register error codes with gurt.  Use D_DEREGISTER_RANGE.
 *
 * \param[in]	start	Start of error range
 */
void d_errno_deregister_range(int start);

/** Return an error description string associated with a registered gurt errno.
 *
 * \param[in]	errnum	The error code
 *
 * \return		The error description string, or an "Unknown
 *			error nnn" message if the error number is unknown.
 */
const char *d_errdesc(int errnum);

/** @}
 */

#define DO_PRAGMA(str)	_Pragma(#str)
#define DEPRECATE_ERROR(olde, newe)				\
({								\
	DO_PRAGMA(message(#olde " is deprecated, use " #newe)); \
	newe;							\
})
#define DER_EVICTED DEPRECATE_ERROR(DER_EVICTED, DER_EXCLUDED)

#ifndef DF_RC
#define DF_RC "%s(%d): '%s'"
#define DP_RC(rc) d_errstr(rc), rc, d_errdesc(rc)
#endif /* DF_RC */

#if defined(__cplusplus)
}
#endif

#endif /*  __DAOS_ERRNO_H__ */<|MERGE_RESOLUTION|>--- conflicted
+++ resolved
@@ -290,14 +290,11 @@
 	       Unable to access one or more certificates)		\
 	ACTION(DER_BAD_CERT,		(DER_ERR_DAOS_BASE + 44),	\
 	       Invalid x509 certificate)				\
-<<<<<<< HEAD
+	ACTION(DER_VOS_PARTIAL_UPDATE,	(DER_ERR_DAOS_BASE + 45),	\
+	       VOS partial update error)				\
 	/** Cannot resume former DAOS check instance. */		\
-	ACTION(DER_NOT_RESUME,		(DER_ERR_DAOS_BASE + 45),	\
+	ACTION(DER_NOT_RESUME,		(DER_ERR_DAOS_BASE + 46),	\
 	       Cannot resume former DAOS check instance)
-=======
-	ACTION(DER_VOS_PARTIAL_UPDATE,	(DER_ERR_DAOS_BASE + 45),	\
-	       VOS partial update error)
->>>>>>> 73d69c7e
 
 /** Defines the gurt error codes */
 #define D_FOREACH_ERR_RANGE(ACTION)	\
