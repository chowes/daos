/**
 * (C) Copyright 2020-2022 Intel Corporation.
 *
 * SPDX-License-Identifier: BSD-2-Clause-Patent
 */

#ifndef __DAOS_CONT_PROPS_H
#define __DAOS_CONT_PROPS_H

#include <daos_prop.h>

/** DAOS container property entry names used to set properties using the daos tool */
#define DAOS_PROP_ENTRY_LABEL		"label"
#define DAOS_PROP_ENTRY_CKSUM		"cksum"
#define DAOS_PROP_ENTRY_CKSUM_SIZE	"cksum_size"
#define DAOS_PROP_ENTRY_SRV_CKSUM	"srv_cksum"
#define DAOS_PROP_ENTRY_DEDUP		"dedup"
#define DAOS_PROP_ENTRY_DEDUP_THRESHOLD	"dedup_threshold"
#define DAOS_PROP_ENTRY_COMPRESS	"compression"
#define DAOS_PROP_ENTRY_ENCRYPT		"encryption"
#define DAOS_PROP_ENTRY_REDUN_FAC	"rd_fac"
#define DAOS_PROP_ENTRY_STATUS		"status"
#define DAOS_PROP_ENTRY_EC_CELL_SZ	"ec_cell_sz"
#define DAOS_PROP_ENTRY_LAYOUT_TYPE	"layout_type"
#define DAOS_PROP_ENTRY_LAYOUT_VER	"layout_version"
#define DAOS_PROP_ENTRY_REDUN_LVL	"rd_lvl"
#define DAOS_PROP_ENTRY_SNAPSHOT_MAX	"max_snapshot"
#define DAOS_PROP_ENTRY_ALLOCED_OID	"alloc_oid"
#define DAOS_PROP_ENTRY_OWNER		"owner"
#define DAOS_PROP_ENTRY_GROUP		"group"
#define DAOS_PROP_ENTRY_EC_PDA		"ec_pda"
#define DAOS_PROP_ENTRY_RP_PDA		"rp_pda"
#define DAOS_PROP_ENTRY_GLOBAL_VERSION	"global_version"
#define DAOS_PROP_ENTRY_OBJ_VERSION	"obj_version"

/** DAOS deprecated property entry names keeped for backward compatibility */
#define DAOS_PROP_ENTRY_REDUN_FAC_OLD	"rf"
#define DAOS_PROP_ENTRY_REDUN_LVL_OLD	"rf_lvl"

struct cont_props {
	uint32_t	 dcp_chunksize;
	uint32_t	 dcp_dedup_size;
	uint64_t	 dcp_alloced_oid;
	/**
	 * Use more bits for compression type since compression level is
	 * encoded in there.
	 */
	uint32_t	 dcp_compress_type;
	uint16_t	 dcp_csum_type;
	uint16_t	 dcp_encrypt_type;
	uint32_t	 dcp_redun_lvl;
	uint32_t	 dcp_redun_fac;
	uint32_t	 dcp_ec_cell_sz;
	uint32_t	 dcp_ec_pda;
	uint32_t	 dcp_rp_pda;
	uint32_t	 dcp_global_version;
	uint32_t	 dcp_obj_version;
	uint32_t	 dcp_csum_enabled:1,
			 dcp_srv_verify:1,
			 dcp_dedup_enabled:1,
			 dcp_dedup_verify:1,
			 dcp_compress_enabled:1,
			 dcp_encrypt_enabled:1;
};

void
daos_props_2cont_props(daos_prop_t *props, struct cont_props *cont_prop);

/**
 * Checksum Properties
 */
uint16_t
daos_cont_prop2csum(daos_prop_t *props);

uint32_t
daos_cont_prop2chunksize(daos_prop_t *props);

bool
daos_cont_prop2serververify(daos_prop_t *props);

bool
daos_cont_csum_prop_is_valid(uint16_t val);

bool
daos_cont_csum_prop_is_enabled(uint16_t val);

/**
 * Dedup Properties
 */
bool
daos_cont_prop2dedup(daos_prop_t *props);

bool
daos_cont_prop2dedupverify(daos_prop_t *props);

uint32_t
daos_cont_prop2dedupsize(daos_prop_t *props);

/**
 * Compression properties
 */

bool
daos_cont_compress_prop_is_enabled(uint16_t val);

uint32_t
daos_cont_prop2compress(daos_prop_t *props);

/**
 * Encryption properties
 */
bool
daos_cont_encrypt_prop_is_enabled(uint16_t val);

uint16_t
daos_cont_prop2encrypt(daos_prop_t *props);


/**
 * Redundancy properties
 */
uint32_t
daos_cont_prop2redunfac(daos_prop_t *props);

uint32_t
daos_cont_prop2redunlvl(daos_prop_t *props);

int
daos_cont_rf2allowedfailures(int rf);

uint32_t
daos_cont_prop2ec_cell_sz(daos_prop_t *props);

/*
 * alloc'ed oid property
 */
uint64_t
daos_cont_prop2allocedoid(daos_prop_t *props);

/**
 * Performance Domain Affinity level properties
 */
uint32_t
daos_cont_prop2ec_pda(daos_prop_t *prop);

uint32_t
daos_cont_prop2rp_pda(daos_prop_t *prop);

/**
 * Global version properties
 */
uint32_t
daos_cont_prop2global_version(daos_prop_t *prop);

<<<<<<< HEAD
static inline uint32_t
daos_cont_props2pda(struct cont_props *props, bool is_ec_obj)
{
	return is_ec_obj ? props->dcp_ec_pda : props->dcp_rp_pda;
}
=======
/**
 * object layout version properties
 */
uint32_t
daos_cont_prop2obj_version(daos_prop_t *prop);
>>>>>>> db4b5352

#endif /** __DAOS_CONT_PROPS_H__ */<|MERGE_RESOLUTION|>--- conflicted
+++ resolved
@@ -152,18 +152,16 @@
 uint32_t
 daos_cont_prop2global_version(daos_prop_t *prop);
 
-<<<<<<< HEAD
 static inline uint32_t
 daos_cont_props2pda(struct cont_props *props, bool is_ec_obj)
 {
 	return is_ec_obj ? props->dcp_ec_pda : props->dcp_rp_pda;
 }
-=======
+
 /**
  * object layout version properties
  */
 uint32_t
 daos_cont_prop2obj_version(daos_prop_t *prop);
->>>>>>> db4b5352
 
 #endif /** __DAOS_CONT_PROPS_H__ */