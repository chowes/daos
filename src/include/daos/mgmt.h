--- conflicted
+++ resolved
@@ -39,11 +39,8 @@
 	uint32_t	crt_timeout;
 	int32_t		srv_srx_set;
 	d_rank_list_t  *ms_ranks;
-<<<<<<< HEAD
+	char		system_name[DAOS_SYS_INFO_STRING_MAX + 1];
 	uint32_t	provider_idx; /* Provider index (if more than one available) */
-=======
-	char		system_name[DAOS_SYS_INFO_STRING_MAX + 1];
->>>>>>> 7c749ea8
 };
 
 /** Client system handle */
