--- conflicted
+++ resolved
@@ -51,13 +51,9 @@
 	DAOS_RDBT_MODULE	= 8, /** rdb test */
 	DAOS_SEC_MODULE		= 9, /** security framework */
 	DAOS_DTX_MODULE		= 10, /** DTX */
-<<<<<<< HEAD
-	DAOS_CHK_MODULE		= 11, /** check */
-
-=======
 	DAOS_PIPELINE_MODULE	= 11,
->>>>>>> 3262ef1f
-	DAOS_NR_MODULE		= 12, /** number of defined modules */
+	DAOS_CHK_MODULE		= 12, /** check */
+	DAOS_NR_MODULE		= 13, /** number of defined modules */
 	DAOS_MAX_MODULE		= 64  /** Size of uint64_t see dmg profile */
 };
 
