/*
 * (C) Copyright 2016-2023 Intel Corporation.
 *
 * SPDX-License-Identifier: BSD-2-Clause-Patent
 */
/**
 * \file
 *
 * ds_pool: Pool Server API
 */

#ifndef __DAOS_SRV_POOL_H__
#define __DAOS_SRV_POOL_H__

#include <abt.h>
#include <daos/common.h>
#include <daos/lru.h>
#include <daos/pool_map.h>
#include <daos/rpc.h>
#include <daos/placement.h>
#include <daos_srv/vos_types.h>
#include <daos_pool.h>
#include <daos_security.h>
#include <gurt/telemetry_common.h>
#include <daos_srv/policy.h>

/*
 * Aggregation of pool/container/object/keys disk format change.
 */
#define DS_POOL_GLOBAL_VERSION		1

/**
 * Each individual object layout format, like oid layout, dkey to group,
 * dkey to EC group start.
 */
#define DS_POOL_OBJ_VERSION		1

/*
 * Pool object
 *
 * Caches per-pool information, such as the pool map.
 */
struct ds_pool {
	struct daos_llink	sp_entry;
	uuid_t			sp_uuid;	/* pool UUID */
	ABT_rwlock		sp_lock;
	struct pool_map		*sp_map;
	uint32_t		sp_map_version;	/* temporary */
	uint32_t		sp_ec_cell_sz;
	uint64_t		sp_reclaim;
	uint64_t		sp_redun_fac;
	/* Performance Domain Affinity Level of EC object. */
	uint32_t		sp_ec_pda;
	/* Performance Domain Affinity Level of replicated object */
	uint32_t		sp_rp_pda;
	uint32_t		sp_global_version;
	uint32_t		sp_space_rb;
	crt_group_t	       *sp_group;
	struct policy_desc_t	sp_policy_desc;	/* tiering policy descriptor */
	ABT_mutex		sp_mutex;
	ABT_cond		sp_fetch_hdls_cond;
	ABT_cond		sp_fetch_hdls_done_cond;
	struct ds_iv_ns		*sp_iv_ns;

	/* structure related to EC aggregate epoch query */
	d_list_t		sp_ec_ephs_list;
	struct sched_request	*sp_ec_ephs_req;

	uint32_t		sp_dtx_resync_version;
	/* Special pool/container handle uuid, which are
	 * created on the pool leader step up, and propagated
	 * to all servers by IV. Then they will be used by server
	 * to access the data on other servers.
	 */
	uuid_t			sp_srv_cont_hdl;
	uuid_t			sp_srv_pool_hdl;
	uint32_t		sp_stopping:1,
				sp_fetch_hdls:1,
				sp_disable_rebuild:1,
				sp_need_discard:1;

	/* pool_uuid + map version + leader term + rebuild generation define a
	 * rebuild job.
	 */
	uint32_t		sp_rebuild_gen;

	int			sp_reintegrating;
	/** path to ephemeral metrics */
	char			sp_path[D_TM_MAX_NAME_LEN];

	/**
	 * Per-pool per-module metrics, see ${modname}_pool_metrics for the
	 * actual structure. Initialized only for modules that specified a
	 * set of handlers via dss_module::sm_metrics handlers and reported
	 * DAOS_SYS_TAG.
	 */
	void			*sp_metrics[DAOS_NR_MODULE];
	/** checksum scrubbing properties */
	uint64_t		sp_scrub_mode;
	uint64_t		sp_scrub_freq_sec;
	uint64_t		sp_scrub_thresh;
	/** WAL checkpointing properties */
	uint64_t                 sp_checkpoint_mode;
	uint64_t                 sp_checkpoint_freq;
	uint32_t                 sp_checkpoint_thresh;
};

int ds_pool_lookup(const uuid_t uuid, struct ds_pool **pool);
void ds_pool_put(struct ds_pool *pool);
void ds_pool_get(struct ds_pool *pool);

/*
 * Pool handle object
 *
 * Stores per-handle information, such as the capabilities. References the pool
 * object.
 */
struct ds_pool_hdl {
	d_list_t		sph_entry;
	uuid_t			sph_uuid;	/* of the pool handle */
	uint64_t		sph_flags;	/* user-provided flags */
	uint64_t		sph_sec_capas;	/* access capabilities */
	uint32_t		sph_global_ver; /* pool global version */
	uint32_t		sph_obj_ver;	/* pool obj layout version */
	struct ds_pool	       *sph_pool;
	int			sph_ref;
	d_iov_t			sph_cred;
};

struct ds_pool_hdl *ds_pool_hdl_lookup(const uuid_t uuid);
void ds_pool_hdl_put(struct ds_pool_hdl *hdl);

/*
 * Per-thread pool object
 *
 * Stores per-thread, per-pool information, such as the vos pool handle. And,
 * caches per-pool information, such as the pool map version, so that DAOS
 * object I/Os do not need to access global, parent ds_pool objects.
 */
struct ds_pool_child {
	d_list_t		spc_list;
	daos_handle_t		spc_hdl;	/* vos_pool handle */
	struct ds_pool		*spc_pool;
	uuid_t			spc_uuid;	/* pool UUID */
	struct sched_request	*spc_gc_req;	/* Track GC ULT */
	struct sched_request	*spc_flush_req;	/* Dedicated VEA flush ULT */
	struct sched_request	*spc_scrubbing_req; /* Track scrubbing ULT*/
	struct sched_request    *spc_chkpt_req;     /* Track checkpointing ULT*/
	d_list_t		spc_cont_list;

	/* The current maxim rebuild epoch, (0 if there is no rebuild), so
	 * vos aggregation can not cross this epoch during rebuild to avoid
	 * interfering rebuild process.
	 */
	uint64_t	spc_rebuild_fence;

	/* The HLC when current rebuild ends, which will be used to compare
	 * with the aggregation full scan start HLC to know whether the
	 * aggregation needs to be restarted from 0. */
	uint64_t	spc_rebuild_end_hlc;
	uint32_t	spc_map_version;
	int		spc_ref;
	ABT_eventual	spc_ref_eventual;

	uint64_t	spc_discard_done:1;
	/**
	 * Per-pool per-module metrics, see ${modname}_pool_metrics for the
	 * actual structure. Initialized only for modules that specified a
	 * set of handlers via dss_module::sm_metrics handlers and reported
	 * DAOS_TGT_TAG.
	 */
	void			*spc_metrics[DAOS_NR_MODULE];
};

struct ds_pool_child *ds_pool_child_lookup(const uuid_t uuid);
struct ds_pool_child *ds_pool_child_get(struct ds_pool_child *child);
void ds_pool_child_put(struct ds_pool_child *child);

int ds_pool_bcast_create(crt_context_t ctx, struct ds_pool *pool,
			 enum daos_module_id module, crt_opcode_t opcode,
			 uint32_t version, crt_rpc_t **rpc, crt_bulk_t bulk_hdl,
			 d_rank_list_t *excluded_list);

int ds_pool_map_buf_get(uuid_t uuid, d_iov_t *iov, uint32_t *map_ver);

int ds_pool_tgt_exclude_out(uuid_t pool_uuid, struct pool_target_id_list *list);
int ds_pool_tgt_exclude(uuid_t pool_uuid, struct pool_target_id_list *list);
int ds_pool_tgt_add_in(uuid_t pool_uuid, struct pool_target_id_list *list);

int ds_pool_tgt_map_update(struct ds_pool *pool, struct pool_buf *buf,
			   unsigned int map_version);

int ds_pool_start(uuid_t uuid);
void ds_pool_stop(uuid_t uuid);
int ds_pool_extend(uuid_t pool_uuid, int ntargets, const d_rank_list_t *rank_list, int ndomains,
		   const uint32_t *domains, d_rank_list_t *svc_ranks);
int ds_pool_target_update_state(uuid_t pool_uuid, d_rank_list_t *ranks,
				struct pool_target_addr_list *target_list,
				pool_comp_state_t state);

int ds_pool_svc_dist_create(const uuid_t pool_uuid, int ntargets, const char *group,
			    const d_rank_list_t *target_addrs, int ndomains,
			    const uint32_t *domains, daos_prop_t *prop, d_rank_list_t **svc_addrs);
int ds_pool_svc_stop(uuid_t pool_uuid);
int ds_pool_svc_rf_to_nreplicas(int svc_rf);
int ds_pool_svc_rf_from_nreplicas(int nreplicas);

int ds_pool_svc_get_prop(uuid_t pool_uuid, d_rank_list_t *ranks,
			 daos_prop_t *prop);
int ds_pool_svc_set_prop(uuid_t pool_uuid, d_rank_list_t *ranks,
			 daos_prop_t *prop);
int ds_pool_svc_update_acl(uuid_t pool_uuid, d_rank_list_t *ranks,
			   struct daos_acl *acl);
int ds_pool_svc_delete_acl(uuid_t pool_uuid, d_rank_list_t *ranks,
			   enum daos_acl_principal_type principal_type,
			   const char *principal_name);

int ds_pool_svc_query(uuid_t pool_uuid, d_rank_list_t *ps_ranks, d_rank_list_t **ranks,
		      daos_pool_info_t *pool_info, uint32_t *pool_layout_ver,
		      uint32_t *upgrade_layout_ver);
int ds_pool_svc_query_target(uuid_t pool_uuid, d_rank_list_t *ps_ranks, d_rank_t rank,
			     uint32_t tgt_idx, daos_target_info_t *ti);

int ds_pool_prop_fetch(struct ds_pool *pool, unsigned int bit,
		       daos_prop_t **prop_out);
int ds_pool_svc_upgrade(uuid_t pool_uuid, d_rank_list_t *ranks);
int ds_pool_failed_add(uuid_t uuid, int rc);
void ds_pool_failed_remove(uuid_t uuid);
int ds_pool_failed_lookup(uuid_t uuid);

/*
 * Called by dmg on the pool service leader to list all pool handles of a pool.
 * Upon successful completion, "buf" returns an array of handle UUIDs if its
 * large enough, while "size" returns the size of all the handle UUIDs assuming
 * "buf" is large enough.
 */
int ds_pool_hdl_list(const uuid_t pool_uuid, uuid_t buf, size_t *size);

/*
 * Called by dmg on the pool service leader to evict one or all pool handles of
 * a pool. If "handle_uuid" is NULL, all pool handles of the pool are evicted.
 */
int ds_pool_hdl_evict(const uuid_t pool_uuid, const uuid_t handle_uuid);

struct cont_svc;
struct rsvc_hint;
int ds_pool_cont_svc_lookup_leader(uuid_t pool_uuid, struct cont_svc **svc,
				   struct rsvc_hint *hint);

void ds_pool_iv_ns_update(struct ds_pool *pool, unsigned int master_rank, uint64_t term);

int ds_pool_iv_map_update(struct ds_pool *pool, struct pool_buf *buf,
		       uint32_t map_ver);
int ds_pool_iv_prop_update(struct ds_pool *pool, daos_prop_t *prop);
int ds_pool_iv_prop_fetch(struct ds_pool *pool, daos_prop_t *prop);
int ds_pool_iv_svc_fetch(struct ds_pool *pool, d_rank_list_t **svc_p);

int ds_pool_iv_srv_hdl_fetch(struct ds_pool *pool, uuid_t *pool_hdl_uuid,
			     uuid_t *cont_hdl_uuid);

int ds_pool_svc_term_get(uuid_t uuid, uint64_t *term);
int ds_pool_svc_global_map_version_get(uuid_t uuid, uint32_t *global_ver);

int
ds_pool_child_map_refresh_sync(struct ds_pool_child *dpc);
int
ds_pool_child_map_refresh_async(struct ds_pool_child *dpc);

int
map_ranks_init(const struct pool_map *map, unsigned int status, d_rank_list_t *ranks);

void
map_ranks_fini(d_rank_list_t *ranks);

int ds_pool_get_ranks(const uuid_t pool_uuid, int status,
		      d_rank_list_t *ranks);
int ds_pool_get_tgt_idx_by_state(const uuid_t pool_uuid, unsigned int status, int **tgts,
				 unsigned int *tgts_cnt);
int ds_pool_get_failed_tgt_idx(const uuid_t pool_uuid, int **failed_tgts,
			       unsigned int *failed_tgts_cnt);
int ds_pool_svc_list_cont(uuid_t uuid, d_rank_list_t *ranks,
			  struct daos_pool_cont_info **containers,
			  uint64_t *ncontainers);

int ds_pool_svc_check_evict(uuid_t pool_uuid, d_rank_list_t *ranks,
			    uuid_t *handles, size_t n_handles,
			    uint32_t destroy, uint32_t force,
			    char *machine, uint32_t *count);

int ds_pool_target_status_check(struct ds_pool *pool, uint32_t id,
				uint8_t matched_status, struct pool_target **p_tgt);
void ds_pool_disable_exclude(void);
void ds_pool_enable_exclude(void);

extern bool ec_agg_disabled;

int dsc_pool_open(uuid_t pool_uuid, uuid_t pool_hdl_uuid,
		       unsigned int flags, const char *grp,
		       struct pool_map *map, d_rank_list_t *svc_list,
		       daos_handle_t *ph);
int dsc_pool_close(daos_handle_t ph);
int ds_pool_tgt_discard(uuid_t pool_uuid, uint64_t epoch);

int
ds_pool_mark_upgrade_completed(uuid_t pool_uuid, int ret);

/**
 * Verify if pool status satisfy Redundancy Factor requirement, by checking
 * pool map device status.
 */
static inline int
ds_pool_rf_verify(struct ds_pool *pool, uint32_t last_ver, uint32_t rlvl, uint32_t rf)
{
	int	rc = 0;

	ABT_rwlock_rdlock(pool->sp_lock);
	if (last_ver < pool_map_get_version(pool->sp_map))
		rc = pool_map_rf_verify(pool->sp_map, last_ver, rlvl, rf);
	ABT_rwlock_unlock(pool->sp_lock);

	return rc;
}

static inline uint32_t
ds_pool_get_version(struct ds_pool *pool)
{
	uint32_t	ver = 0;

	ABT_rwlock_rdlock(pool->sp_lock);
	if (pool->sp_map != NULL)
		ver = pool_map_get_version(pool->sp_map);
	ABT_rwlock_unlock(pool->sp_lock);

	return ver;
}

<<<<<<< HEAD
int
ds_start_chkpt_ult(struct ds_pool_child *child);
void
ds_stop_chkpt_ult(struct ds_pool_child *child);
=======
struct rdb_tx;
int ds_pool_lookup_hdl_cred(struct rdb_tx *tx, uuid_t pool_uuid, uuid_t pool_hdl_uuid,
			    d_iov_t *cred);
>>>>>>> f45b589b

#endif /* __DAOS_SRV_POOL_H__ */<|MERGE_RESOLUTION|>--- conflicted
+++ resolved
@@ -334,15 +334,12 @@
 	return ver;
 }
 
-<<<<<<< HEAD
 int
 ds_start_chkpt_ult(struct ds_pool_child *child);
 void
 ds_stop_chkpt_ult(struct ds_pool_child *child);
-=======
 struct rdb_tx;
 int ds_pool_lookup_hdl_cred(struct rdb_tx *tx, uuid_t pool_uuid, uuid_t pool_hdl_uuid,
 			    d_iov_t *cred);
->>>>>>> f45b589b
 
 #endif /* __DAOS_SRV_POOL_H__ */