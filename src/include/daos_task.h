--- conflicted
+++ resolved
@@ -119,14 +119,12 @@
 	DAOS_OPC_KV_REMOVE,
 	DAOS_OPC_KV_LIST,
 
-<<<<<<< HEAD
+	DAOS_OPC_POOL_FILTER_CONT,
+	DAOS_OPC_OBJ_KEY2ANCHOR,
+
 	/** Pipeline APIs */
 	DAOS_OPC_PIPELINE_RUN,
 
-=======
-	DAOS_OPC_POOL_FILTER_CONT,
-	DAOS_OPC_OBJ_KEY2ANCHOR,
->>>>>>> 565665c8
 	DAOS_OPC_MAX
 } daos_opc_t;
 
