--- conflicted
+++ resolved
@@ -226,17 +226,6 @@
 #disable_hugepages: false
 #
 #
-<<<<<<< HEAD
-## Number of network endpoints per secondary provider
-#
-## Specifies the number of secondary network endpoints each engine will create
-## for each additional fabric provider after the first. This only applies when
-## running in multi-provider mode.
-#
-## default: 1
-#
-#secondary_provider_endpoints: [2]
-=======
 ## Reserve an amount of RAM for system use when calculating the size of RAM-disks that will be
 ## created for DAOS I/O engines. Units are in GiB and represents the total RAM that will be
 ## reserved when calculating RAM-disk sizes for all engines.
@@ -250,7 +239,17 @@
 #
 ## default: 6
 #system_ram_reserved: 5
->>>>>>> 268529b4
+#
+#
+## Number of network endpoints per secondary provider
+#
+## Specifies the number of secondary network endpoints each engine will create
+## for each additional fabric provider after the first. This only applies when
+## running in multi-provider mode.
+#
+## default: 1
+#
+#secondary_provider_endpoints: [2]
 #
 #
 ## Set specific debug mask for daos_server (control plane).
