--- conflicted
+++ resolved
@@ -4739,16 +4739,13 @@
 
                 wf_client = WarningsFactory('nlt-client-leaks.json')
 
-<<<<<<< HEAD
                 # dfuse test helper. A specific binary to simulate dfuse.
                 fatal_errors.add_result(test_dfuse_th(server, conf, wf_client))
 
                 # dfuse startup, uses custom fault to force exit if no other faults injected.
                 # fatal_errors.add_result(test_dfuse_start(server, conf, wf_client))
-=======
                 # dfuse start-up, uses custom fault to force exit if no other faults injected.
                 fatal_errors.add_result(test_dfuse_start(server, conf, wf_client))
->>>>>>> d8a11b4c
 
                 # list-container test.
                 # fatal_errors.add_result(test_alloc_fail(server, conf))
