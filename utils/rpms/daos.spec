--- conflicted
+++ resolved
@@ -16,13 +16,8 @@
 %endif
 
 Name:          daos
-<<<<<<< HEAD
-Version:       2.3.103
-Release:       7%{?relval}%{?dist}
-=======
 Version:       2.3.106
-Release:       1%{?relval}%{?dist}
->>>>>>> dcd66017
+Release:       2%{?relval}%{?dist}
 Summary:       DAOS Storage Engine
 
 License:       BSD-2-Clause-Patent
@@ -572,16 +567,14 @@
 # No files in a shim package
 
 %changelog
-<<<<<<< HEAD
-* Fri Feb 24 2023 Brian J. Murrell <brian.murrell@intel.com> 2.3.103-7
+* Tue Mar 21 2023 Brian J. Murrell <brian.murrell@intel.com> 2.3.106-2
 - Install a systemd-coredump configuration file to allow for 64GB
   core files
 - Set /etc/security/limits.d/ and core_pattern to allow core dumps
   to be created
-=======
+
 * Tue Mar 14 2023 Brian J. Murrell <brian.murrell@intel.com> 2.3.106-1
 - Bump version to be higher than TB5
->>>>>>> dcd66017
 
 * Wed Feb 22 2023 Li Wei <wei.g.li@intel.com> 2.3.103-6
 - Update raft to 0.9.2-1.403.g3d20556
