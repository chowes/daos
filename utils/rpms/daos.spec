%define daoshome %{_exec_prefix}/lib/%{name}
%define server_svc_name daos_server.service
%define agent_svc_name daos_agent.service
%define sysctl_script_name 10-daos_server.conf

%global mercury_version 2.2.0-6%{?dist}
%global libfabric_version 1.15.1-1
%global __python %{__python3}

%if (0%{?rhel} >= 8)
# https://bugzilla.redhat.com/show_bug.cgi?id=1955184
%define _use_internal_dependency_generator 0
%define __find_requires %{SOURCE1}
%endif

Name:          daos
Version:       2.5.100
Release:       6%{?relval}%{?dist}
Summary:       DAOS Storage Engine

License:       BSD-2-Clause-Patent
URL:           https://github.com/daos-stack/daos
Source0:       %{name}-%{version}.tar.gz
Source1:       bz-1955184_find-requires
%if (0%{?rhel} >= 8)
BuildRequires: python3-scons >= 2.4
%else
BuildRequires: scons >= 2.4
%endif
BuildRequires: libfabric-devel >= %{libfabric_version}
BuildRequires: mercury-devel >= %{mercury_version}
BuildRequires: gcc-c++
%if (0%{?rhel} >= 8)
%global openmpi openmpi
%else
%global openmpi openmpi3
%endif
BuildRequires: %{openmpi}-devel
BuildRequires: hwloc-devel
%if ("%{?compiler_args}" == "COMPILER=covc")
BuildRequires: bullseye
%endif
%if (0%{?rhel} >= 8)
BuildRequires: argobots-devel >= 1.1
BuildRequires: json-c-devel
BuildRequires: boost-python3-devel
%else
BuildRequires: libabt-devel >= 1.0rc1
BuildRequires: libjson-c-devel
BuildRequires: boost-devel
%endif
BuildRequires: libpmemobj-devel >= 1.12.1~rc1
%if (0%{?rhel} >= 8)
BuildRequires: fuse3-devel >= 3
%else
BuildRequires: fuse3-devel >= 3.4.2
%endif
%if (0%{?suse_version} >= 1500)
BuildRequires: go-race
BuildRequires: libprotobuf-c-devel
BuildRequires: liblz4-devel
BuildRequires: libcapstone-devel
%else
BuildRequires: protobuf-c-devel
BuildRequires: lz4-devel
BuildRequires: capstone-devel
%endif
BuildRequires: spdk-devel >= 22.01.2
%if (0%{?rhel} >= 8)
BuildRequires: libisa-l-devel
BuildRequires: libisa-l_crypto-devel
%else
BuildRequires: libisal-devel
BuildRequires: libisal_crypto-devel
%endif
BuildRequires: daos-raft-devel = 0.10.1-2.409.gc354cd7%{?dist}
BuildRequires: openssl-devel
BuildRequires: libevent-devel
BuildRequires: libyaml-devel
BuildRequires: libcmocka-devel
BuildRequires: valgrind-devel
BuildRequires: systemd
BuildRequires: go >= 1.17
%if (0%{?rhel} >= 8)
BuildRequires: numactl-devel
BuildRequires: CUnit-devel
# needed to retrieve PMM region info through control-plane
BuildRequires: libipmctl-devel
%if (0%{?rhel} >= 9)
BuildRequires: python-devel
%else
BuildRequires: python36-devel
%endif
BuildRequires: python3-distro
BuildRequires: Lmod
%else
%if (0%{?suse_version} >= 1315)
# see src/client/dfs/SConscript for why we need /etc/os-release
# that code should be rewritten to use the python libraries provided for
# os detection
BuildRequires: distribution-release
BuildRequires: libnuma-devel
BuildRequires: cunit-devel
BuildRequires: ipmctl-devel
BuildRequires: python3-devel
BuildRequires: python3-distro
BuildRequires: python-rpm-macros
BuildRequires: lua-lmod
BuildRequires: systemd-rpm-macros
%endif
%endif
BuildRequires: libuuid-devel

%if (0%{?suse_version} > 0)
BuildRequires: libucp-devel
BuildRequires: libucs-devel
BuildRequires: libuct-devel
%else
BuildRequires: ucx-devel
%endif

Requires: openssl
# This should only be temporary until we can get a stable upstream release
# of mercury, at which time the autoprov shared library version should
# suffice
Requires: mercury >= %{mercury_version}


%description
The Distributed Asynchronous Object Storage (DAOS) is an open-source
software-defined object store designed from the ground up for
massively distributed Non Volatile Memory (NVM). DAOS takes advantage
of next generation NVM technology like Storage Class Memory (SCM) and
NVM express (NVMe) while presenting a key-value storage interface and
providing features such as transactional non-blocking I/O, advanced
data protection with self healing on top of commodity hardware, end-
to-end data integrity, fine grained data control and elastic storage
to optimize performance and cost.

%package server
Summary: The DAOS server
Requires: %{name}%{?_isa} = %{version}-%{release}
Requires: spdk-tools >= 22.01.2
Requires: ndctl
# needed to set PMem configuration goals in BIOS through control-plane
%if (0%{?suse_version} >= 1500)
Requires: ipmctl >= 03.00.00.0423
Requires: libpmemobj1 >= 1.12.1~rc1-1.suse1500
Requires: libfabric1 >= %{libfabric_version}
%else
Requires: ipmctl >= 03.00.00.0468
Requires: libpmemobj >= 1.12.1~rc1-1%{?dist}
%endif
Requires: libfabric >= %{libfabric_version}
Requires: mercury >= %{mercury_version}
Requires(post): /sbin/ldconfig
Requires(postun): /sbin/ldconfig
Requires: numactl
%{?systemd_requires}

%description server
This is the package needed to run a DAOS server

%package admin
Summary: DAOS admin tools
Requires: %{name}%{?_isa} = %{version}-%{release}

%description admin
This package contains DAOS administrative tools (e.g. dmg).

%package client
Summary: The DAOS client
Requires: %{name}%{?_isa} = %{version}-%{release}
Requires: mercury >= %{mercury_version}
Requires: libfabric >= %{libfabric_version}
%if (0%{?suse_version} >= 1500)
Requires: libfabric1 >= %{libfabric_version}
Requires: libfuse3-3 >= 3.4.2
%else
# because our repo has a deprecated fuse-3.x RPM, make sure we don't
# get it when fuse3 Requires: /etc/fuse.conf
%if (0%{?rhel} >= 8)
Requires: fuse3 >= 3
%else
Requires: fuse < 3, fuse3-libs >= 3.4.2
%endif
%endif
%{?systemd_requires}

%description client
This is the package needed to run a DAOS client

%package tests
Summary: The entire DAOS test suite
Requires: %{name}-client-tests%{?_isa} = %{version}-%{release}
BuildArch: noarch

%description tests
This is the package is a metapackage to install all of the test packages

%package tests-internal
Summary: The entire internal DAOS test suite
Requires: %{name}-tests = %{version}-%{release}
Requires: %{name}-client-tests-openmpi%{?_isa} = %{version}-%{release}
Requires: %{name}-client-tests-mpich = %{version}-%{release}
Requires: %{name}-serialize%{?_isa} = %{version}-%{release}
BuildArch: noarch

%description tests-internal
This is the package is a metapackage to install all of the internal test
packages

%package client-tests
Summary: The DAOS test suite
Requires: %{name}-client%{?_isa} = %{version}-%{release}
Requires: %{name}-admin%{?_isa} = %{version}-%{release}
Requires: python3-distro
Requires: python3-tabulate
Requires: python3-defusedxml
Requires: protobuf-c-devel
Requires: fio
Requires: git
Requires: dbench
Requires: lbzip2
Requires: attr
<<<<<<< HEAD
Requires: ior
=======
Requires: golang >= 1.18
>>>>>>> b6d03007
%if (0%{?suse_version} >= 1315)
Requires: lua-lmod
Requires: libcapstone-devel
%else
Requires: Lmod
Requires: capstone-devel
%endif

%description client-tests
This is the package needed to run the DAOS test suite (client tests)

%package client-tests-openmpi
Summary: The DAOS client test suite - tools which need openmpi
Requires: %{name}-client-tests%{?_isa} = %{version}-%{release}
Requires: hdf5-%{openmpi}-tests
Requires: hdf5-vol-daos-%{openmpi}-tests
Requires: MACSio-%{openmpi}
Requires: simul-%{openmpi}

%description client-tests-openmpi
This is the package needed to run the DAOS client test suite openmpi tools

%package client-tests-mpich
Summary: The DAOS client test suite - tools which need mpich
BuildArch: noarch
Requires: %{name}-client-tests%{?_isa} = %{version}-%{release}
Requires: mpifileutils-mpich
Requires: testmpio
Requires: mpich
Requires: ior
Requires: hdf5-mpich-tests
Requires: hdf5-vol-daos-mpich-tests
Requires: MACSio-mpich
Requires: simul-mpich
Requires: romio-tests
Requires: python3-mpi4py-tests

%description client-tests-mpich
This is the package needed to run the DAOS client test suite mpich tools

%package server-tests
Summary: The DAOS server test suite (server tests)
Requires: %{name}-server%{?_isa} = %{version}-%{release}
Requires: %{name}-admin%{?_isa} = %{version}-%{release}

%description server-tests
This is the package needed to run the DAOS server test suite (server tests)

%package devel
Summary: The DAOS development libraries and headers
Requires: %{name}-client%{?_isa} = %{version}-%{release}
Requires: libuuid-devel

%description devel
This is the package needed to build software with the DAOS library.

%package firmware
Summary: The DAOS firmware management helper
Requires: %{name}-server%{?_isa} = %{version}-%{release}

%description firmware
This is the package needed to manage server storage firmware on DAOS servers.

%package serialize
Summary: DAOS serialization library that uses HDF5
BuildRequires: hdf5-devel
Requires: hdf5

%description serialize
This is the package needed to use the DAOS serialization and deserialization
tools, as well as the preserve option for the filesystem copy tool.

%package mofed-shim
Summary: A shim to bridge MOFED's openmpi to distribution dependency tags
Provides: libmpi.so.40()(64bit)(openmpi-x86_64)
Requires: libmpi.so.40()(64bit)
Provides: libmpi_cxx.so.40()(64bit)(openmpi-x86_64)
Provides: libmpi_cxx.so.40()(64bit)
BuildArch: noarch

%description mofed-shim
This is the package that bridges the difference between the MOFED openmpi
"Provides" and distribution-openmpi consumers "Requires".

%if (0%{?suse_version} > 0)
%global __debug_package 1
%global _debuginfo_subpackages 1
%debug_package
%endif

%prep
%autosetup

%build

%define conf_dir %{_sysconfdir}/daos
%if (0%{?rhel} == 8)
%define scons_exe scons-3
%else
%define scons_exe scons
%endif
%{scons_exe} %{?_smp_mflags} \
      --config=force         \
      --no-rpath             \
      USE_INSTALLED=all      \
      FIRMWARE_MGMT=yes      \
      CONF_DIR=%{conf_dir}   \
     %{?scons_args}          \
     %{?compiler_args}

%if ("%{?compiler_args}" == "COMPILER=covc")
mv test.cov{,-build}
%endif

%install
%{scons_exe} %{?_smp_mflags}          \
      --config=force                  \
      --no-rpath                      \
      --install-sandbox=%{buildroot}  \
      %{buildroot}%{_prefix}          \
      %{buildroot}%{conf_dir}         \
      USE_INSTALLED=all               \
      FIRMWARE_MGMT=yes               \
      CONF_DIR=%{conf_dir}            \
      PREFIX=%{_prefix}               \
      %{?scons_args}                  \
      %{?compiler_args}

%if ("%{?compiler_args}" == "COMPILER=covc")
mv test.cov-build %{buildroot}/%{daoshome}/TESTING/ftest/test.cov
%endif
mkdir -p %{buildroot}/%{_sysconfdir}/ld.so.conf.d/
echo "%{_libdir}/daos_srv" > %{buildroot}/%{_sysconfdir}/ld.so.conf.d/daos.conf
mkdir -p %{buildroot}/%{_sysctldir}
install -m 644 utils/rpms/%{sysctl_script_name} %{buildroot}/%{_sysctldir}
mkdir -p %{buildroot}/%{_unitdir}
install -m 644 utils/systemd/%{server_svc_name} %{buildroot}/%{_unitdir}
install -m 644 utils/systemd/%{agent_svc_name} %{buildroot}/%{_unitdir}
mkdir -p %{buildroot}/%{conf_dir}/certs/clients
mv %{buildroot}/%{conf_dir}/bash_completion.d %{buildroot}/%{_sysconfdir}
# fixup env-script-interpreters
sed -i -e '1s/env //' %{buildroot}{%{daoshome}/TESTING/ftest/{cart/cart_logtest,config_file_gen,launch,slurm_setup,util/verify_perms}.py,%{_bindir}/daos_storage_estimator.py,%{_datarootdir}/daos/control/setup_spdk.sh}

# shouldn't have source files in a non-devel RPM
rm -f %{buildroot}%{daoshome}/TESTING/ftest/cart/{test_linkage.cpp,utest_{hlc,portnumber,swim}.c,wrap_cmocka.h}

%pre server
getent group daos_metrics >/dev/null || groupadd -r daos_metrics
getent group daos_server >/dev/null || groupadd -r daos_server
getent group daos_daemons >/dev/null || groupadd -r daos_daemons
getent passwd daos_server >/dev/null || useradd -s /sbin/nologin -r -g daos_server -G daos_metrics,daos_daemons daos_server

%post server
%{?run_ldconfig}
%systemd_post %{server_svc_name}
%sysctl_apply %{sysctl_script_name}

%preun server
%systemd_preun %{server_svc_name}

%if (0%{?suse_version} > 0)
%postun server
%{?run_ldconfig}
%systemd_postun %{server_svc_name}
%endif

%pre client
getent group daos_agent >/dev/null || groupadd -r daos_agent
getent group daos_daemons >/dev/null || groupadd -r daos_daemons
getent passwd daos_agent >/dev/null || useradd -s /sbin/nologin -r -g daos_agent -G daos_daemons daos_agent

%post client
%systemd_post %{agent_svc_name}

%preun client
%systemd_preun %{agent_svc_name}

%if (0%{?suse_version} > 0)
%postun client
%systemd_postun %{agent_svc_name}
%endif

%files
%defattr(-, root, root, -)
%doc README.md
%{_sysconfdir}/ld.so.conf.d/daos.conf
%dir %attr(0755,root,root) %{conf_dir}/certs
%config(noreplace) %{conf_dir}/memcheck-cart.supp
%dir %{conf_dir}
%dir %{_sysconfdir}/bash_completion.d
%{_sysconfdir}/bash_completion.d/daos.bash
# Certificate generation files
%dir %{_libdir}/%{name}
%{_libdir}/%{name}/certgen/
%{_libdir}/%{name}/VERSION
%{_libdir}/libcart.so.*
%{_libdir}/libgurt.so.*
%{_libdir}/libdaos_common.so

%files server
%doc README.md
%config(noreplace) %attr(0644,root,root) %{conf_dir}/daos_server.yml
%dir %attr(0700,daos_server,daos_server) %{conf_dir}/certs/clients
# set daos_server_helper to be setuid root in order to perform privileged tasks
%attr(4750,root,daos_server) %{_bindir}/daos_server_helper
# set daos_server to be setgid daos_server in order to invoke daos_server_helper
# and/or daos_firmware_helper
%attr(2755,root,daos_server) %{_bindir}/daos_server
%{_bindir}/daos_engine
%{_bindir}/daos_metrics
%dir %{_libdir}/daos_srv
%{_libdir}/daos_srv/libcont.so
%{_libdir}/daos_srv/libdtx.so
%{_libdir}/daos_srv/libmgmt.so
%{_libdir}/daos_srv/libobj.so
%{_libdir}/daos_srv/libpool.so
%{_libdir}/daos_srv/librdb.so
%{_libdir}/daos_srv/librdbt.so
%{_libdir}/daos_srv/librebuild.so
%{_libdir}/daos_srv/librsvc.so
%{_libdir}/daos_srv/libsecurity.so
%{_libdir}/daos_srv/libvos_srv.so
%{_libdir}/daos_srv/libvos_size.so
%{_libdir}/daos_srv/libvos.so
%{_libdir}/daos_srv/libbio.so
%{_libdir}/daos_srv/libplacement.so
%{_libdir}/daos_srv/libpipeline.so
%{_libdir}/libdaos_common_pmem.so
%config(noreplace) %{conf_dir}/vos_size_input.yaml
%{_bindir}/daos_storage_estimator.py
%{python3_sitearch}/storage_estimator/*.py
%dir %{python3_sitearch}/storage_estimator
%if (0%{?rhel} >= 8)
%dir %{python3_sitearch}/storage_estimator/__pycache__
%{python3_sitearch}/storage_estimator/__pycache__/*.pyc
%endif
%{_datarootdir}/%{name}
%exclude %{_datarootdir}/%{name}/ioil-ld-opts
%{_unitdir}/%{server_svc_name}
%{_sysctldir}/%{sysctl_script_name}

%files admin
%doc README.md
%{_bindir}/dmg
%{_mandir}/man8/dmg.8*
%config(noreplace) %{conf_dir}/daos_control.yml

%files client
%doc README.md
%{_libdir}/libdaos.so.*
%{_bindir}/cart_ctl
%{_bindir}/self_test
%{_bindir}/daos_agent
%{_bindir}/dfuse
%{_bindir}/daos
%{_libdir}/libdaos_cmd_hdlrs.so
%{_libdir}/libdfs.so
%{_libdir}/libds3.so
%{_libdir}/%{name}/API_VERSION
%{_libdir}/libduns.so
%{_libdir}/libdfuse.so
%{_libdir}/libioil.so
%{_libdir}/libpil4dfs.so
%dir %{python3_sitearch}/pydaos
%{python3_sitearch}/pydaos/*.py
%dir %{python3_sitearch}/pydaos/raw
%{python3_sitearch}/pydaos/raw/*.py
%if (0%{?rhel} >= 8)
%dir %{python3_sitearch}/pydaos/__pycache__
%{python3_sitearch}/pydaos/__pycache__/*.pyc
%dir %{python3_sitearch}/pydaos/raw/__pycache__
%{python3_sitearch}/pydaos/raw/__pycache__/*.pyc
%endif
%{python3_sitearch}/pydaos/pydaos_shim.so
%{_datarootdir}/%{name}/ioil-ld-opts
%config(noreplace) %{conf_dir}/daos_agent.yml
%{_unitdir}/%{agent_svc_name}
%{_mandir}/man8/daos.8*

%files client-tests
%doc README.md
%dir %{daoshome}
%{daoshome}/TESTING
%exclude %{daoshome}/TESTING/ftest/avocado_tests.yaml
%{_bindir}/hello_drpc
%{_libdir}/libdaos_tests.so
%{_bindir}/acl_dump_test
%{_bindir}/agent_tests
%{_bindir}/drpc_engine_test
%{_bindir}/drpc_test
%{_bindir}/dfuse_test
%{_bindir}/eq_tests
%{_bindir}/job_tests
%{_bindir}/security_test
%config(noreplace) %{conf_dir}/fault-inject-cart.yaml
%{_bindir}/fault_status
%{_bindir}/crt_launch
# For avocado tests
%{daoshome}/.build_vars.json
%{daoshome}/.build_vars.sh
%{_bindir}/daos_perf
%{_bindir}/daos_racer
%{_bindir}/daos_test
%{_bindir}/daos_debug_set_params
%{_bindir}/dfs_test
%{_bindir}/jobtest
%{_bindir}/daos_gen_io_conf
%{_bindir}/daos_run_io_conf
%{_libdir}/libdpar.so

%files client-tests-openmpi
%doc README.md
%{_libdir}/libdpar_mpi.so

%files client-tests-mpich
%doc README.md

%files server-tests
%doc README.md
%{_bindir}/evt_ctl
%{_bindir}/jump_pl_map
%{_bindir}/pl_bench
%{_bindir}/rdbt
%{_bindir}/ring_pl_map
%{_bindir}/smd_ut
%{_bindir}/bio_ut
%{_bindir}/vea_ut
%{_bindir}/vos_tests
%{_bindir}/vea_stress
%{_bindir}/obj_ctl
%{_bindir}/vos_perf

%files devel
%doc README.md
%{_includedir}/*
%{_libdir}/libdaos.so
%{_libdir}/libgurt.so
%{_libdir}/libcart.so
%{_libdir}/*.a

%files firmware
%doc README.md
# set daos_firmware_helper to be setuid root in order to perform privileged tasks
%attr(4750,root,daos_server) %{_bindir}/daos_firmware_helper

%files serialize
%doc README.md
%{_libdir}/libdaos_serialize.so

%files tests
%doc README.md
# No files in a meta-package

%files tests-internal
%doc README.md
# No files in a meta-package

%files mofed-shim
%doc README.md
# No files in a shim package

%changelog
<<<<<<< HEAD
* Fri Jun 30 2023 Brian J. Murrell <brian.murrell@intel.com> 2.5.100-6
- Build on EL9
- Add a client-tests-mpich subpackage for mpich test dependencies.
=======
* Thu Jun 29 2023 Michael MacDonald <mjmac.macdonald@intel.com> 2.3.105-6
- Install golang >= 1.18 as a daos-client-tests dependency
>>>>>>> b6d03007

* Thu Jun 22 2023 Li Wei <wei.g.li@intel.com> 2.5.100-5
- Update raft to 0.10.1-1.408.g9524cdb

* Wed Jun 14 2023 Mohamad Chaarawi <mohamad.chaarawi@intel.com> - 2.5.100-4
- Add pipeline lib

* Wed Jun 14 2023 Wang Shilong <shilong.wang@intel.com> 2.5.100-3
- Remove lmdb-devel for MD on SSD

* Wed Jun 07 2023 Ryon Jensen <ryon.jensen@intel.com> 2.5.100-2
- Removed unnecessary test files

* Tue Jun 06 2023 Jeff Olivier <jeffrey.v.olivier@intel.com> 2.5.100-1
- Switch version to 2.5.100 for 2.6 test builds

* Mon Jun  5 2023 Jerome Soumagne <jerome.soumagne@intel.com> 2.3.107-7
- Remove libfabric pinning and allow for 1.18 builds

* Fri May 26 2023 Jeff Olivier <jeffrey.v.olivier@intel.com> 2.3.107-6
- Add lmdb-devel and bio_ut for MD on SSD

* Tue May 23 2023 Lei Huang <lei.huang@intel.com> 2.3.107-5
- Add libcapstone-devel to deps of client-tests package

* Tue May 16 2023 Lei Huang <lei.huang@intel.com> 2.3.107-4
- Add libcapstone as a new prerequisite package
- Add libpil4dfs.so in daos-client rpm

* Mon May 15 2023 Jerome Soumagne <jerome.soumagne@intel.com> 2.3.107-3
- Fix libfabric/libfabric1 dependency mismatch on SuSE

* Wed May 10 2023 Jerome Soumagne <jerome.soumagne@intel.com> 2.3.107-2
- Temporarily pin libfabric to < 1.18

* Fri May 5 2023 Johann Lombardi <johann.lombardi@intel.com> 2.3.107-1
- Bump version to 2.3.107

* Fri Mar 17 2023 Tom Nabarro <tom.nabarro@intel.com> 2.3.106-2
- Add numactl requires for server package

* Tue Mar 14 2023 Brian J. Murrell <brian.murrell@intel.com> 2.3.106-1
- Bump version to be higher than TB5

* Wed Feb 22 2023 Li Wei <wei.g.li@intel.com> 2.3.103-6
- Update raft to 0.9.2-1.403.g3d20556

* Tue Feb 21 2023 Michael MacDonald <mjmac.macdonald@intel.com> 2.3.103-5
- Bump min supported go version to 1.17

* Fri Feb 17 2023 Ashley M. Pittman <ashley.m.pittman@intel.com> 2.3.103-4
- Add protobuf-c-devel to deps of client-tests package

* Mon Feb 13 2023 Brian J. Murrell <brian.murrell@intel.com> 2.3.103-3
- Remove explicit R: protobuf-c and let the auto-dependency generator
  handle it

* Wed Feb 8 2023 Michael Hennecke <michael.hennecke@intel.com> 2.3.103-2
- Change ipmctl requirement from v2 to v3

* Fri Jan 27 2023 Phillip Henderson <phillip.henderson@intel.com> 2.3.103-1
- Bump version to 2.3.103

* Wed Jan 25 2023 Johann Lombardi <johann.lombardi@intel.com> 2.3.102-1
- Bump version to 2.3.102

* Tue Jan 24 2023 Phillip Henderson <phillip.henderson@intel.com> 2.3.101-7
- Fix daos-tests-internal requirement for daos-tests

* Fri Jan 6 2023 Brian J. Murrell <brian.murrell@intel.com> 2.3.101-6
- Don't need to O: cart any more
- Add %%doc to all packages
- _datadir -> _datarootdir
- Don't use PREFIX= with scons in %%build
- Fix up some hard-coded paths to use macros instead
- Use some guards to prevent creating empty scriptlets

* Tue Dec 06 2022 Joseph G. Moore <joseph.moore@intel.com> 2.3.101-5
- Update Mercury to 2.2.0-6

* Thu Dec 01 2022 Tom Nabarro <tom.nabarro@intel.com> 2.3.101-4
- Update SPDK dependency requirement to greater than or equal to 22.01.2.

* Tue Oct 18 2022 Brian J. Murrell <brian.murrell@intel.com> 2.3.101-3
- Set flag to build per-subpackage debuginfo packages for Leap 15

* Thu Oct 6 2022 Michael MacDonald <mjmac.macdonald@intel.com> 2.3.101-2
- Rename daos_admin -> daos_server_helper

* Tue Sep 20 2022 Johann Lombardi <johann.lombardi@intel.com> 2.3.101-1
- Bump version to 2.3.101

* Thu Sep 8 2022 Jeff Olivier <jeffrey.v.olivier@intel.com> 2.3.100-22
- Move io_conf files from bin to TESTING

* Tue Aug 16 2022 Jeff Olivier <jeffrey.v.olivier@intel.com> 2.3.100-21
- Update PMDK to 1.12.1~rc1 to fix DAOS-11151

* Thu Aug 11 2022 Wang Shilong <shilong.wang@intel.com> 2.3.100-20
- Add daos_debug_set_params to daos-client-tests rpm for fault injection test.

* Fri Aug 5 2022 Jerome Soumagne <jerome.soumagne@intel.com> 2.3.100-19
- Update to mercury 2.2.0

* Tue Jul 26 2022 Michael MacDonald <mjmac.macdonald@intel.com> 2.3.100-18
- Bump min supported go version to 1.16

* Mon Jul 18 2022 Jerome Soumagne <jerome.soumagne@intel.com> 2.3.100-17
- Remove now unused openpa dependency

* Fri Jul 15 2022 Jeff Olivier <jeffrey.v.olivier@intel.com> 2.3.100-16
- Add pool_scrubbing_tests to test package

* Wed Jul 13 2022 Tom Nabarro <tom.nabarro@intel.com> 2.3.100-15
- Update SPDK dependency requirement to greater than or equal to 22.01.1.

* Mon Jun 27 2022 Jerome Soumagne <jerome.soumagne@intel.com> 2.3.100-14
- Update to mercury 2.2.0rc6

* Fri Jun 17 2022 Jeff Olivier <jeffrey.v.olivier@intel.com> 2.3.100-13
- Remove libdts.so, replace with build time static

* Thu Jun 2 2022 Jeff Olivier <jeffrey.v.olivier@intel.com> 2.3.100-12
- Make ucx required for build on all platforms

* Wed Jun 1 2022 Michael MacDonald <mjmac.macdonald@intel.com> 2.3.100-11
- Move dmg to new daos-admin RPM

* Wed May 18 2022 Lei Huang <lei.huang@intel.com> 2.3.100-10
- Update to libfabric to v1.15.1-1 to include critical performance patches

* Tue May 17 2022 Phillip Henderson <phillip.henderson@intel.com> 2.3.100-9
- Remove doas-client-tests-openmpi dependency from daos-tests
- Add daos-tests-internal package

* Mon May  9 2022 Ashley Pittman <ashley.m.pittman@intel.com> 2.3.100-8
- Extend dfusedaosbuild test to run in different configurations.

* Fri May  6 2022 Ashley Pittman <ashley.m.pittman@intel.com> 2.3.100-7
- Add dfuse unit-test binary to call from ftest.

* Wed May  4 2022 Joseph Moore <joseph.moore@intel.com> 2.3.100-6
- Update to mercury 2.1.0.rc4-9 to enable non-unified mode in UCX

* Tue Apr 26 2022 Phillip Henderson <phillip.henderson@intel.com> 2.3.100-5
- Move daos_gen_io_conf and daos_run_io_conf to daos-client-tests

* Wed Apr 20 2022 Lei Huang <lei.huang@intel.com> 2.3.100-4
- Update to libfabric to v1.15.0rc3-1 to include critical performance patches

* Tue Apr 12 2022 Li Wei <wei.g.li@intel.com> 2.3.100-3
- Update raft to 0.9.1-1401.gc18bcb8 to fix uninitialized node IDs

* Wed Apr 6 2022 Jeff Olivier <jeffrey.v.olivier@intel.com> 2.3.100-2
- Remove direct MPI dependency from most of tests

* Wed Apr  6 2022 Johann Lombardi <johann.lombardi@intel.com> 2.3.100-1
- Switch version to 2.3.100 for 2.4 test builds

* Wed Apr  6 2022 Joseph Moore <joseph.moore@intel.com> 2.1.100-26
- Add build depends entries for UCX libraries.

* Sat Apr  2 2022 Joseph Moore <joseph.moore@intel.com> 2.1.100-25
- Update to mercury 2.1.0.rc4-8 to include UCX provider patch

* Fri Mar 11 2022 Alexander Oganezov <alexander.a.oganezov@intel.com> 2.1.100-24
- Update to mercury 2.1.0.rc4-6 to include CXI provider patch

* Wed Mar 02 2022 Michael Hennecke <michael.hennecke@intel.com> 2.1.100-23
- DAOS-6344: Create secondary group daos_daemons for daos_server and daos_agent

* Tue Feb 22 2022 Alexander Oganezov <alexander.a.oganezov@intel.com> 2.1.100-22
- Update mercury to include DAOS-9561 workaround

* Sun Feb 13 2022 Michael MacDonald <mjmac.macdonald@intel.com> 2.1.100-21
- Update go toolchain requirements

* Thu Feb 10 2022 Li Wei <wei.g.li@intel.com> 2.1.100-20
- Update raft to 0.9.0-1394.gc81505f to fix membership change bugs

* Wed Jan 19 2022 Michael MacDonald <mjmac.macdonald@intel.com> 2.1.100-19
- Move libdaos_common.so from daos-client to daos package

* Mon Jan 17 2022 Johann Lombardi <johann.lombardi@intel.com> 2.1.100-18
- Update libfabric to 1.14.0 GA and apply fix for DAOS-9376

* Thu Dec 23 2021 Alexander Oganezov <alexander.a.oganezov@intel.com> 2.1.100-17
- Update to v2.1.0-rc4-3 to pick fix for DAOS-9325 high cpu usage
- Change mercury pinning to be >= instead of strict =

* Thu Dec 16 2021 Brian J. Murrell <brian.murrell@intel.com> 2.1.100-16
- Add BR: python-rpm-macros for Leap 15 as python3-base dropped that
  as a R:

* Sat Dec 11 2021 Brian J. Murrell <brian.murrell@intel.com> 2.1.100-15
- Create a shim package to allow daos openmpi packages built with the
  distribution openmpi to install on MOFED systems

* Fri Dec 10 2021 Brian J. Murrell <brian.murrell@intel.com> 2.1.100-14
- Don't make daos-*-tests-openmi a dependency of anything
  - If they are wanted, they should be installed explicitly, due to
    potential conflicts with other MPI stacks

* Wed Dec 08 2021 Alexander Oganezov <alexander.a.oganezov@intel.com> 2.1.100-13
- Remove DAOS-9173 workaround from mercury. Apply DAOS-9173 to ofi

* Tue Dec 07 2021 Alexander Oganezov <alexander.a.oganezov@intel.com> 2.1.100-12
- Apply DAOS-9173 workaround to mercury

* Fri Dec 03 2021 Alexander Oganezov <alexander.a.oganezov@intel.com> 2.1.100-11
- Update mercury to v2.1.0rc4

* Thu Dec 02 2021 Danielle M. Sikich <danielle.sikich@intel.com> 2.1.100-10
- Fix name of daos serialize package

* Sun Nov 28 2021 Tom Nabarro <tom.nabarro@intel.com> 2.1.100-9
- Set rmem_{max,default} sysctl values on server package install to enable
  SPDK pci_event module to operate in unprivileged process (daos_engine).

* Wed Nov 24 2021 Brian J. Murrell <brian.murrell@intel.com> 2.1.100-8
- Remove invalid "%%else if" syntax
- Fix a few other rpmlint warnings

* Tue Nov 16 2021 Wang Shilong <shilong.wang@intel.com> 2.1.100-7
- Update for libdaos major version bump
- Fix version of libpemobj1 for SUSE

* Sat Nov 13 2021 Alexander Oganezov <alexander.a.oganezov@intel.com> 2.1.100-6
- Update OFI to v1.14.0rc3

* Tue Oct 26 2021 Brian J. Murrell <brian.murrell@intel.com> 2.1.100-5
- Create new daos-{client,server}tests-openmpi and daos-server-tests subpackages
- Rename daos-tests daos-client-tests and make daos-tests require all
  other test suites to maintain existing behavior

* Mon Oct 25 2021 Alexander Oganezov <alexander.a.oganezov@intel.com> 2.1.100-4
- Update mercury to v2.1.0rc2

* Wed Oct 20 2021 Jeff Olivier <jeffrey.v.olivier@intel.com> 2.1.100-3
- Explicitly require 1.11.0-3 of PMDK

* Wed Oct 13 2021 David Quigley <david.quigley@intel.com> 2.1.100-2
- Add defusedxml as a required dependency for the test package.

* Wed Oct 13 2021 Johann Lombardi <johann.lombardi@intel.com> 2.1.100-1
- Switch version to 2.1.100 for 2.2 test builds

* Tue Oct 12 2021 Johann Lombardi <johann.lombardi@intel.com> 1.3.106-1
- Version bump to 1.3.106 for 2.0 test build 6

* Fri Oct 8 2021 Alexander Oganezov <alexander.a.oganezov@intel.com> 1.13.105-4
- Update OFI to v1.13.2rc1

* Wed Sep 15 2021 Li Wei <wei.g.li@intel.com> 1.3.105-3
- Update raft to fix InstallSnapshot performance as well as to avoid some
  incorrect 0.8.0 RPMs

* Fri Sep 03 2021 Brian J. Murrell <brian.murrell@intel.com> 1.3.105-2
- Remove R: hwloc; RPM's auto-requires/provides will take care of this

* Tue Aug 24 2021 Jeff Olivier <jeffrey.v.olivier@intel.com> 1.3.105-1
- Version bump to 1.3.105 for 2.0 test build 5

* Mon Aug 09 2021 Yawei <yawei.niu@intel.com> 1.3.104-5
- Fix duplicates
- Add vos_perf

* Thu Aug 05 2021 Christopher Hoffman <christopherx.hoffman@intel.com> 1.3.104-4
- Update conditional statement to include checking for distributions to
  determine which unit files to use for daos-server and daos-agent

* Wed Aug 04 2021 Kris Jacque <kristin.jacque@intel.com> 1.3.104-3
- Move daos_metrics tool from tests package to server package

* Wed Aug 04 2021 Tom Nabarro <tom.nabarro@intel.com> 1.3.104-2
- Update to spdk 21.07 and (indirectly) dpdk 21.05

* Mon Aug 02 2021 Jeff Olivier <jeffrey.v.olivier@intel.com> 1.3.104-1
- Version bump to 1.3.104 for 2.0 test build 4

* Mon Jul 19 2021 Danielle M. Sikich <danielle.sikich@intel.com> 1.3.103-5
- Add DAOS serialization library that requires hdf5

* Wed Jul 14 2021 Li Wei <wei.g.li@intel.com> 1.3.103-4
- Update raft to fix slow leader re-elections

* Tue Jul 13 2021  Maureen Jean <maureen.jean@intel.com> 1.3.103-3
- Add python modules to python3.6 site-packages

* Mon Jul 12 2021 Alexander Oganezov <alexander.a.oganezov@intel.com> 1.3.103-2
- Update to mercury release v2.0.1

* Mon Jul 12 2021 Johann Lombardi <johann.lombardi@intel.com> 1.3.103-1
- Version bump to 1.3.103 for 2.0 test build 3

* Wed Jul 7 2021 Phillip Henderson <phillip.henderson@intel.com> 1.3.102-6
- Update daos-devel to always require the same version daos-client

* Wed Jun 30 2021 Tom Nabarro <tom.nabarro@intel.com> 1.3.102-5
- Update to spdk 21.04 and (indirectly) dpdk 21.05

* Fri Jun 25 2021 Brian J. Murrell <brian.murrell@intel.com> - 1.3.102-4
- Add libuuid-devel back as a requirement of daos-devel

* Wed Jun 23 2021 Li Wei <wei.g.li@intel.com> 1.3.102-3
- Update raft to pick up Pre-Vote

* Mon Jun 14 2021 Jeff Olivier <jeffrey.v.olivier@intel.com> 1.3.102-2
- Update to pmdk 1.11.0-rc1
- Remove dependence on libpmem since we use libpmemobj directly

* Fri Jun 11 2021 Johann Lombardi <johann.lombardi@intel.com> 1.3.102-1
- Version bump to 1.3.102 for 2.0 test build 2

* Wed Jun 02 2021 Johann Lombardi <johann.lombardi@intel.com> 1.3.101-3
- Remove libs from devel package

* Thu May 20 2021 Jeff Olivier <jeffrey.v.olivier@intel.com> 1.3.0-101-2
- Remove client libs from common package

* Wed May 19 2021 Johann Lombardi <johann.lombardi@intel.com> 1.3.101-1
- Version bump to 1.3.101 for 2.0 test build 1

* Fri May 07 2021 Brian J. Murrell <brian.murrell@intel.com> 1.3.0-16
- Enable debuginfo package building on SUSE platforms

* Thu May 06 2021 Brian J. Murrell <brian.murrell@intel.com> 1.3.0-15
- Update to build on EL8

* Wed May 05 2021 Brian J. Murrell <brian.murrell@intel.com> 1.3.0-14
- Package /etc/daos/certs in main/common package so that both server
  and client get it created

* Wed Apr 21 2021 Tom Nabarro <tom.nabarro@intel.com> - 1.3.0-13
- Relax ipmctl version requirement on leap15 as we have runtime checks

* Fri Apr 16 2021 Mohamad Chaarawi <mohamad.chaarawi@intel.com> - 1.3.0-12
- remove dfuse_hl

* Wed Apr 14 2021 Jeff Olivier <jeffrey.v.olivier@intel.com> - 1.3.0-11
- Remove storage_estimator and io_conf from client packages to remove
  any client side dependence on bio and vos (and and PMDK/SPDK)

* Mon Apr 12 2021 Dalton A. Bohning <daltonx.bohning@intel.com> - 1.3.0-10
- Add attr to the test dependencies

* Tue Apr 06 2021 Kris Jacque <kristin.jacque@intel.com> 1.3.0-9
- Add package for daos_firmware helper binary

* Fri Apr 02 2021 Jeff Olivier <jeffrey.v.olivier@intel.com> 1.3.0-8
- Remove unused readline-devel

* Thu Apr 01 2021 Brian J. Murrell <brian.murrell@intel.com> 1.3.0-7
- Update argobots to 1.1

* Tue Mar 30 2021 Maureen Jean <maureen.jean@intel.com> 1.3.0-6
- Change pydaos_shim_3 to pydaos_shim

* Mon Mar 29 2021 Brian J. Murrell <brian.murrell@intel.com> - 1.3.0-5
- Move libdts.so to the daos-tests subpackage

* Tue Mar 23 2021 Alexander Oganezov <alexander.a.oganezov@intel.com> 1.3.0-4
- Update libfabric to v1.12.0
- Disable grdcopy/gdrapi linkage in libfabric


* Thu Mar 18 2021 Maureen Jean <maureen.jean@intel.com> 1.3.0-3
- Update to python3

* Thu Feb 25 2021 Li Wei <wei.g.li@intel.com> 1.3.0-2
- Require raft-devel 0.7.3 that fixes an unstable leadership problem caused by
  removed replicas as well as some Coverity issues

* Wed Feb 24 2021 Brian J. Murrell <brian.murrell@intel.com> - 1.3.0-1
- Version bump up to 1.3.0

* Mon Feb 22 2021 Brian J. Murrell <brian.murrell@intel.com> 1.1.3-3
- Remove all *-devel Requires from daos-devel as none of those are
  actually necessary to build libdaos clients

* Tue Feb 16 2021 Alexander Oganezov <alexander.a.oganezov@intel.com> 1.1.3-2
- Update libfabric to v1.12.0rc1

* Wed Feb 10 2021 Johann Lombardi <johann.lombardi@intel.com> 1.1.3-1
- Version bump up to 1.1.3

* Tue Feb 9 2021 Vish Venkatesan <vishwanath.venkatesan@intel.com> 1.1.2.1-11
- Add new pmem specific version of DAOS common library

* Fri Feb 5 2021 Saurabh Tandan <saurabh.tandan@intel.com> 1.1.2.1-10
- Added dbench as requirement for test package.

* Wed Feb 3 2021 Hua Kuang <hua.kuang@intel.com> 1.1.2.1-9
- Changed License to BSD-2-Clause-Patent

* Wed Feb 03 2021 Brian J. Murrell <brian.murrell@intel.com> - 1.1.2-8
- Update minimum required libfabric to 1.11.1

* Thu Jan 28 2021 Phillip Henderson <phillip.henderson@intel.com> 1.1.2.1-7
- Change ownership and permissions for the /etc/daos/certs directory.

* Sat Jan 23 2021 Alexander Oganezov <alexander.a.oganezov@intel.com> 1.1.2.1-6
- Update to mercury v2.0.1rc1

* Fri Jan 22 2021 Michael MacDonald <mjmac.macdonald@intel.com> 1.1.2.1-5
- Install daos_metrics utility to %%{_bindir}

* Wed Jan 20 2021 Kenneth Cain <kenneth.c.cain@intel.com> 1.1.2.1-4
- Version update for API major version 1, libdaos.so.1 (1.0.0)

* Fri Jan 15 2021 Michael Hennecke <mhennecke@lenovo.com> 1.1.2.1-3
- Harmonize daos_server and daos_agent groups.

* Tue Dec 15 2020 Ashley Pittman <ashley.m.pittman@intel.com> 1.1.2.1-2
- Combine the two memcheck suppressions files.

* Wed Dec 09 2020 Johann Lombardi <johann.lombardi@intel.com> 1.1.2.1-1
- Version bump up to 1.1.2.1

* Fri Dec 04 2020 Li Wei <wei.g.li@intel.com> 1.1.2-3
- Require raft-devel 0.7.1 that fixes recent Coverity issues

* Wed Dec 02 2020 Maureen Jean <maureen.jean@intel.com> - 1.1.2-2
- define scons_args to be BUILD_TYPE=<release|dev>
- the scons default is BUILD_TYPE=release
- BUILD_TYPE=release will disable fault injection in build

* Tue Dec 01 2020 Brian J. Murrell <brian.murrell@intel.com> - 1.1.2-1
- Version bump up to 1.1.2

* Tue Nov 17 2020 Li Wei <wei.g.li@intel.com> 1.1.1-8
- Require raft-devel 0.7.0 that changes log indices and terms to 63-bit

* Wed Nov 11 2020 Tom Nabarro <tom.nabarro@intel.com> 1.1.1-7
- Add version validation for runtime daos_server ipmctl requirement to avoid
  potential corruption of PMMs when setting PMem goal, issue fixed in
  https://github.com/intel/ipmctl/commit/9e3898cb15fa9eed3ef3e9de4488be1681d53ff4

* Thu Oct 29 2020 Jonathan Martinez Montes <jonathan.martinez.montes@intel.com> 1.1.1-6
- Restore obj_ctl utility

* Wed Oct 28 2020 Brian J. Murrell <brian.murrell@intel.com> - 1.1.1-5
- Use %%autosetup
- Only use systemd_requires if it exists
- Obsoletes: cart now that it's included in daos

* Sat Oct 24 2020 Maureen Jean <maureen.jean@intel.com> 1.1.1-4
- Add daos.conf to the daos package to resolve the path to libbio.so

* Tue Oct 13 2020 Jonathan Martinez Montes <jonathan.martinez.montes@intel.com> 1.1.1-3
- Remove obj_ctl from Tests RPM package
- Add libdts.so shared library that is used by daos_perf, daos_racer and
  the daos utility.

* Tue Oct 13 2020 Amanda Justiniano <amanda.justiniano-pagn@intel.com> 1.1.1-3
- Add lbzip2 requirement to the daos-tests package

* Tue Oct 13 2020 Michael MacDonald <mjmac.macdonald@intel.com> 1.1.1-2
- Create unprivileged user for daos_agent

* Mon Oct 12 2020 Johann Lombardi <johann.lombardi@intel.com> 1.1.1-1
- Version bump up to 1.1.1

* Sat Oct 03 2020 Michael MacDonald <mjmac.macdonald@intel.com> 1.1.0-34
- Add go-race to BuildRequires on OpenSUSE Leap

* Wed Sep 16 2020 Alexander Oganezov <alexander.a.oganezov@intel.com> 1.1.0-33
- Update OFI to v1.11.0

* Mon Aug 17 2020 Michael MacDonald <mjmac.macdonald@intel.com> 1.1.0-32
- Install completion script in /etc/bash_completion.d

* Wed Aug 05 2020 Brian J. Murrell <brian.murrell@intel.com> - 1.1.0-31
- Change fuse requirement to fuse3
- Use Lmod for MPI module loading
- Remove unneeded (and un-distro gated) Requires: json-c

* Wed Jul 29 2020 Jonathan Martinez Montes <jonathan.martinez.montes@intel.com> - 1.1.0-30
- Add the daos_storage_estimator.py tool. It merges the functionality of the
  former tools vos_size, vos_size.py, vos_size_dfs_sample.py and parse_csv.py.

* Wed Jul 29 2020 Jeffrey V Olivier <jeffrey.v.olivier@intel.com> - 1.1.0-29
- Revert prior changes from version 28

* Mon Jul 13 2020 Brian J. Murrell <brian.murrell@intel.com> - 1.1.0-28
- Change fuse requirement to fuse3
- Use Lmod for MPI module loading

* Tue Jul 7 2020 Alexander A Oganezov <alexander.a.oganezov@intel.com> - 1.1.0-27
- Update to mercury release 2.0.0~rc1-1

* Sun Jun 28 2020 Jonathan Martinez Montes <jonathan.martinez.montes@intel.com> - 1.1.0-26
- Add the vos_size_dfs_sample.py tool. It is used to generate dynamically
  the vos_dfs_sample.yaml file using the real DFS super block data.

* Tue Jun 23 2020 Jeff Olivier <jeffrey.v.olivier@intel.com> - 1.1.0-25
- Add -no-rpath option and use it for rpm build rather than modifying
  SCons files in place

* Tue Jun 16 2020 Jeff Olivier <jeffrey.v.olivier@intel.com> - 1.1.0-24
- Modify RPATH removal snippet to replace line with pass as some lines
  can't be removed without breaking the code

* Fri Jun 05 2020 Ryon Jensen <ryon.jensen@intel.com> - 1.1.0-23
- Add libisa-l_crypto dependency

* Fri Jun 05 2020 Tom Nabarro <tom.nabarro@intel.com> - 1.1.0-22
- Change server systemd run-as user to daos_server in unit file

* Thu Jun 04 2020 Hua Kuang <hua.kuang@intel.com> - 1.1.0-21
- Remove dmg_old from DAOS RPM package

* Thu May 28 2020 Tom Nabarro <tom.nabarro@intel.com> - 1.1.0-20
- Create daos group to run as in systemd unit file

* Tue May 26 2020 Brian J. Murrell <brian.murrell@intel.com> - 1.1.0-19
- Enable parallel building with _smp_mflags

* Fri May 15 2020 Kenneth Cain <kenneth.c.cain@intel.com> - 1.1.0-18
- Require raft-devel >= 0.6.0 that adds new API raft_election_start()

* Thu May 14 2020 Brian J. Murrell <brian.murrell@intel.com> - 1.1.0-17
- Add cart-devel's Requires to daos-devel as they were forgotten
  during the cart merge

* Thu May 14 2020 Brian J. Murrell <brian.murrell@intel.com> - 1.1.0-16
- Fix fuse3-libs -> libfuse3 for SLES/Leap 15

* Thu Apr 30 2020 Brian J. Murrell <brian.murrell@intel.com> - 1.1.0-15
- Use new properly pre-release tagged mercury RPM

* Thu Apr 30 2020 Brian J. Murrell <brian.murrell@intel.com> - 1.1.0-14
- Move fuse dependencies to the client subpackage

* Mon Apr 27 2020 Michael MacDonald <mjmac.macdonald@intel.com> 1.1.0-13
- Rename /etc/daos.yml -> /etc/daos_control.yml

* Thu Apr 16 2020 Brian J. Murrell <brian.murrell@intel.com> - 1.1.0-12
- Use distro fuse

* Fri Apr 10 2020 Alexander Oganezov <alexander.a.oganezov@intel.com> - 1.1.0-11
- Update to mercury 4871023 to pick na_ofi.c race condition fix for
  "No route to host" errors.

* Sun Apr 05 2020 Brian J. Murrell <brian.murrell@intel.com> - 1.1.0-10
- Clean up spdk dependencies

* Mon Mar 30 2020 Tom Nabarro <tom.nabarro@intel.com> - 1.1.0-9
- Set version of spdk to < v21, > v19

* Fri Mar 27 2020 David Quigley <david.quigley@intel.com> - 1.1.0-8
- add daos and dmg man pages to the daos-client files list

* Thu Mar 26 2020 Michael MacDonald <mjmac.macdonald@intel.com> 1.1.0-7
- Add systemd scriptlets for managing daos_server/daos_agent services

* Thu Mar 26 2020 Alexander Oganeozv <alexander.a.oganezov@intel.com> - 1.1.0-6
- Update ofi to 62f6c937601776dac8a1f97c8bb1b1a6acfbc3c0

* Tue Mar 24 2020 Jeffrey V. Olivier <jeffrey.v.olivier@intel.com> - 1.1.0-5
- Remove cart as an external dependence

* Mon Mar 23 2020 Jeffrey V. Olivier <jeffrey.v.olivier@intel.com> - 1.1.0-4
- Remove scons_local as dependency

* Tue Mar 03 2020 Brian J. Murrell <brian.murrell@intel.com> - 1.1.0-3
- Bump up go minimum version to 1.12

* Thu Feb 20 2020 Brian J. Murrell <brian.murrell@intel.com> - 1.1.0-2
- daos-server requires daos-client (same version)

* Fri Feb 14 2020 Brian J. Murrell <brian.murrell@intel.com> - 1.1.0-1
- Version bump up to 1.1.0

* Wed Feb 12 2020 Brian J. Murrell <brian.murrell@intel.com> - 0.9.0-2
- Remove undefine _missing_build_ids_terminate_build

* Thu Feb 06 2020 Johann Lombardi <johann.lombardi@intel.com> - 0.9.0-1
- Version bump up to 0.9.0

* Sat Jan 18 2020 Jeff Olivier <jeffrey.v.olivier@intel.com> - 0.8.0-3
- Fixing a few warnings in the RPM spec file

* Fri Dec 27 2019 Jeff Olivier <jeffrey.v.olivier@intel.com> - 0.8.0-2
- Remove openmpi, pmix, and hwloc builds, use hwloc and openmpi packages

* Tue Dec 17 2019 Johann Lombardi <johann.lombardi@intel.com> - 0.8.0-1
- Version bump up to 0.8.0

* Thu Dec 05 2019 Johann Lombardi <johann.lombardi@intel.com> - 0.7.0-1
- Version bump up to 0.7.0

* Tue Nov 19 2019 Tom Nabarro <tom.nabarro@intel.com> 0.6.0-15
- Temporarily unconstrain max. version of spdk

* Wed Nov 06 2019 Brian J. Murrell <brian.murrell@intel.com> 0.6.0-14
- Constrain max. version of spdk

* Wed Nov 06 2019 Brian J. Murrell <brian.murrell@intel.com> 0.6.0-13
- Use new cart with R: mercury to < 1.0.1-20 due to incompatibility

* Wed Nov 06 2019 Michael MacDonald <mjmac.macdonald@intel.com> 0.6.0-12
- Add daos_admin privileged helper for daos_server

* Fri Oct 25 2019 Brian J. Murrell <brian.murrell@intel.com> 0.6.0-11
- Handle differences in Leap 15 Python packaging

* Wed Oct 23 2019 Brian J. Murrell <brian.murrell@intel.com> 0.6.0-9
- Update BR: libisal-devel for Leap

* Mon Oct 07 2019 Brian J. Murrell <brian.murrell@intel.com> 0.6.0-8
- Use BR: cart-devel-%%{cart_sha1} if available
- Remove cart's BRs as it's -devel Requires them now

* Tue Oct 01 2019 Brian J. Murrell <brian.murrell@intel.com> 0.6.0-7
- Constrain cart BR to <= 1.0.0

* Sat Sep 21 2019 Brian J. Murrell <brian.murrell@intel.com>
- Remove Requires: {argobots, cart}
  - autodependencies should take care of these

* Thu Sep 19 2019 Jeff Olivier <jeffrey.v.olivier@intel.com>
- Add valgrind-devel requirement for argobots change

* Tue Sep 10 2019 Tom Nabarro <tom.nabarro@intel.com>
- Add requires ndctl as runtime dep for control plane.

* Thu Aug 15 2019 David Quigley <david.quigley@intel.com>
- Add systemd unit files to packaging.

* Thu Jul 25 2019 Brian J. Murrell <brian.murrell@intel.com>
- Add git hash and commit count to release

* Thu Jul 18 2019 David Quigley <david.quigley@intel.com>
- Add certificate generation files to packaging.

* Tue Jul 09 2019 Johann Lombardi <johann.lombardi@intel.com>
- Version bump up to 0.6.0

* Fri Jun 21 2019 David Quigley <dquigley@intel.com>
- Add daos_agent.yml to the list of packaged files

* Thu Jun 13 2019 Brian J. Murrell <brian.murrell@intel.com>
- move obj_ctl daos_gen_io_conf daos_run_io_conf to
  daos-tests sub-package
- daos-server needs spdk-tools

* Fri May 31 2019 Ken Cain <kenneth.c.cain@intel.com>
- Add new daos utility binary

* Wed May 29 2019 Brian J. Murrell <brian.murrell@intel.com>
- Version bump up to 0.5.0
- Add Requires: libpsm_infinipath1 for SLES 12.3

* Tue May 07 2019 Brian J. Murrell <brian.murrell@intel.com>
- Move some files around among the sub-packages

* Mon May 06 2019 Brian J. Murrell <brian.murrell@intel.com>
- Only BR fio
  - fio-{devel,src} is not needed

* Wed Apr 03 2019 Brian J. Murrell <brian.murrell@intel.com>
- initial package<|MERGE_RESOLUTION|>--- conflicted
+++ resolved
@@ -15,7 +15,7 @@
 
 Name:          daos
 Version:       2.5.100
-Release:       6%{?relval}%{?dist}
+Release:       7%{?relval}%{?dist}
 Summary:       DAOS Storage Engine
 
 License:       BSD-2-Clause-Patent
@@ -223,11 +223,8 @@
 Requires: dbench
 Requires: lbzip2
 Requires: attr
-<<<<<<< HEAD
 Requires: ior
-=======
 Requires: golang >= 1.18
->>>>>>> b6d03007
 %if (0%{?suse_version} >= 1315)
 Requires: lua-lmod
 Requires: libcapstone-devel
@@ -590,14 +587,12 @@
 # No files in a shim package
 
 %changelog
-<<<<<<< HEAD
-* Fri Jun 30 2023 Brian J. Murrell <brian.murrell@intel.com> 2.5.100-6
+* Fri Jun 30 2023 Brian J. Murrell <brian.murrell@intel.com> 2.5.100-7
 - Build on EL9
 - Add a client-tests-mpich subpackage for mpich test dependencies.
-=======
+
 * Thu Jun 29 2023 Michael MacDonald <mjmac.macdonald@intel.com> 2.3.105-6
 - Install golang >= 1.18 as a daos-client-tests dependency
->>>>>>> b6d03007
 
 * Thu Jun 22 2023 Li Wei <wei.g.li@intel.com> 2.5.100-5
 - Update raft to 0.10.1-1.408.g9524cdb
