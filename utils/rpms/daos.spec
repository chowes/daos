%define daoshome %{_exec_prefix}/lib/%{name}
%define server_svc_name daos_server.service
%define agent_svc_name daos_agent.service
%define sysctl_script_name 10-daos_server.conf
%define limits_script_name daos_limits.conf

%global mercury_version 2.2.0-6%{?dist}
%global libfabric_version 1.15.1-1
%global __python %{__python3}

%if (0%{?rhel} >= 8)
# https://bugzilla.redhat.com/show_bug.cgi?id=1955184
%define _use_internal_dependency_generator 0
%define __find_requires %{SOURCE1}
%endif

Name:          daos
<<<<<<< HEAD
Version:       2.3.100
Release:       22%{?relval}%{?dist}
=======
Version:       2.3.103
Release:       3%{?relval}%{?dist}
>>>>>>> 07297e53
Summary:       DAOS Storage Engine

License:       BSD-2-Clause-Patent
URL:           https://github.com/daos-stack/daos
Source0:       %{name}-%{version}.tar.gz
Source1:       bz-1955184_find-requires
%if (0%{?rhel} >= 8)
BuildRequires: python3-scons >= 2.4
%else
BuildRequires: scons >= 2.4
%endif
BuildRequires: libfabric-devel >= %{libfabric_version}
BuildRequires: mercury-devel >= %{mercury_version}
BuildRequires: gcc-c++
%if (0%{?rhel} >= 8)
BuildRequires: openmpi-devel
%else
BuildRequires: openmpi3-devel
%endif
BuildRequires: hwloc-devel
%if ("%{?compiler_args}" == "COMPILER=covc")
BuildRequires: bullseye
%endif
%if (0%{?rhel} >= 8)
BuildRequires: argobots-devel >= 1.1
BuildRequires: json-c-devel
BuildRequires: boost-python3-devel
%else
BuildRequires: libabt-devel >= 1.0rc1
BuildRequires: libjson-c-devel
BuildRequires: boost-devel
%endif
BuildRequires: libpmemobj-devel >= 1.12.1~rc1
%if (0%{?rhel} >= 8)
BuildRequires: fuse3-devel >= 3
%else
BuildRequires: fuse3-devel >= 3.4.2
%endif
%if (0%{?suse_version} >= 1500)
BuildRequires: go-race
BuildRequires: libprotobuf-c-devel
BuildRequires: liblz4-devel
%else
BuildRequires: protobuf-c-devel
BuildRequires: lz4-devel
%endif
BuildRequires: spdk-devel >= 22.01.2
%if (0%{?rhel} >= 8)
BuildRequires: libisa-l-devel
BuildRequires: libisa-l_crypto-devel
%else
BuildRequires: libisal-devel
BuildRequires: libisal_crypto-devel
%endif
BuildRequires: daos-raft-devel = 0.9.1-2.402.gbae8a56%{?dist}
BuildRequires: openssl-devel
BuildRequires: libevent-devel
BuildRequires: libyaml-devel
BuildRequires: libcmocka-devel
BuildRequires: valgrind-devel
BuildRequires: systemd
BuildRequires: go >= 1.16
%if (0%{?rhel} >= 8)
BuildRequires: numactl-devel
BuildRequires: CUnit-devel
# needed to retrieve PMM region info through control-plane
BuildRequires: libipmctl-devel
BuildRequires: python36-devel
BuildRequires: python3-distro
BuildRequires: Lmod
%else
%if (0%{?suse_version} >= 1315)
# see src/client/dfs/SConscript for why we need /etc/os-release
# that code should be rewritten to use the python libraries provided for
# os detection
BuildRequires: distribution-release
BuildRequires: libnuma-devel
BuildRequires: cunit-devel
BuildRequires: ipmctl-devel
BuildRequires: python3-devel
BuildRequires: python3-distro
BuildRequires: python-rpm-macros
BuildRequires: lua-lmod
BuildRequires: systemd-rpm-macros
%endif
%endif
BuildRequires: libuuid-devel

%if (0%{?suse_version} > 0)
BuildRequires: libucp-devel
BuildRequires: libucs-devel
BuildRequires: libuct-devel
%else
BuildRequires: ucx-devel
%endif

Requires: openssl
# This should only be temporary until we can get a stable upstream release
# of mercury, at which time the autoprov shared library version should
# suffice
Requires: mercury >= %{mercury_version}


%description
The Distributed Asynchronous Object Storage (DAOS) is an open-source
software-defined object store designed from the ground up for
massively distributed Non Volatile Memory (NVM). DAOS takes advantage
of next generation NVM technology like Storage Class Memory (SCM) and
NVM express (NVMe) while presenting a key-value storage interface and
providing features such as transactional non-blocking I/O, advanced
data protection with self healing on top of commodity hardware, end-
to-end data integrity, fine grained data control and elastic storage
to optimize performance and cost.

%package server
Summary: The DAOS server
Requires: %{name}%{?_isa} = %{version}-%{release}
Requires: spdk-tools >= 22.01.2
Requires: ndctl
# needed to set PMem configuration goals in BIOS through control-plane
%if (0%{?suse_version} >= 1500)
Requires: ipmctl >= 03.00.00.0423
Requires: libpmemobj1 >= 1.12.1~rc1-1.suse1500
%else
Requires: ipmctl >= 03.00.00.0468
Requires: libpmemobj >= 1.12.1~rc1-1%{?dist}
%endif
Requires: mercury >= %{mercury_version}
Requires(post): /sbin/ldconfig
Requires(postun): /sbin/ldconfig
Requires: libfabric >= %{libfabric_version}
%{?systemd_requires}

%description server
This is the package needed to run a DAOS server

%package admin
Summary: DAOS admin tools
Requires: %{name}%{?_isa} = %{version}-%{release}

%description admin
This package contains DAOS administrative tools (e.g. dmg).

%package client
Summary: The DAOS client
Requires: %{name}%{?_isa} = %{version}-%{release}
Requires: mercury >= %{mercury_version}
Requires: libfabric >= %{libfabric_version}
%if (0%{?rhel} >= 8)
Requires: fuse3 >= 3
%else
Requires: fuse3 >= 3.4.2
%endif
%if (0%{?suse_version} >= 1500)
Requires: libfuse3-3 >= 3.4.2
%else
# because our repo has a deprecated fuse-3.x RPM, make sure we don't
# get it when fuse3 Requires: /etc/fuse.conf
%if (0%{?rhel} >= 8)
Requires: fuse3 >= 3
%else
Requires: fuse < 3, fuse3-libs >= 3.4.2
%endif
%endif
%{?systemd_requires}

%description client
This is the package needed to run a DAOS client

%package tests
Summary: The entire DAOS test suite
Requires: %{name}-client-tests%{?_isa} = %{version}-%{release}
BuildArch: noarch

%description tests
This is the package is a metapackage to install all of the test packages

%package tests-internal
Summary: The entire internal DAOS test suite
Requires: %{name}-tests = %{version}-%{release}
Requires: %{name}-client-tests-openmpi%{?_isa} = %{version}-%{release}
BuildArch: noarch

%description tests-internal
This is the package is a metapackage to install all of the internal test
packages

%package client-tests
Summary: The DAOS test suite
Requires: %{name}-client%{?_isa} = %{version}-%{release}
Requires: %{name}-admin%{?_isa} = %{version}-%{release}
Requires: python3-distro
Requires: python3-tabulate
Requires: python3-defusedxml
Requires: fio
Requires: git
Requires: dbench
Requires: lbzip2
Requires: attr
%if (0%{?suse_version} >= 1315)
Requires: lua-lmod
%else
Requires: Lmod
%endif

%description client-tests
This is the package needed to run the DAOS test suite (client tests)

%package client-tests-openmpi
Summary: The DAOS client test suite - tools which need openmpi
Requires: %{name}-client-tests%{?_isa} = %{version}-%{release}

%description client-tests-openmpi
This is the package needed to run the DAOS client test suite openmpi tools

%package server-tests
Summary: The DAOS server test suite (server tests)
Requires: %{name}-server%{?_isa} = %{version}-%{release}
Requires: %{name}-admin%{?_isa} = %{version}-%{release}

%description server-tests
This is the package needed to run the DAOS server test suite (server tests)

%package devel
Summary: The DAOS development libraries and headers
Requires: %{name}-client%{?_isa} = %{version}-%{release}
Requires: libuuid-devel

%description devel
This is the package needed to build software with the DAOS library.

%package firmware
Summary: The DAOS firmware management helper
Requires: %{name}-server%{?_isa} = %{version}-%{release}

%description firmware
This is the package needed to manage server storage firmware on DAOS servers.

%package serialize
Summary: DAOS serialization library that uses HDF5
BuildRequires: hdf5-devel
Requires: hdf5

%description serialize
This is the package needed to use the DAOS serialization and deserialization
tools, as well as the preserve option for the filesystem copy tool.

%package mofed-shim
Summary: A shim to bridge MOFED's openmpi to distribution dependency tags
Provides: libmpi.so.40()(64bit)(openmpi-x86_64)
Requires: libmpi.so.40()(64bit)
Provides: libmpi_cxx.so.40()(64bit)(openmpi-x86_64)
Provides: libmpi_cxx.so.40()(64bit)
BuildArch: noarch

%description mofed-shim
This is the package that bridges the difference between the MOFED openmpi
"Provides" and distribution-openmpi consumers "Requires".

%if (0%{?suse_version} > 0)
%global __debug_package 1
%global _debuginfo_subpackages 1
%debug_package
%endif

%prep
%autosetup

%build

%define conf_dir %{_sysconfdir}/daos
%if (0%{?rhel} == 8)
%define scons_exe scons-3
%else
%define scons_exe scons
%endif
%{scons_exe} %{?_smp_mflags} \
      --config=force         \
      --no-rpath             \
      USE_INSTALLED=all      \
      FIRMWARE_MGMT=yes      \
      CONF_DIR=%{conf_dir}   \
     %{?scons_args}          \
     %{?compiler_args}

%if ("%{?compiler_args}" == "COMPILER=covc")
mv test.cov{,-build}
%endif

%install
%{scons_exe} %{?_smp_mflags}          \
      --config=force                  \
      --no-rpath                      \
      --install-sandbox=%{buildroot}  \
      %{buildroot}%{_prefix}          \
      %{buildroot}%{conf_dir}         \
      USE_INSTALLED=all               \
      FIRMWARE_MGMT=yes               \
      CONF_DIR=%{conf_dir}            \
      PREFIX=%{_prefix}               \
      %{?scons_args}                  \
      %{?compiler_args}

%if ("%{?compiler_args}" == "COMPILER=covc")
mv test.cov-build %{buildroot}/%{daoshome}/TESTING/ftest/test.cov
%endif
mkdir -p %{buildroot}/%{_sysconfdir}/ld.so.conf.d/
echo "%{_libdir}/daos_srv" > %{buildroot}/%{_sysconfdir}/ld.so.conf.d/daos.conf
mkdir -p %{buildroot}/%{_sysctldir}
install -m 644 utils/rpms/%{sysctl_script_name} %{buildroot}/%{_sysctldir}
install -m 644 utils/rpms/%{limits_script_name} %{buildroot}/%{_sysconfigdir}/security/limits.d
mkdir -p %{buildroot}/%{_unitdir}
install -m 644 utils/systemd/%{server_svc_name} %{buildroot}/%{_unitdir}
install -m 644 utils/systemd/%{agent_svc_name} %{buildroot}/%{_unitdir}
mkdir -p %{buildroot}/%{conf_dir}/certs/clients
mv %{buildroot}/%{conf_dir}/bash_completion.d %{buildroot}/%{_sysconfdir}
# fixup env-script-interpreters
sed -i -e '1s/env //' %{buildroot}{%{daoshome}/TESTING/ftest/{cart/cart_logtest,config_file_gen,launch,slurm_setup,util/verify_perms}.py,%{_bindir}/daos_storage_estimator.py,%{_datarootdir}/daos/control/setup_spdk.sh}

# shouldn't have source files in a non-devel RPM
rm -f %{buildroot}%{daoshome}/TESTING/ftest/cart/{test_linkage.cpp,utest_{hlc,portnumber,swim}.c,wrap_cmocka.h}

%pre server
getent group daos_metrics >/dev/null || groupadd -r daos_metrics
getent group daos_server >/dev/null || groupadd -r daos_server
getent group daos_daemons >/dev/null || groupadd -r daos_daemons
getent passwd daos_server >/dev/null || useradd -s /sbin/nologin -r -g daos_server -G daos_metrics,daos_daemons daos_server

%post server
%{?run_ldconfig}
%systemd_post %{server_svc_name}
%sysctl_apply %{sysctl_script_name}

%preun server
%systemd_preun %{server_svc_name}

%if (0%{?suse_version} > 0)
%postun server
%{?run_ldconfig}
%systemd_postun %{server_svc_name}
%endif

%pre client
getent group daos_agent >/dev/null || groupadd -r daos_agent
getent group daos_daemons >/dev/null || groupadd -r daos_daemons
getent passwd daos_agent >/dev/null || useradd -s /sbin/nologin -r -g daos_agent -G daos_daemons daos_agent

%post client
%systemd_post %{agent_svc_name}

%preun client
%systemd_preun %{agent_svc_name}

%if (0%{?suse_version} > 0)
%postun client
%systemd_postun %{agent_svc_name}
%endif

%files
%defattr(-, root, root, -)
%doc README.md
%{_sysconfdir}/ld.so.conf.d/daos.conf
%dir %attr(0755,root,root) %{conf_dir}/certs
%config(noreplace) %{conf_dir}/memcheck-cart.supp
%dir %{conf_dir}
%dir %{_sysconfdir}/bash_completion.d
%{_sysconfdir}/bash_completion.d/daos.bash
# Certificate generation files
%dir %{_libdir}/%{name}
%{_libdir}/%{name}/certgen/
%{_libdir}/%{name}/VERSION
%{_libdir}/libcart.so.*
%{_libdir}/libgurt.so.*
%{_libdir}/libdaos_common.so

%files server
%doc README.md
%config(noreplace) %attr(0644,root,root) %{conf_dir}/daos_server.yml
%dir %attr(0700,daos_server,daos_server) %{conf_dir}/certs/clients
# set daos_server_helper to be setuid root in order to perform privileged tasks
%attr(4750,root,daos_server) %{_bindir}/daos_server_helper
# set daos_server to be setgid daos_server in order to invoke daos_server_helper
# and/or daos_firmware_helper
%attr(2755,root,daos_server) %{_bindir}/daos_server
%{_bindir}/daos_engine
%{_bindir}/daos_metrics
%dir %{_libdir}/daos_srv
%{_libdir}/daos_srv/libcont.so
%{_libdir}/daos_srv/libdtx.so
%{_libdir}/daos_srv/libmgmt.so
%{_libdir}/daos_srv/libobj.so
%{_libdir}/daos_srv/libpool.so
%{_libdir}/daos_srv/librdb.so
%{_libdir}/daos_srv/librdbt.so
%{_libdir}/daos_srv/librebuild.so
%{_libdir}/daos_srv/librsvc.so
%{_libdir}/daos_srv/libsecurity.so
%{_libdir}/daos_srv/libvos_srv.so
%{_libdir}/daos_srv/libvos_size.so
%{_libdir}/daos_srv/libvos.so
%{_libdir}/daos_srv/libbio.so
%{_libdir}/daos_srv/libplacement.so
%{_libdir}/libdaos_common_pmem.so
%config(noreplace) %{conf_dir}/vos_size_input.yaml
%{_bindir}/daos_storage_estimator.py
%{python3_sitearch}/storage_estimator/*.py
%dir %{python3_sitearch}/storage_estimator
%if (0%{?rhel} >= 8)
%dir %{python3_sitearch}/storage_estimator/__pycache__
%{python3_sitearch}/storage_estimator/__pycache__/*.pyc
%endif
%{_datarootdir}/%{name}
%exclude %{_datarootdir}/%{name}/ioil-ld-opts
%{_unitdir}/%{server_svc_name}
%{_sysctldir}/%{sysctl_script_name}
%{_sysconfigdir}/security/limits.d/%{limits_script_name}

%files admin
%doc README.md
%{_bindir}/dmg
%{_mandir}/man8/dmg.8*
%config(noreplace) %{conf_dir}/daos_control.yml

%files client
%doc README.md
%{_libdir}/libdaos.so.*
%{_bindir}/cart_ctl
%{_bindir}/self_test
%{_bindir}/daos_agent
%{_bindir}/dfuse
%{_bindir}/daos
%{_libdir}/libdaos_cmd_hdlrs.so
%{_libdir}/libdfs.so
%{_libdir}/libds3.so
%{_libdir}/%{name}/API_VERSION
%{_libdir}/libduns.so
%{_libdir}/libdfuse.so
%{_libdir}/libioil.so
%dir %{python3_sitearch}/pydaos
%{python3_sitearch}/pydaos/*.py
%dir %{python3_sitearch}/pydaos/raw
%{python3_sitearch}/pydaos/raw/*.py
%if (0%{?rhel} >= 8)
%dir %{python3_sitearch}/pydaos/__pycache__
%{python3_sitearch}/pydaos/__pycache__/*.pyc
%dir %{python3_sitearch}/pydaos/raw/__pycache__
%{python3_sitearch}/pydaos/raw/__pycache__/*.pyc
%endif
%{python3_sitearch}/pydaos/pydaos_shim.so
%{_datarootdir}/%{name}/ioil-ld-opts
%config(noreplace) %{conf_dir}/daos_agent.yml
%{_unitdir}/%{agent_svc_name}
%{_mandir}/man8/daos.8*

%files client-tests
%doc README.md
%dir %{daoshome}
%{daoshome}/TESTING
%exclude %{daoshome}/TESTING/ftest/avocado_tests.yaml
%{_bindir}/hello_drpc
%{_libdir}/libdaos_tests.so
%{_bindir}/common_test
%{_bindir}/acl_dump_test
%{_bindir}/agent_tests
%{_bindir}/drpc_engine_test
%{_bindir}/drpc_test
%{_bindir}/dfuse_test
%{_bindir}/eq_tests
%{_bindir}/job_tests
%{_bindir}/security_test
%config(noreplace) %{conf_dir}/fault-inject-cart.yaml
%{_bindir}/fault_status
%{_bindir}/crt_launch
# For avocado tests
%{daoshome}/.build_vars.json
%{daoshome}/.build_vars.sh
%{_bindir}/daos_perf
%{_bindir}/daos_racer
%{_bindir}/daos_test
%{_bindir}/daos_debug_set_params
%{_bindir}/dfs_test
%{_bindir}/jobtest
%{_bindir}/daos_gen_io_conf
%{_bindir}/daos_run_io_conf
%{_libdir}/libdpar.so

%files client-tests-openmpi
%doc README.md
%{_libdir}/libdpar_mpi.so

%files server-tests
%doc README.md
%{_bindir}/evt_ctl
%{_bindir}/jump_pl_map
%{_bindir}/pl_bench
%{_bindir}/rdbt
%{_bindir}/ring_pl_map
%{_bindir}/smd_ut
%{_bindir}/srv_checksum_tests
%{_bindir}/pool_scrubbing_tests
%{_bindir}/vea_ut
%{_bindir}/vos_tests
%{_bindir}/vea_stress
%{_bindir}/obj_ctl
%{_bindir}/vos_perf

%files devel
%doc README.md
%{_includedir}/*
%{_libdir}/libdaos.so
%{_libdir}/libgurt.so
%{_libdir}/libcart.so
%{_libdir}/*.a

%files firmware
%doc README.md
# set daos_firmware_helper to be setuid root in order to perform privileged tasks
%attr(4750,root,daos_server) %{_bindir}/daos_firmware_helper

%files serialize
%doc README.md
%{_libdir}/libdaos_serialize.so

%files tests
%doc README.md
# No files in a meta-package

%files tests-internal
%doc README.md
# No files in a meta-package

%files mofed-shim
%doc README.md
# No files in a shim package

%changelog
<<<<<<< HEAD
* Fri Sep 09 2022 Michael Hennecke <michael.hennecke@intel.com> 2.3.100-22
- Add /etc/security/limits.d/daos_limits.conf
=======
* Mon Feb 13 2023 Brian J. Murrell <brian.murrell@intel.com> 2.3.103-3
- Remove explicit R: protobuf-c and let the auto-dependency generator
  handle it

* Wed Feb 8 2023 Michael Hennecke <michael.hennecke@intel.com> 2.3.103-2
- Change ipmctl requirement from v2 to v3

* Fri Jan 27 2023 Phillip Henderson <phillip.henderson@intel.com> 2.3.103-1
- Bump version to 2.3.103

* Wed Jan 25 2023 Johann Lombardi <johann.lombardi@intel.com> 2.3.102-1
- Bump version to 2.3.102

* Tue Jan 24 2023 Phillip Henderson <phillip.henderson@intel.com> 2.3.101-7
- Fix daos-tests-internal requirement for daos-tests

* Fri Jan 6 2023 Brian J. Murrell <brian.murrell@intel.com> 2.3.101-6
- Don't need to O: cart any more
- Add %%doc to all packages
- _datadir -> _datarootdir
- Don't use PREFIX= with scons in %%build
- Fix up some hard-coded paths to use macros instead
- Use some guards to prevent creating empty scriptlets

* Tue Dec 06 2022 Joseph G. Moore <joseph.moore@intel.com> 2.3.101-5
- Update Mercury to 2.2.0-6

* Thu Dec 01 2022 Tom Nabarro <tom.nabarro@intel.com> 2.3.101-4
- Update SPDK dependency requirement to greater than or equal to 22.01.2.

* Tue Oct 18 2022 Brian J. Murrell <brian.murrell@intel.com> 2.3.101-3
- Set flag to build per-subpackage debuginfo packages for Leap 15

* Thu Oct 6 2022 Michael MacDonald <mjmac.macdonald@intel.com> 2.3.101-2
- Rename daos_admin -> daos_server_helper

* Tue Sep 20 2022 Johann Lombardi <johann.lombardi@intel.com> 2.3.101-1
- Bump version to 2.3.101

* Thu Sep 8 2022 Jeff Olivier <jeffrey.v.olivier@intel.com> 2.3.100-22
- Move io_conf files from bin to TESTING
>>>>>>> 07297e53

* Tue Aug 16 2022 Jeff Olivier <jeffrey.v.olivier@intel.com> 2.3.100-21
- Update PMDK to 1.12.1~rc1 to fix DAOS-11151

* Thu Aug 11 2022 Wang Shilong <shilong.wang@intel.com> 2.3.100-20
- Add daos_debug_set_params to daos-client-tests rpm for fault injection test.

* Fri Aug 5 2022 Jerome Soumagne <jerome.soumagne@intel.com> 2.3.100-19
- Update to mercury 2.2.0

* Tue Jul 26 2022 Michael MacDonald <mjmac.macdonald@intel.com> 2.3.100-18
- Bump min supported go version to 1.16

* Mon Jul 18 2022 Jerome Soumagne <jerome.soumagne@intel.com> 2.3.100-17
- Remove now unused openpa dependency

* Fri Jul 15 2022 Jeff Olivier <jeffrey.v.olivier@intel.com> 2.3.100-16
- Add pool_scrubbing_tests to test package

* Wed Jul 13 2022 Tom Nabarro <tom.nabarro@intel.com> 2.3.100-15
- Update SPDK dependency requirement to greater than or equal to 22.01.1.

* Mon Jun 27 2022 Jerome Soumagne <jerome.soumagne@intel.com> 2.3.100-14
- Update to mercury 2.2.0rc6

* Fri Jun 17 2022 Jeff Olivier <jeffrey.v.olivier@intel.com> 2.3.100-13
- Remove libdts.so, replace with build time static

* Thu Jun 2 2022 Jeff Olivier <jeffrey.v.olivier@intel.com> 2.3.100-12
- Make ucx required for build on all platforms

* Wed Jun 1 2022 Michael MacDonald <mjmac.macdonald@intel.com> 2.3.100-11
- Move dmg to new daos-admin RPM

* Wed May 18 2022 Lei Huang <lei.huang@intel.com> 2.3.100-10
- Update to libfabric to v1.15.1-1 to include critical performance patches

* Tue May 17 2022 Phillip Henderson <phillip.henderson@intel.com> 2.3.100-9
- Remove doas-client-tests-openmpi dependency from daos-tests
- Add daos-tests-internal package

* Mon May  9 2022 Ashley Pittman <ashley.m.pittman@intel.com> 2.3.100-8
- Extend dfusedaosbuild test to run in different configurations.

* Fri May  6 2022 Ashley Pittman <ashley.m.pittman@intel.com> 2.3.100-7
- Add dfuse unit-test binary to call from ftest.

* Wed May  4 2022 Joseph Moore <joseph.moore@intel.com> 2.3.100-6
- Update to mercury 2.1.0.rc4-9 to enable non-unified mode in UCX

* Tue Apr 26 2022 Phillip Henderson <phillip.henderson@intel.com> 2.3.100-5
- Move daos_gen_io_conf and daos_run_io_conf to daos-client-tests

* Wed Apr 20 2022 Lei Huang <lei.huang@intel.com> 2.3.100-4
- Update to libfabric to v1.15.0rc3-1 to include critical performance patches

* Tue Apr 12 2022 Li Wei <wei.g.li@intel.com> 2.3.100-3
- Update raft to 0.9.1-1401.gc18bcb8 to fix uninitialized node IDs

* Wed Apr 6 2022 Jeff Olivier <jeffrey.v.olivier@intel.com> 2.3.100-2
- Remove direct MPI dependency from most of tests

* Wed Apr  6 2022 Johann Lombardi <johann.lombardi@intel.com> 2.3.100-1
- Switch version to 2.3.100 for 2.4 test builds

* Wed Apr  6 2022 Joseph Moore <joseph.moore@intel.com> 2.1.100-26
- Add build depends entries for UCX libraries.

* Sat Apr  2 2022 Joseph Moore <joseph.moore@intel.com> 2.1.100-25
- Update to mercury 2.1.0.rc4-8 to include UCX provider patch

* Fri Mar 11 2022 Alexander Oganezov <alexander.a.oganezov@intel.com> 2.1.100-24
- Update to mercury 2.1.0.rc4-6 to include CXI provider patch

* Wed Mar 02 2022 Michael Hennecke <michael.hennecke@intel.com> 2.1.100-23
- DAOS-6344: Create secondary group daos_daemons for daos_server and daos_agent

* Tue Feb 22 2022 Alexander Oganezov <alexander.a.oganezov@intel.com> 2.1.100-22
- Update mercury to include DAOS-9561 workaround

* Sun Feb 13 2022 Michael MacDonald <mjmac.macdonald@intel.com> 2.1.100-21
- Update go toolchain requirements

* Thu Feb 10 2022 Li Wei <wei.g.li@intel.com> 2.1.100-20
- Update raft to 0.9.0-1394.gc81505f to fix membership change bugs

* Wed Jan 19 2022 Michael MacDonald <mjmac.macdonald@intel.com> 2.1.100-19
- Move libdaos_common.so from daos-client to daos package

* Mon Jan 17 2022 Johann Lombardi <johann.lombardi@intel.com> 2.1.100-18
- Update libfabric to 1.14.0 GA and apply fix for DAOS-9376

* Thu Dec 23 2021 Alexander Oganezov <alexander.a.oganezov@intel.com> 2.1.100-17
- Update to v2.1.0-rc4-3 to pick fix for DAOS-9325 high cpu usage
- Change mercury pinning to be >= instead of strict =

* Thu Dec 16 2021 Brian J. Murrell <brian.murrell@intel.com> 2.1.100-16
- Add BR: python-rpm-macros for Leap 15 as python3-base dropped that
  as a R:

* Sat Dec 11 2021 Brian J. Murrell <brian.murrell@intel.com> 2.1.100-15
- Create a shim package to allow daos openmpi packages built with the
  distribution openmpi to install on MOFED systems

* Fri Dec 10 2021 Brian J. Murrell <brian.murrell@intel.com> 2.1.100-14
- Don't make daos-*-tests-openmi a dependency of anything
  - If they are wanted, they should be installed explicitly, due to
    potential conflicts with other MPI stacks

* Wed Dec 08 2021 Alexander Oganezov <alexander.a.oganezov@intel.com> 2.1.100-13
- Remove DAOS-9173 workaround from mercury. Apply DAOS-9173 to ofi

* Tue Dec 07 2021 Alexander Oganezov <alexander.a.oganezov@intel.com> 2.1.100-12
- Apply DAOS-9173 workaround to mercury

* Fri Dec 03 2021 Alexander Oganezov <alexander.a.oganezov@intel.com> 2.1.100-11
- Update mercury to v2.1.0rc4

* Thu Dec 02 2021 Danielle M. Sikich <danielle.sikich@intel.com> 2.1.100-10
- Fix name of daos serialize package

* Sun Nov 28 2021 Tom Nabarro <tom.nabarro@intel.com> 2.1.100-9
- Set rmem_{max,default} sysctl values on server package install to enable
  SPDK pci_event module to operate in unprivileged process (daos_engine).

* Wed Nov 24 2021 Brian J. Murrell <brian.murrell@intel.com> 2.1.100-8
- Remove invalid "%%else if" syntax
- Fix a few other rpmlint warnings

* Tue Nov 16 2021 Wang Shilong <shilong.wang@intel.com> 2.1.100-7
- Update for libdaos major version bump
- Fix version of libpemobj1 for SUSE

* Sat Nov 13 2021 Alexander Oganezov <alexander.a.oganezov@intel.com> 2.1.100-6
- Update OFI to v1.14.0rc3

* Tue Oct 26 2021 Brian J. Murrell <brian.murrell@intel.com> 2.1.100-5
- Create new daos-{client,server}tests-openmpi and daos-server-tests subpackages
- Rename daos-tests daos-client-tests and make daos-tests require all
  other test suites to maintain existing behavior

* Mon Oct 25 2021 Alexander Oganezov <alexander.a.oganezov@intel.com> 2.1.100-4
- Update mercury to v2.1.0rc2

* Wed Oct 20 2021 Jeff Olivier <jeffrey.v.olivier@intel.com> 2.1.100-3
- Explicitly require 1.11.0-3 of PMDK

* Wed Oct 13 2021 David Quigley <david.quigley@intel.com> 2.1.100-2
- Add defusedxml as a required dependency for the test package.

* Wed Oct 13 2021 Johann Lombardi <johann.lombardi@intel.com> 2.1.100-1
- Switch version to 2.1.100 for 2.2 test builds

* Tue Oct 12 2021 Johann Lombardi <johann.lombardi@intel.com> 1.3.106-1
- Version bump to 1.3.106 for 2.0 test build 6

* Fri Oct 8 2021 Alexander Oganezov <alexander.a.oganezov@intel.com> 1.13.105-4
- Update OFI to v1.13.2rc1

* Wed Sep 15 2021 Li Wei <wei.g.li@intel.com> 1.3.105-3
- Update raft to fix InstallSnapshot performance as well as to avoid some
  incorrect 0.8.0 RPMs

* Fri Sep 03 2021 Brian J. Murrell <brian.murrell@intel.com> 1.3.105-2
- Remove R: hwloc; RPM's auto-requires/provides will take care of this

* Tue Aug 24 2021 Jeff Olivier <jeffrey.v.olivier@intel.com> 1.3.105-1
- Version bump to 1.3.105 for 2.0 test build 5

* Mon Aug 09 2021 Yawei <yawei.niu@intel.com> 1.3.104-5
- Fix duplicates
- Add vos_perf

* Thu Aug 05 2021 Christopher Hoffman <christopherx.hoffman@intel.com> 1.3.104-4
- Update conditional statement to include checking for distributions to
  determine which unit files to use for daos-server and daos-agent

* Wed Aug 04 2021 Kris Jacque <kristin.jacque@intel.com> 1.3.104-3
- Move daos_metrics tool from tests package to server package

* Wed Aug 04 2021 Tom Nabarro <tom.nabarro@intel.com> 1.3.104-2
- Update to spdk 21.07 and (indirectly) dpdk 21.05

* Mon Aug 02 2021 Jeff Olivier <jeffrey.v.olivier@intel.com> 1.3.104-1
- Version bump to 1.3.104 for 2.0 test build 4

* Mon Jul 19 2021 Danielle M. Sikich <danielle.sikich@intel.com> 1.3.103-5
- Add DAOS serialization library that requires hdf5

* Wed Jul 14 2021 Li Wei <wei.g.li@intel.com> 1.3.103-4
- Update raft to fix slow leader re-elections

* Tue Jul 13 2021  Maureen Jean <maureen.jean@intel.com> 1.3.103-3
- Add python modules to python3.6 site-packages

* Mon Jul 12 2021 Alexander Oganezov <alexander.a.oganezov@intel.com> 1.3.103-2
- Update to mercury release v2.0.1

* Mon Jul 12 2021 Johann Lombardi <johann.lombardi@intel.com> 1.3.103-1
- Version bump to 1.3.103 for 2.0 test build 3

* Wed Jul 7 2021 Phillip Henderson <phillip.henderson@intel.com> 1.3.102-6
- Update daos-devel to always require the same version daos-client

* Wed Jun 30 2021 Tom Nabarro <tom.nabarro@intel.com> 1.3.102-5
- Update to spdk 21.04 and (indirectly) dpdk 21.05

* Fri Jun 25 2021 Brian J. Murrell <brian.murrell@intel.com> - 1.3.102-4
- Add libuuid-devel back as a requirement of daos-devel

* Wed Jun 23 2021 Li Wei <wei.g.li@intel.com> 1.3.102-3
- Update raft to pick up Pre-Vote

* Mon Jun 14 2021 Jeff Olivier <jeffrey.v.olivier@intel.com> 1.3.102-2
- Update to pmdk 1.11.0-rc1
- Remove dependence on libpmem since we use libpmemobj directly

* Fri Jun 11 2021 Johann Lombardi <johann.lombardi@intel.com> 1.3.102-1
- Version bump to 1.3.102 for 2.0 test build 2

* Wed Jun 02 2021 Johann Lombardi <johann.lombardi@intel.com> 1.3.101-3
- Remove libs from devel package

* Thu May 20 2021 Jeff Olivier <jeffrey.v.olivier@intel.com> 1.3.0-101-2
- Remove client libs from common package

* Wed May 19 2021 Johann Lombardi <johann.lombardi@intel.com> 1.3.101-1
- Version bump to 1.3.101 for 2.0 test build 1

* Fri May 07 2021 Brian J. Murrell <brian.murrell@intel.com> 1.3.0-16
- Enable debuginfo package building on SUSE platforms

* Thu May 06 2021 Brian J. Murrell <brian.murrell@intel.com> 1.3.0-15
- Update to build on EL8

* Wed May 05 2021 Brian J. Murrell <brian.murrell@intel.com> 1.3.0-14
- Package /etc/daos/certs in main/common package so that both server
  and client get it created

* Wed Apr 21 2021 Tom Nabarro <tom.nabarro@intel.com> - 1.3.0-13
- Relax ipmctl version requirement on leap15 as we have runtime checks

* Fri Apr 16 2021 Mohamad Chaarawi <mohamad.chaarawi@intel.com> - 1.3.0-12
- remove dfuse_hl

* Wed Apr 14 2021 Jeff Olivier <jeffrey.v.olivier@intel.com> - 1.3.0-11
- Remove storage_estimator and io_conf from client packages to remove
  any client side dependence on bio and vos (and and PMDK/SPDK)

* Mon Apr 12 2021 Dalton A. Bohning <daltonx.bohning@intel.com> - 1.3.0-10
- Add attr to the test dependencies

* Tue Apr 06 2021 Kris Jacque <kristin.jacque@intel.com> 1.3.0-9
- Add package for daos_firmware helper binary

* Fri Apr 02 2021 Jeff Olivier <jeffrey.v.olivier@intel.com> 1.3.0-8
- Remove unused readline-devel

* Thu Apr 01 2021 Brian J. Murrell <brian.murrell@intel.com> 1.3.0-7
- Update argobots to 1.1

* Tue Mar 30 2021 Maureen Jean <maureen.jean@intel.com> 1.3.0-6
- Change pydaos_shim_3 to pydaos_shim

* Mon Mar 29 2021 Brian J. Murrell <brian.murrell@intel.com> - 1.3.0-5
- Move libdts.so to the daos-tests subpackage

* Tue Mar 23 2021 Alexander Oganezov <alexander.a.oganezov@intel.com> 1.3.0-4
- Update libfabric to v1.12.0
- Disable grdcopy/gdrapi linkage in libfabric


* Thu Mar 18 2021 Maureen Jean <maureen.jean@intel.com> 1.3.0-3
- Update to python3

* Thu Feb 25 2021 Li Wei <wei.g.li@intel.com> 1.3.0-2
- Require raft-devel 0.7.3 that fixes an unstable leadership problem caused by
  removed replicas as well as some Coverity issues

* Wed Feb 24 2021 Brian J. Murrell <brian.murrell@intel.com> - 1.3.0-1
- Version bump up to 1.3.0

* Mon Feb 22 2021 Brian J. Murrell <brian.murrell@intel.com> 1.1.3-3
- Remove all *-devel Requires from daos-devel as none of those are
  actually necessary to build libdaos clients

* Tue Feb 16 2021 Alexander Oganezov <alexander.a.oganezov@intel.com> 1.1.3-2
- Update libfabric to v1.12.0rc1

* Wed Feb 10 2021 Johann Lombardi <johann.lombardi@intel.com> 1.1.3-1
- Version bump up to 1.1.3

* Tue Feb 9 2021 Vish Venkatesan <vishwanath.venkatesan@intel.com> 1.1.2.1-11
- Add new pmem specific version of DAOS common library

* Fri Feb 5 2021 Saurabh Tandan <saurabh.tandan@intel.com> 1.1.2.1-10
- Added dbench as requirement for test package.

* Wed Feb 3 2021 Hua Kuang <hua.kuang@intel.com> 1.1.2.1-9
- Changed License to BSD-2-Clause-Patent

* Wed Feb 03 2021 Brian J. Murrell <brian.murrell@intel.com> - 1.1.2-8
- Update minimum required libfabric to 1.11.1

* Thu Jan 28 2021 Phillip Henderson <phillip.henderson@intel.com> 1.1.2.1-7
- Change ownership and permissions for the /etc/daos/certs directory.

* Sat Jan 23 2021 Alexander Oganezov <alexander.a.oganezov@intel.com> 1.1.2.1-6
- Update to mercury v2.0.1rc1

* Fri Jan 22 2021 Michael MacDonald <mjmac.macdonald@intel.com> 1.1.2.1-5
- Install daos_metrics utility to %%{_bindir}

* Wed Jan 20 2021 Kenneth Cain <kenneth.c.cain@intel.com> 1.1.2.1-4
- Version update for API major version 1, libdaos.so.1 (1.0.0)

* Fri Jan 15 2021 Michael Hennecke <mhennecke@lenovo.com> 1.1.2.1-3
- Harmonize daos_server and daos_agent groups.

* Tue Dec 15 2020 Ashley Pittman <ashley.m.pittman@intel.com> 1.1.2.1-2
- Combine the two memcheck suppressions files.

* Wed Dec 09 2020 Johann Lombardi <johann.lombardi@intel.com> 1.1.2.1-1
- Version bump up to 1.1.2.1

* Fri Dec 04 2020 Li Wei <wei.g.li@intel.com> 1.1.2-3
- Require raft-devel 0.7.1 that fixes recent Coverity issues

* Wed Dec 02 2020 Maureen Jean <maureen.jean@intel.com> - 1.1.2-2
- define scons_args to be BUILD_TYPE=<release|dev>
- the scons default is BUILD_TYPE=release
- BUILD_TYPE=release will disable fault injection in build

* Tue Dec 01 2020 Brian J. Murrell <brian.murrell@intel.com> - 1.1.2-1
- Version bump up to 1.1.2

* Tue Nov 17 2020 Li Wei <wei.g.li@intel.com> 1.1.1-8
- Require raft-devel 0.7.0 that changes log indices and terms to 63-bit

* Wed Nov 11 2020 Tom Nabarro <tom.nabarro@intel.com> 1.1.1-7
- Add version validation for runtime daos_server ipmctl requirement to avoid
  potential corruption of PMMs when setting PMem goal, issue fixed in
  https://github.com/intel/ipmctl/commit/9e3898cb15fa9eed3ef3e9de4488be1681d53ff4

* Thu Oct 29 2020 Jonathan Martinez Montes <jonathan.martinez.montes@intel.com> 1.1.1-6
- Restore obj_ctl utility

* Wed Oct 28 2020 Brian J. Murrell <brian.murrell@intel.com> - 1.1.1-5
- Use %%autosetup
- Only use systemd_requires if it exists
- Obsoletes: cart now that it's included in daos

* Sat Oct 24 2020 Maureen Jean <maureen.jean@intel.com> 1.1.1-4
- Add daos.conf to the daos package to resolve the path to libbio.so

* Tue Oct 13 2020 Jonathan Martinez Montes <jonathan.martinez.montes@intel.com> 1.1.1-3
- Remove obj_ctl from Tests RPM package
- Add libdts.so shared library that is used by daos_perf, daos_racer and
  the daos utility.

* Tue Oct 13 2020 Amanda Justiniano <amanda.justiniano-pagn@intel.com> 1.1.1-3
- Add lbzip2 requirement to the daos-tests package

* Tue Oct 13 2020 Michael MacDonald <mjmac.macdonald@intel.com> 1.1.1-2
- Create unprivileged user for daos_agent

* Mon Oct 12 2020 Johann Lombardi <johann.lombardi@intel.com> 1.1.1-1
- Version bump up to 1.1.1

* Sat Oct 03 2020 Michael MacDonald <mjmac.macdonald@intel.com> 1.1.0-34
- Add go-race to BuildRequires on OpenSUSE Leap

* Wed Sep 16 2020 Alexander Oganezov <alexander.a.oganezov@intel.com> 1.1.0-33
- Update OFI to v1.11.0

* Mon Aug 17 2020 Michael MacDonald <mjmac.macdonald@intel.com> 1.1.0-32
- Install completion script in /etc/bash_completion.d

* Wed Aug 05 2020 Brian J. Murrell <brian.murrell@intel.com> - 1.1.0-31
- Change fuse requirement to fuse3
- Use Lmod for MPI module loading
- Remove unneeded (and un-distro gated) Requires: json-c

* Wed Jul 29 2020 Jonathan Martinez Montes <jonathan.martinez.montes@intel.com> - 1.1.0-30
- Add the daos_storage_estimator.py tool. It merges the functionality of the
  former tools vos_size, vos_size.py, vos_size_dfs_sample.py and parse_csv.py.

* Wed Jul 29 2020 Jeffrey V Olivier <jeffrey.v.olivier@intel.com> - 1.1.0-29
- Revert prior changes from version 28

* Mon Jul 13 2020 Brian J. Murrell <brian.murrell@intel.com> - 1.1.0-28
- Change fuse requirement to fuse3
- Use Lmod for MPI module loading

* Tue Jul 7 2020 Alexander A Oganezov <alexander.a.oganezov@intel.com> - 1.1.0-27
- Update to mercury release 2.0.0~rc1-1

* Sun Jun 28 2020 Jonathan Martinez Montes <jonathan.martinez.montes@intel.com> - 1.1.0-26
- Add the vos_size_dfs_sample.py tool. It is used to generate dynamically
  the vos_dfs_sample.yaml file using the real DFS super block data.

* Tue Jun 23 2020 Jeff Olivier <jeffrey.v.olivier@intel.com> - 1.1.0-25
- Add -no-rpath option and use it for rpm build rather than modifying
  SCons files in place

* Tue Jun 16 2020 Jeff Olivier <jeffrey.v.olivier@intel.com> - 1.1.0-24
- Modify RPATH removal snippet to replace line with pass as some lines
  can't be removed without breaking the code

* Fri Jun 05 2020 Ryon Jensen <ryon.jensen@intel.com> - 1.1.0-23
- Add libisa-l_crypto dependency

* Fri Jun 05 2020 Tom Nabarro <tom.nabarro@intel.com> - 1.1.0-22
- Change server systemd run-as user to daos_server in unit file

* Thu Jun 04 2020 Hua Kuang <hua.kuang@intel.com> - 1.1.0-21
- Remove dmg_old from DAOS RPM package

* Thu May 28 2020 Tom Nabarro <tom.nabarro@intel.com> - 1.1.0-20
- Create daos group to run as in systemd unit file

* Tue May 26 2020 Brian J. Murrell <brian.murrell@intel.com> - 1.1.0-19
- Enable parallel building with _smp_mflags

* Fri May 15 2020 Kenneth Cain <kenneth.c.cain@intel.com> - 1.1.0-18
- Require raft-devel >= 0.6.0 that adds new API raft_election_start()

* Thu May 14 2020 Brian J. Murrell <brian.murrell@intel.com> - 1.1.0-17
- Add cart-devel's Requires to daos-devel as they were forgotten
  during the cart merge

* Thu May 14 2020 Brian J. Murrell <brian.murrell@intel.com> - 1.1.0-16
- Fix fuse3-libs -> libfuse3 for SLES/Leap 15

* Thu Apr 30 2020 Brian J. Murrell <brian.murrell@intel.com> - 1.1.0-15
- Use new properly pre-release tagged mercury RPM

* Thu Apr 30 2020 Brian J. Murrell <brian.murrell@intel.com> - 1.1.0-14
- Move fuse dependencies to the client subpackage

* Mon Apr 27 2020 Michael MacDonald <mjmac.macdonald@intel.com> 1.1.0-13
- Rename /etc/daos.yml -> /etc/daos_control.yml

* Thu Apr 16 2020 Brian J. Murrell <brian.murrell@intel.com> - 1.1.0-12
- Use distro fuse

* Fri Apr 10 2020 Alexander Oganezov <alexander.a.oganezov@intel.com> - 1.1.0-11
- Update to mercury 4871023 to pick na_ofi.c race condition fix for
  "No route to host" errors.

* Sun Apr 05 2020 Brian J. Murrell <brian.murrell@intel.com> - 1.1.0-10
- Clean up spdk dependencies

* Mon Mar 30 2020 Tom Nabarro <tom.nabarro@intel.com> - 1.1.0-9
- Set version of spdk to < v21, > v19

* Fri Mar 27 2020 David Quigley <david.quigley@intel.com> - 1.1.0-8
- add daos and dmg man pages to the daos-client files list

* Thu Mar 26 2020 Michael MacDonald <mjmac.macdonald@intel.com> 1.1.0-7
- Add systemd scriptlets for managing daos_server/daos_agent services

* Thu Mar 26 2020 Alexander Oganeozv <alexander.a.oganezov@intel.com> - 1.1.0-6
- Update ofi to 62f6c937601776dac8a1f97c8bb1b1a6acfbc3c0

* Tue Mar 24 2020 Jeffrey V. Olivier <jeffrey.v.olivier@intel.com> - 1.1.0-5
- Remove cart as an external dependence

* Mon Mar 23 2020 Jeffrey V. Olivier <jeffrey.v.olivier@intel.com> - 1.1.0-4
- Remove scons_local as dependency

* Tue Mar 03 2020 Brian J. Murrell <brian.murrell@intel.com> - 1.1.0-3
- Bump up go minimum version to 1.12

* Thu Feb 20 2020 Brian J. Murrell <brian.murrell@intel.com> - 1.1.0-2
- daos-server requires daos-client (same version)

* Fri Feb 14 2020 Brian J. Murrell <brian.murrell@intel.com> - 1.1.0-1
- Version bump up to 1.1.0

* Wed Feb 12 2020 Brian J. Murrell <brian.murrell@intel.com> - 0.9.0-2
- Remove undefine _missing_build_ids_terminate_build

* Thu Feb 06 2020 Johann Lombardi <johann.lombardi@intel.com> - 0.9.0-1
- Version bump up to 0.9.0

* Sat Jan 18 2020 Jeff Olivier <jeffrey.v.olivier@intel.com> - 0.8.0-3
- Fixing a few warnings in the RPM spec file

* Fri Dec 27 2019 Jeff Olivier <jeffrey.v.olivier@intel.com> - 0.8.0-2
- Remove openmpi, pmix, and hwloc builds, use hwloc and openmpi packages

* Tue Dec 17 2019 Johann Lombardi <johann.lombardi@intel.com> - 0.8.0-1
- Version bump up to 0.8.0

* Thu Dec 05 2019 Johann Lombardi <johann.lombardi@intel.com> - 0.7.0-1
- Version bump up to 0.7.0

* Tue Nov 19 2019 Tom Nabarro <tom.nabarro@intel.com> 0.6.0-15
- Temporarily unconstrain max. version of spdk

* Wed Nov 06 2019 Brian J. Murrell <brian.murrell@intel.com> 0.6.0-14
- Constrain max. version of spdk

* Wed Nov 06 2019 Brian J. Murrell <brian.murrell@intel.com> 0.6.0-13
- Use new cart with R: mercury to < 1.0.1-20 due to incompatibility

* Wed Nov 06 2019 Michael MacDonald <mjmac.macdonald@intel.com> 0.6.0-12
- Add daos_admin privileged helper for daos_server

* Fri Oct 25 2019 Brian J. Murrell <brian.murrell@intel.com> 0.6.0-11
- Handle differences in Leap 15 Python packaging

* Wed Oct 23 2019 Brian J. Murrell <brian.murrell@intel.com> 0.6.0-9
- Update BR: libisal-devel for Leap

* Mon Oct 07 2019 Brian J. Murrell <brian.murrell@intel.com> 0.6.0-8
- Use BR: cart-devel-%%{cart_sha1} if available
- Remove cart's BRs as it's -devel Requires them now

* Tue Oct 01 2019 Brian J. Murrell <brian.murrell@intel.com> 0.6.0-7
- Constrain cart BR to <= 1.0.0

* Sat Sep 21 2019 Brian J. Murrell <brian.murrell@intel.com>
- Remove Requires: {argobots, cart}
  - autodependencies should take care of these

* Thu Sep 19 2019 Jeff Olivier <jeffrey.v.olivier@intel.com>
- Add valgrind-devel requirement for argobots change

* Tue Sep 10 2019 Tom Nabarro <tom.nabarro@intel.com>
- Add requires ndctl as runtime dep for control plane.

* Thu Aug 15 2019 David Quigley <david.quigley@intel.com>
- Add systemd unit files to packaging.

* Thu Jul 25 2019 Brian J. Murrell <brian.murrell@intel.com>
- Add git hash and commit count to release

* Thu Jul 18 2019 David Quigley <david.quigley@intel.com>
- Add certificate generation files to packaging.

* Tue Jul 09 2019 Johann Lombardi <johann.lombardi@intel.com>
- Version bump up to 0.6.0

* Fri Jun 21 2019 David Quigley <dquigley@intel.com>
- Add daos_agent.yml to the list of packaged files

* Thu Jun 13 2019 Brian J. Murrell <brian.murrell@intel.com>
- move obj_ctl daos_gen_io_conf daos_run_io_conf to
  daos-tests sub-package
- daos-server needs spdk-tools

* Fri May 31 2019 Ken Cain <kenneth.c.cain@intel.com>
- Add new daos utility binary

* Wed May 29 2019 Brian J. Murrell <brian.murrell@intel.com>
- Version bump up to 0.5.0
- Add Requires: libpsm_infinipath1 for SLES 12.3

* Tue May 07 2019 Brian J. Murrell <brian.murrell@intel.com>
- Move some files around among the sub-packages

* Mon May 06 2019 Brian J. Murrell <brian.murrell@intel.com>
- Only BR fio
  - fio-{devel,src} is not needed

* Wed Apr 03 2019 Brian J. Murrell <brian.murrell@intel.com>
- initial package<|MERGE_RESOLUTION|>--- conflicted
+++ resolved
@@ -15,13 +15,8 @@
 %endif
 
 Name:          daos
-<<<<<<< HEAD
-Version:       2.3.100
-Release:       22%{?relval}%{?dist}
-=======
 Version:       2.3.103
-Release:       3%{?relval}%{?dist}
->>>>>>> 07297e53
+Release:       4%{?relval}%{?dist}
 Summary:       DAOS Storage Engine
 
 License:       BSD-2-Clause-Patent
@@ -558,10 +553,9 @@
 # No files in a shim package
 
 %changelog
-<<<<<<< HEAD
-* Fri Sep 09 2022 Michael Hennecke <michael.hennecke@intel.com> 2.3.100-22
+* Thu Feb 15 2023 Michael Hennecke <michael.hennecke@intel.com> 2.3.103-4
 - Add /etc/security/limits.d/daos_limits.conf
-=======
+
 * Mon Feb 13 2023 Brian J. Murrell <brian.murrell@intel.com> 2.3.103-3
 - Remove explicit R: protobuf-c and let the auto-dependency generator
   handle it
@@ -603,7 +597,6 @@
 
 * Thu Sep 8 2022 Jeff Olivier <jeffrey.v.olivier@intel.com> 2.3.100-22
 - Move io_conf files from bin to TESTING
->>>>>>> 07297e53
 
 * Tue Aug 16 2022 Jeff Olivier <jeffrey.v.olivier@intel.com> 2.3.100-21
 - Update PMDK to 1.12.1~rc1 to fix DAOS-11151
