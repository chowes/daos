#!/bin/bash
# A Script that runs a series of simple tests that
#  can be executed in the Jenkins environment.
#  The flock is to ensure that only one jenkins builder
#  runs the tests at a time, as the tests use the same
#  mount point.  For now, there actually isn't much
#  contention, however, because /mnt/daos on the jenkins nodes
#  is subdivided into /mnt/daos/el7; /mnt/daos/sles12sp3;
#  /mnt/daos/ubuntu1404; and /mnt/daos/ubuntu1604
#  These are mapped into /mnt/daos in the docker containers
#  for the corresponding Jenkins distro builder. This "magic"
#  is configured in the Jenkins config page for daos builders
#  in the "build" section.
#
#  Note: Uses .build_vars.sh to find daos artifacts
#  Note: New tests should return non-zero if there are any
#    failures.

#check for existence of /mnt/daos first:
failed=0
failures=()
log_num=0

if [ -z "$DAOS_BASE" ]; then
    DAOS_BASE="."
fi

produce_output()
{
    echo "$2"

    cname="run_test.${RUN_TEST_VALGRIND:-native}"
    name="run_test"
    fname="${DAOS_BASE}/test_results/test_run_test.sh.${RUN_TEST_VALGRIND:-native}.xml"

    if [ "$1" -eq 0 ]; then
       teststr="    <testcase classname=\"$cname\" name=\"$name\" />"
    else
       teststr="    <testcase classname=\"$cname\" name=\"$name\">
      <failure type=\"format\">
        <![CDATA[$2
          ]]>
      </failure>
    </testcase>"
    fi

    cat > "${fname}" << EOF
<?xml version="1.0" encoding="UTF-8" ?>
<testsuites>
  <testsuite tests="1" failures="$1" errors="0" skipped="0" >
EOF
echo "${teststr}" >> "${fname}"
cat >> "${fname}" << EOF
  </testsuite>
</testsuites>
EOF
}

run_test_filter()
{
    if [ -n "${RUN_TEST_FILTER}" ]; then
        if ! [[ "${COMP} $*" =~ ${RUN_TEST_FILTER} ]]; then
            echo "Skipping test: $*"
            return 1
        fi
    fi

    return 0
}

run_test()
{
    local in="$*"
    local a="${in// /-}"
    local b="${a////-}"
    b="${b//;/-}"
    b="${b//\"/-}"

    if ! run_test_filter "$*"; then
        return
    fi

    export D_LOG_FILE="/tmp/daos_${b}-${log_num}.log"

    export TNAME="${b}-${log_num}"

    echo "Running $* with log file: ${D_LOG_FILE}"
    # We use grep to filter out any potential "SUCCESS! NO TEST FAILURES"
    #    messages as daos_post_build.sh will look for this and mark the tests
    #    as passed, which we don't want as we need to check all of the tests
    #    before deciding this. Also, we intentionally leave off the last 'S'
    #    in that error message so that we don't guarantee printing that in
    #    every run's output, thereby making all tests here always pass.
    if ! time eval "${VALGRIND_CMD}" "$@"; then
        retcode=${PIPESTATUS[0]}
        echo "Test $* failed with exit status ${retcode}."
        ((failed = failed + 1))
        failures+=("$*")
    fi

    ((log_num += 1))

    FILES=("${DAOS_BASE}"/test_results/*.xml)
    sudo chown -R "$USER" "${FILES[@]}"

    "${SL_PREFIX}"/lib/daos/TESTING/ftest/scripts/post_process_xml.sh \
                                                                  "${COMP}" \
                                                                  "${FILES[@]}"

    mv "${DAOS_BASE}"/test_results/*.xml "${DAOS_BASE}"/test_results/xml
}

if [ -d "/mnt/daos" ]; then
    # shellcheck disable=SC1091
    source ./.build_vars.sh

    echo "Running Cmocka tests"
    mkdir -p "${DAOS_BASE}"/test_results/xml
    chmod 777 "${DAOS_BASE}"/test_results/xml

    VALGRIND_CMD=""
    if [ -z "$RUN_TEST_VALGRIND" ]; then
        # Tests that do not run valgrind
        COMP="UTEST_client"
        run_test src/vos/storage_estimator/common/tests/storage_estimator.sh
        COMP="UTEST_rdb"
        run_test src/rdb/raft_tests/raft_tests.py
        go_spdk_ctests="${SL_PREFIX}/bin/nvme_control_ctests"
        if test -f "$go_spdk_ctests"; then
            COMP="UTEST_control"
            run_test "$go_spdk_ctests"
        else
            echo "$go_spdk_ctests missing, SPDK_SRC not available when built?"
        fi
        COMP="UTEST_control"
        run_test src/control/run_go_tests.sh
        COMP="UTEST_common"
        run_test src/common/tests/btree.sh perf -s 20000
        run_test src/common/tests/btree.sh perf direct -s 20000
        run_test src/common/tests/btree.sh perf ukey -s 20000
        run_test src/common/tests/btree.sh dyn perf -s 20000
        run_test src/common/tests/btree.sh dyn perf ukey -s 20000
        BTREE_SIZE=20000

        COMP="UTEST_vos_nvme"
        if run_test_filter "sudo -E ${SL_PREFIX}/bin/vos_tests -a"; then
            cat /proc/meminfo
            # Setup AIO device
            AIO_DEV=$(mktemp /tmp/aio_dev_XXXXX)
            dd if=/dev/zero of="${AIO_DEV}" bs=1G count=4

            # Setup daos_nvme.conf
            NVME_CONF="/mnt/daos/daos_nvme.conf"
            cp -f src/vos/tests/daos_nvme.conf ${NVME_CONF}
            sed -i "s+\"filename\": \".*\"+\"filename\": \"${AIO_DEV}\"+g" ${NVME_CONF}

            export VOS_BDEV_CLASS="AIO"
            run_test "sudo -E ${SL_PREFIX}/bin/vos_tests" -a

<<<<<<< HEAD
        rm -f "${AIO_DEV}"
        dd if=/dev/zero of="${AIO_DEV}" bs=1G count=20
        sed -i "s+\"name\": \"AIO_1\"+\"name\": \"AIO_7\"+g" ${NVME_CONF}

        run_test "sudo -E ${SL_PREFIX}/bin/vos_tests" -a

	COMP="UTEST_bio_wal"
	rm -f "${AIO_DEV}"
	dd if=/dev/zero of="${AIO_DEV}" bs=1G count=4

	run_test "sudo -E ${SL_PREFIX}/bin/bio_ut"

        rm -f "${AIO_DEV}"
        rm -f "${NVME_CONF}"
=======
            rm -f "${AIO_DEV}"
            rm -f "${NVME_CONF}"
        fi
>>>>>>> 5c6ea65d

        COMP="UTEST_vos"
        run_test src/vos/tests/evt_stress.py
        run_test src/vos/tests/evt_stress.py --algo dist_even
        run_test src/vos/tests/evt_stress.py --algo soff

    else
        if [ "$RUN_TEST_VALGRIND" = "memcheck" ]; then
            [ -z "$VALGRIND_SUPP" ] &&
                VALGRIND_SUPP="$(pwd)/utils/test_memcheck.supp"
            VALGRIND_XML_PATH="unit-test-%q{TNAME}.memcheck.xml"
            export VALGRIND_CMD="valgrind --leak-check=full \
                                          --show-reachable=yes \
                                          --num-callers=20 \
                                          --error-limit=no \
                                          --fair-sched=try \
                                          --suppressions=${VALGRIND_SUPP} \
                                          --gen-suppressions=all \
                                          --error-exitcode=42 \
                                          --xml=yes \
                                          --xml-file=${VALGRIND_XML_PATH}"
        else
            VALGRIND_SUPP=""
        fi
        BTREE_SIZE=200
    fi

    # Tests
    COMP="UTEST_cart"
    run_test "${SL_BUILD_DIR}/src/tests/ftest/cart/utest/test_linkage"
    run_test "${SL_BUILD_DIR}/src/tests/ftest/cart/utest/utest_hlc"
    run_test "${SL_BUILD_DIR}/src/tests/ftest/cart/utest/utest_swim"

    COMP="UTEST_gurt"
    run_test "${SL_BUILD_DIR}/src/gurt/tests/test_gurt"
    run_test "${SL_BUILD_DIR}/src/gurt/tests/test_gurt_telem_producer"

    COMP="UTEST_vos"
    run_test "${SL_PREFIX}/bin/vos_tests" -A 500
    run_test "${SL_PREFIX}/bin/vos_tests" -n -A 500
    COMP="UTEST_vos"
    cmd="-c pool -w key@0-4 key@3-4 -R key@3-3 -w key@5-4 -R key@5-3 -a -i -d -D"
    run_test "${SL_PREFIX}/bin/vos_tests" -r "\"${cmd}\""
    cmd="-c pool -w key@0-3 key@3-4 -w key@5-1 -w key@5-4 -R key@5-3 -a -i -d -D"
    run_test "${SL_PREFIX}/bin/vos_tests" -r "\"${cmd}\""
    cmd="-c pool -x key@10-400 -i -d -o pool -a -i -d -D"
    run_test "${SL_PREFIX}/bin/vos_tests" -r "\"${cmd}\""
    export DAOS_DKEY_PUNCH_PROPAGATE=1
    run_test "${SL_PREFIX}/bin/vos_tests" -C
    unset DAOS_DKEY_PUNCH_PROPAGATE
    run_test "${SL_BUILD_DIR}/src/common/tests/ad_mem_tests"

    COMP="UTEST_vea"
    run_test "${SL_PREFIX}/bin/vea_ut"
    run_test "${SL_PREFIX}/bin/vea_stress -d 60"
    # regression test for DAOS-12256
    COMP="UTEST_vea_debug"
    export D_LOG_MASK=DEBUG
    export DD_SUBSYS=all
    export DD_MASK=all
    run_test "${SL_PREFIX}/bin/vea_ut"
    unset D_LOG_MASK DD_SUBSYS DD_MASK

    COMP="UTEST_bio"
    run_test "${SL_BUILD_DIR}/src/bio/smd/tests/smd_ut"

    COMP="UTEST_common"
    run_test "${SL_BUILD_DIR}/src/common/tests/umem_test"
    run_test "${SL_BUILD_DIR}/src/common/tests/umem_test_bmem"
    run_test "${SL_BUILD_DIR}/src/common/tests/sched"
    run_test "${SL_BUILD_DIR}/src/common/tests/drpc_tests"
    run_test "${SL_BUILD_DIR}/src/common/tests/acl_api_tests"
    run_test "${SL_BUILD_DIR}/src/common/tests/acl_valid_tests"
    run_test "${SL_BUILD_DIR}/src/common/tests/acl_util_tests"
    run_test "${SL_BUILD_DIR}/src/common/tests/acl_principal_tests"
    run_test "${SL_BUILD_DIR}/src/common/tests/acl_real_tests"
    run_test "${SL_BUILD_DIR}/src/common/tests/prop_tests"
    run_test "${SL_BUILD_DIR}/src/common/tests/fault_domain_tests"

    COMP="UTEST_client"
    run_test "${SL_BUILD_DIR}/src/client/api/tests/eq_tests"
    run_test "${SL_BUILD_DIR}/src/client/api/tests/agent_tests"
    run_test "${SL_BUILD_DIR}/src/client/api/tests/job_tests"

    COMP="UTEST_security"
    run_test "${SL_BUILD_DIR}/src/security/tests/cli_security_tests"
    run_test "${SL_BUILD_DIR}/src/security/tests/srv_acl_tests"

    COMP="UTEST_engine"
    run_test "${SL_BUILD_DIR}/src/engine/tests/drpc_client_tests"
    run_test "${SL_BUILD_DIR}/src/engine/tests/drpc_progress_tests"
    run_test "${SL_BUILD_DIR}/src/engine/tests/drpc_handler_tests"
    run_test "${SL_BUILD_DIR}/src/engine/tests/drpc_listener_tests"

    COMP="UTEST_mgmt"
    run_test "${SL_BUILD_DIR}/src/mgmt/tests/srv_drpc_tests"
    run_test "${SL_PREFIX}/bin/vos_perf" -R '"U;p F;p V"' -o 5 -d 5 \
             -a 5 -n 10
    run_test "${SL_PREFIX}/bin/vos_perf" -R '"U;p F;p V"' -o 5 -d 5 \
             -a 5 -n 10 -A -D /mnt/../mnt/daos
    run_test "${SL_PREFIX}/bin/vos_perf" -R '"U Q;p V"' -o 5 -d 5 \
             -n 10 -A -i -I -D /mnt/daos
    run_test "${SL_PREFIX}/bin/jump_pl_map"

    # Tests launched by scripts
    export USE_VALGRIND=${RUN_TEST_VALGRIND}
    export VALGRIND_SUPP=${VALGRIND_SUPP}
    unset VALGRIND_CMD
    COMP="UTEST_common"
    run_test src/common/tests/btree.sh ukey -s ${BTREE_SIZE}
    run_test src/common/tests/btree.sh direct -s ${BTREE_SIZE}
    run_test src/common/tests/btree.sh -s ${BTREE_SIZE}
    run_test src/common/tests/btree.sh dyn ukey -s ${BTREE_SIZE}
    run_test src/common/tests/btree.sh dyn -s ${BTREE_SIZE}

    COMP="UTEST_csum"
    run_test "${SL_PREFIX}/bin/srv_checksum_tests"
    run_test "${SL_PREFIX}/bin/pool_scrubbing_tests"

    COMP="UTEST_vos"
    run_test src/vos/tests/evt_ctl.sh
    run_test src/vos/tests/evt_ctl.sh pmem
    unset USE_VALGRIND
    unset VALGRIND_SUPP

    mv "${DAOS_BASE}"/test_results/xml/*.xml "${DAOS_BASE}"/test_results
    rm -rf "${DAOS_BASE}"/test_results/xml

    if [ -f "/tmp/test.cov" ]; then
        rm /tmp/test.cov
    fi

    if [ -f "${DAOS_BASE}/test.cov" ]; then
        cp "${DAOS_BASE}"/test.cov /tmp/
    fi

    # Reporting
    if [ "$failed" -eq 0 ]; then
        # spit out the magic string that the post build script looks for
        produce_output 0 "SUCCESS! NO TEST FAILURES"
    else
        fail_msg="FAILURE: $failed tests failed (listed below)
"
        for ((i = 0; i < ${#failures[@]}; i++)); do
            fail_msg=$"$fail_msg    ${failures[$i]}
"
        done
        produce_output 1 "$fail_msg"
        if ! ${IS_CI:-false}; then
            exit 1
        fi
    fi
else
    echo "/mnt/daos isn't present for unit tests"
fi<|MERGE_RESOLUTION|>--- conflicted
+++ resolved
@@ -143,40 +143,44 @@
         BTREE_SIZE=20000
 
         COMP="UTEST_vos_nvme"
-        if run_test_filter "sudo -E ${SL_PREFIX}/bin/vos_tests -a"; then
+        if run_test_filter "nvme"; then
             cat /proc/meminfo
-            # Setup AIO device
             AIO_DEV=$(mktemp /tmp/aio_dev_XXXXX)
-            dd if=/dev/zero of="${AIO_DEV}" bs=1G count=4
-
             # Setup daos_nvme.conf
             NVME_CONF="/mnt/daos/daos_nvme.conf"
             cp -f src/vos/tests/daos_nvme.conf ${NVME_CONF}
             sed -i "s+\"filename\": \".*\"+\"filename\": \"${AIO_DEV}\"+g" ${NVME_CONF}
+        fi
+        if run_test_filter "sudo -E ${SL_PREFIX}/bin/vos_tests -a"; then
+            cat /proc/meminfo
+            # Setup AIO device
+            dd if=/dev/zero of="${AIO_DEV}" bs=1G count=4
 
             export VOS_BDEV_CLASS="AIO"
             run_test "sudo -E ${SL_PREFIX}/bin/vos_tests" -a
-
-<<<<<<< HEAD
-        rm -f "${AIO_DEV}"
-        dd if=/dev/zero of="${AIO_DEV}" bs=1G count=20
-        sed -i "s+\"name\": \"AIO_1\"+\"name\": \"AIO_7\"+g" ${NVME_CONF}
-
-        run_test "sudo -E ${SL_PREFIX}/bin/vos_tests" -a
-
-	COMP="UTEST_bio_wal"
-	rm -f "${AIO_DEV}"
-	dd if=/dev/zero of="${AIO_DEV}" bs=1G count=4
-
-	run_test "sudo -E ${SL_PREFIX}/bin/bio_ut"
-
-        rm -f "${AIO_DEV}"
-        rm -f "${NVME_CONF}"
-=======
+        fi
+
+        COMP="UTEST_vos_nvme_md_on_ssd"
+        if run_test_filter "sudo -E ${SL_PREFIX}/bin/vos_tests -a"; then
             rm -f "${AIO_DEV}"
+            dd if=/dev/zero of="${AIO_DEV}" bs=1G count=20
+            sed -i "s+\"name\": \"AIO_1\"+\"name\": \"AIO_7\"+g" ${NVME_CONF}
+
+            run_test "sudo -E ${SL_PREFIX}/bin/vos_tests" -a
+        fi
+        COMP="UTEST_nvme_bio_wal"
+        if run_test_filter "sudo -E ${SL_PREFIX}/bin/bio_ut"; then
+            rm -f "${AIO_DEV}"
+            dd if=/dev/zero of="${AIO_DEV}" bs=1G count=4
+
+            run_test "sudo -E ${SL_PREFIX}/bin/bio_ut"
+        fi
+
+        if run_test_filter "nvme"; then
+            unset VOS_BDEV_CLASS
             rm -f "${NVME_CONF}"
-        fi
->>>>>>> 5c6ea65d
+            rm -f "${AIO_DEV}"
+        fi
 
         COMP="UTEST_vos"
         run_test src/vos/tests/evt_stress.py
